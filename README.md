--- conflicted
+++ resolved
@@ -40,7 +40,6 @@
 8. **Include a server.properties-file in your server pack**
 9. **Create a ZIP-archive of your server pack**
 
-<<<<<<< HEAD
 ## Versions
 
 Consider major version incompatible to each other. Meaning, configs from 1.x.x are incompatible with version 2.x.x etc.
@@ -50,8 +49,6 @@
 **1.x.x** | CLI exclusive
 **2.x.x** | CLI and GUI. To continue to use it in CLI-mode, start it with the `-cli` argument. Note that `-cgen` is exclusive to CLI and not supported by the GUI.
 
-=======
->>>>>>> 1bbbfc59
 ## Configuration
 
 After the first run, ServerPackCreator will generate a couple of template-files in a directory called `server_files` in the directory the ServerPackCreator resides in.
