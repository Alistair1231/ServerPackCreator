--- conflicted
+++ resolved
@@ -37,13 +37,8 @@
     "vue-class-component": "^8.0.0-rc.1"
   },
   "devDependencies": {
-<<<<<<< HEAD
     "terser": "5.17.1",
-    "@babel/eslint-parser": "7.19.1",
-=======
-    "terser": "5.16.8",
     "@babel/eslint-parser": "7.21.8",
->>>>>>> 250cd4ef
     "@quasar/app": "3.3.3",
     "eslint": "8.26.0",
     "@types/node": "18.16.3",
