name: Create GitHub Pre-Release after GitLab tag mirror

on:
  push:
    tags:
      - '[0-9]+.[0-9]+.[0-9]+-alpha.[0-9]+'
      - '[0-9]+.[0-9]+.[0-9]+-beta.[0-9]+'
      - '[0-9]+.[0-9]+.[0-9]+-pre.[0-9]+'

jobs:
  preparations:
    runs-on: ubuntu-latest
    # OUTPUTS
    outputs:
      version: ${{ steps.tag.outputs.tag }}

    steps:
      # GET THE LATEST CODE
      - name: Checkout latest code
        uses: actions/checkout@v3.5.0
        with:
          fetch-depth: 0

      # EXTRACT TAG FROM PUSH
      - name: Get tag
        id: tag
        uses: tj-actions/branch-names@v6.5
      - name: Use tag
        run: echo ${{steps.tag.outputs.tag}}

  jar:
    needs: preparations
    runs-on: ubuntu-latest

    steps:
      # GET THE LATEST CODE
      - name: Checkout latest code
        uses: actions/checkout@v3.5.0
        with:
          fetch-depth: 0

      # BUILD PROJECT AND PUBLISH
      - name: Set up JDK 17
        uses: actions/setup-java@v3.11.0
        with:
          distribution: 'zulu'
          java-version: '17'
          check-latest: true

      - name: Grant execute permission for gradlew
        run: chmod +x gradlew

      - uses: gradle/gradle-build-action@v2.4.0
        with:
          gradle-version: wrapper

      - name: Build release
        env:
          GITHUB_ACTOR: ${{ secrets.GITHUB_ACTOR }}
          GITHUB_TOKEN: ${{ secrets.GITHUB_TOKEN }}
        run: ./gradlew -Pversion="${{ needs.preparations.outputs.version }}" build --info --full-stacktrace -x :serverpackcreator-api:jvmTest -x :serverpackcreator-web:test

      # UPLOAD ARTIFACTS
      - uses: actions/upload-artifact@v3.1.2
        if: ${{ always() }}
        with:
          name: build-artifacts
          path: |
            serverpackcreator-api/build
            serverpackcreator-app/build
            serverpackcreator-cli/build
            serverpackcreator-gui/build
            serverpackcreator-updater/build
            serverpackcreator-web/build
            serverpackcreator-web-frontend/dist
            serverpackcreator-plugin-example/build
          if-no-files-found: warn # 'warn' or 'ignore' are also available, defaults to `warn`

      - name: Rename JAR and Plugin
        run: |
          mv serverpackcreator-app/build/libs/serverpackcreator-app-${{ needs.preparations.outputs.version }}.jar serverpackcreator-app/build/libs/ServerPackCreator-${{ needs.preparations.outputs.version }}.jar
          mv serverpackcreator-plugin-example/build/libs/serverpackcreator-plugin-example-${{ needs.preparations.outputs.version }}.jar serverpackcreator-plugin-example/build/libs/ServerPackCreator-${{ needs.preparations.outputs.version }}-Example-Plugin.jar

      # UPLOAD ARTIFACTS
      - uses: actions/upload-artifact@v3.1.2
        if: ${{ always() }}
        with:
          name: release-artifacts
          path: |
            serverpackcreator-app/build/libs/ServerPackCreator-${{ needs.preparations.outputs.version }}.jar
            serverpackcreator-plugin-example/build/libs/serverpackcreator-plugin-example-${{ needs.preparations.outputs.version }}.jar
          if-no-files-found: warn # 'warn' or 'ignore' are also available, defaults to `warn`

  mac-01:
    runs-on: macos-latest
    needs: preparations
    steps:
      # GET THE LATEST CODE
      - name: Checkout latest code
        uses: actions/checkout@v3.5.0
        with:
          fetch-depth: 0

      # BUILD PROJECT AND PUBLISH
      - name: Set up JDK 17
        uses: actions/setup-java@v3.11.0
        with:
          distribution: 'zulu'
          java-version: '17'
          check-latest: true
<<<<<<< HEAD

      - name: Grant execute permission for gradlew
        run: chmod +x gradlew

      - uses: gradle/gradle-build-action@v2.4.0
        with:
          gradle-version: wrapper

      - name: Build installer
        env:
          GITHUB_ACTOR: ${{ secrets.GITHUB_ACTOR }}
          GITHUB_TOKEN: ${{ secrets.GITHUB_TOKEN }}
        run: ./gradlew :serverpackcreator-app:jpackage -Pversion="${{ needs.preparations.outputs.version }}" --info --full-stacktrace -x :serverpackcreator-api:jvmTest -x :serverpackcreator-web:test

=======

      - name: Grant execute permission for gradlew
        run: chmod +x gradlew

      - uses: gradle/gradle-build-action@v2.4.0
        with:
          gradle-version: wrapper

      - name: Build installer
        env:
          GITHUB_ACTOR: ${{ secrets.GITHUB_ACTOR }}
          GITHUB_TOKEN: ${{ secrets.GITHUB_TOKEN }}
        run: ./gradlew :serverpackcreator-app:jpackage -Pversion="${{ needs.preparations.outputs.version }}" --info --full-stacktrace -x :serverpackcreator-api:jvmTest -x :serverpackcreator-web:test

>>>>>>> dee43c52
      - name: List After Build
        run: ls serverpackcreator-app/build/dist/

      - name: Rename MacOs
<<<<<<< HEAD
        run: mv serverpackcreator-app/build/dist/ServerPackCreator*.pkg serverpackcreator-app/build/dist/ServerPackCreator-${{ needs.preparations.outputs.version }}-Installer-MacOS.pkg
=======
        if: matrix.os == 'macos-latest'
        run: mv serverpackcreator-app/build/dist/ServerPackCreator* serverpackcreator-app/build/dist/ServerPackCreator-Installer-MacOS-${{ needs.preparations.outputs.version }}.pkg
>>>>>>> dee43c52

      - name: Artifacts
        uses: actions/upload-artifact@v3.1.2
        if: ${{ always() }}
        with:
<<<<<<< HEAD
          name: release-artifacts
          path: |
            serverpackcreator-app/build/dist/ServerPackCreator-${{ needs.preparations.outputs.version }}-Installer-MacOS.pkg
          if-no-files-found: warn # 'warn' or 'ignore' are also available, defaults to `warn`

      - name: Installer Artifacts
        uses: actions/upload-artifact@v3.1.2
        if: ${{ always() }}
        with:
=======
>>>>>>> dee43c52
          name: mac-installer-artifacts
          path: |
            serverpackcreator-app/build
          if-no-files-found: warn # 'warn' or 'ignore' are also available, defaults to `warn`

  windows-01:
    runs-on: windows-latest
    needs: preparations
    steps:
      # GET THE LATEST CODE
      - name: Checkout latest code
        uses: actions/checkout@v3.5.0
        with:
          fetch-depth: 0

      # BUILD PROJECT AND PUBLISH
      - name: Set up JDK 17
        uses: actions/setup-java@v3.11.0
        with:
          distribution: 'zulu'
          java-version: '17'
          check-latest: true

      - name: Grant execute permission for gradlew
        run: chmod +x gradlew

      - uses: gradle/gradle-build-action@v2.4.0
        with:
          gradle-version: wrapper

      - name: Prepare wix-toolset
        run: echo "${env:path};${env:wix}bin" | Out-File -FilePath $env:GITHUB_PATH -Encoding utf8

      - name: Build installer
        env:
          GITHUB_ACTOR: ${{ secrets.GITHUB_ACTOR }}
          GITHUB_TOKEN: ${{ secrets.GITHUB_TOKEN }}
        run: ./gradlew :serverpackcreator-app:jpackage -Pversion="${{ needs.preparations.outputs.version }}" --info --full-stacktrace -x :serverpackcreator-api:jvmTest -x :serverpackcreator-web:test

      - name: List After Build
        run: ls serverpackcreator-app/build/dist/

      - name: Rename Windows
        run: mv serverpackcreator-app/build/dist/ServerPackCreator*.msi serverpackcreator-app/build/dist/ServerPackCreator-${{ needs.preparations.outputs.version }}-Installer-Windows.msi

      - name: Artifacts
        uses: actions/upload-artifact@v3.1.2
        if: ${{ always() }}
        with:
          name: release-artifacts
          path: |
            serverpackcreator-app/build/dist/ServerPackCreator-${{ needs.preparations.outputs.version }}-Installer-Windows.msi
          if-no-files-found: warn # 'warn' or 'ignore' are also available, defaults to `warn`

      - name: Installer Artifacts
        uses: actions/upload-artifact@v3.1.2
        if: ${{ always() }}
        with:
          name: windows-installer-artifacts
          path: |
            serverpackcreator-app/build
          if-no-files-found: warn # 'warn' or 'ignore' are also available, defaults to `warn`

  windows-02:
    runs-on: windows-latest
    needs: preparations
    steps:
      # GET THE LATEST CODE
      - name: Checkout latest code
        uses: actions/checkout@v3.5.0
        with:
          fetch-depth: 0

      # BUILD PROJECT AND PUBLISH
      - name: Set up JDK 17
        uses: actions/setup-java@v3.11.0
        with:
          distribution: 'zulu'
          java-version: '17'
          check-latest: true
          cache: 'gradle'

      - name: Grant execute permission for gradlew
        run: chmod +x gradlew

      - uses: gradle/gradle-build-action@v2.4.0
        with:
          gradle-version: wrapper

      - name: Prepare wix-toolset
        run: echo "${env:path};${env:wix}bin" | Out-File -FilePath $env:GITHUB_PATH -Encoding utf8

      - name: Prepare
        env:
          GITHUB_ACTOR: ${{ secrets.GITHUB_ACTOR }}
          GITHUB_TOKEN: ${{ secrets.GITHUB_TOKEN }}
        run: ./gradlew -Pversion="${{ needs.preparations.outputs.version }}" :serverpackcreator-app:build :serverpackcreator-app:copyDependencies :serverpackcreator-app:copyJar :serverpackcreator-app:cleanTmpPackager --info --full-stacktrace

      - name: Build Image
        run: |
          IFS="-" read -ra VERSION <<<"${{ needs.preparations.outputs.version }}"
          jpackage `
            --app-version "${VERSION[0]}" `
            --copyright "Copyright (C) 2023 Griefed" `
            --description "Create server packs from Minecraft Forge, Fabric, Quilt or LegacyFabric modpacks." `
            --dest "serverpackcreator-app\build\dist" `
            --icon "serverpackcreator-app\jpackagerResources\app.ico" `
            --input "serverpackcreator-app\build\jars" `
            --java-options "-Dfile.encoding=UTF-8" `
            --java-options "-Dlog4j2.formatMsgNoLookups=true" `
            --main-class de.griefed.serverpackcreator.app.ServerPackCreatorKt `
            --main-jar serverpackcreator-app-${{ needs.preparations.outputs.version }}-plain.jar `
            --name ServerPackCreator `
            --resource-dir "serverpackcreator-app\jpackagerResources" `
            --runtime-image "C:\hostedtoolcache\windows\Java_Zulu_jdk\17.0.6-10\x64" `
            --temp "serverpackcreator-app\build\tmp\jpackager" `
            --type "app-image" `
            --vendor "griefed.de" `
            --verbose

      - name: List
        run: dir serverpackcreator-app\build\dist

      - name: Archive
        uses: thedoctor0/zip-release@0.7.1
        with:
          type: 'zip'
          directory: serverpackcreator-app/build/dist
          path: 'ServerPackCreator'
          filename: 'ServerPackCreator-Portable-Windows.zip'

      - name: Rename Archive
        run: mv serverpackcreator-app/build/dist/ServerPackCreator-Portable-Windows.zip serverpackcreator-app/build/dist/ServerPackCreator-${{ needs.preparations.outputs.version }}-Portable-Windows.zip

      - name: List
        run: dir serverpackcreator-app\build\dist

      - name: Artifacts
        uses: actions/upload-artifact@v3.1.2
        if: ${{ always() }}
        with:
          name: release-artifacts
          path: |
            serverpackcreator-app/build/dist/ServerPackCreator-${{ needs.preparations.outputs.version }}-Portable-Windows.zip
          if-no-files-found: warn # 'warn' or 'ignore' are also available, defaults to `warn`

      # UPLOAD OS-SPECIFICS
      - name: Upload
        uses: actions/upload-artifact@v3.1.2
        if: ${{ always() }}
        with:
          name: windows-installer-artifacts
          path: |
            serverpackcreator-app/build
          if-no-files-found: warn # 'warn' or 'ignore' are also available, defaults to `warn`

  ubuntu-01:
    runs-on: ubuntu-latest
    needs: preparations
    steps:
      # GET THE LATEST CODE
      - name: Checkout latest code
        uses: actions/checkout@v3.5.0
        with:
          fetch-depth: 0

      # BUILD PROJECT AND PUBLISH
      - name: Set up JDK 17
        uses: actions/setup-java@v3.11.0
        with:
          distribution: 'zulu'
          java-version: '17'
          check-latest: true

      - name: Grant execute permission for gradlew
        run: chmod +x gradlew

      - uses: gradle/gradle-build-action@v2.4.0
        with:
          gradle-version: wrapper

      - name: Build installer
        env:
          GITHUB_ACTOR: ${{ secrets.GITHUB_ACTOR }}
          GITHUB_TOKEN: ${{ secrets.GITHUB_TOKEN }}
        run: ./gradlew :serverpackcreator-app:jpackage -Pversion="${{ needs.preparations.outputs.version }}" --info --full-stacktrace -x :serverpackcreator-api:jvmTest -x :serverpackcreator-web:test

      - name: List After Build
        run: ls serverpackcreator-app/build/dist/

      - name: Rename
        run: mv serverpackcreator-app/build/dist/serverpackcreator*.deb serverpackcreator-app/build/dist/ServerPackCreator-${{ needs.preparations.outputs.version }}-Installer-Ubuntu-amd64.deb

      - name: Artifacts
        uses: actions/upload-artifact@v3.1.2
        if: ${{ always() }}
        with:
          name: release-artifacts
          path: |
            serverpackcreator-app/build/dist/ServerPackCreator-${{ needs.preparations.outputs.version }}-Installer-Ubuntu-amd64.deb
          if-no-files-found: warn # 'warn' or 'ignore' are also available, defaults to `warn`

      - name: Installer Artifacts
        uses: actions/upload-artifact@v3.1.2
        if: ${{ always() }}
        with:
          name: ubuntu-installer-artifacts
          path: |
            serverpackcreator-app/build
          if-no-files-found: warn # 'warn' or 'ignore' are also available, defaults to `warn`

  ubuntu-02:
    runs-on: ubuntu-latest
    needs: preparations
    steps:
      # GET THE LATEST CODE
      - name: Checkout latest code
        uses: actions/checkout@v3.5.0
        with:
          fetch-depth: 0

      # BUILD PROJECT AND PUBLISH
      - name: Set up JDK 17
        uses: actions/setup-java@v3.11.0
        with:
          distribution: 'zulu'
          java-version: '17'
          check-latest: true
          cache: 'gradle'

      - name: Grant execute permission for gradlew
        run: chmod +x gradlew

      - uses: gradle/gradle-build-action@v2.4.0
        with:
          gradle-version: wrapper

<<<<<<< HEAD
      - name: Prepare
        env:
          GITHUB_ACTOR: ${{ secrets.GITHUB_ACTOR }}
          GITHUB_TOKEN: ${{ secrets.GITHUB_TOKEN }}
        run: ./gradlew -Pversion="${{ needs.preparations.outputs.version }}" :serverpackcreator-app:build :serverpackcreator-app:copyDependencies :serverpackcreator-app:copyJar :serverpackcreator-app:cleanTmpPackager --info --full-stacktrace

      - name: Build Image
        run: |
          IFS="-" read -ra VERSION <<<"${{ needs.preparations.outputs.version }}"
          jpackage \
            --app-version "${VERSION[0]}" \
            --copyright "Copyright (C) 2023 Griefed" \
            --description "Create server packs from Minecraft Forge, Fabric, Quilt or LegacyFabric modpacks." \
            --dest serverpackcreator-app/build/dist \
            --icon serverpackcreator-app/jpackagerResources/app.png \
            --input serverpackcreator-app/build/jars \
            --java-options "-Dfile.encoding=UTF-8" \
            --java-options "-Dlog4j2.formatMsgNoLookups=true" \
            --main-class de.griefed.serverpackcreator.app.ServerPackCreatorKt \
            --main-jar serverpackcreator-app-${{ needs.preparations.outputs.version }}-plain.jar \
            --name ServerPackCreator \
            --resource-dir serverpackcreator-app/jpackagerResources \
            --runtime-image /opt/hostedtoolcache/Java_Zulu_jdk/17.0.6-10/x64 \
            --temp serverpackcreator-app/build/tmp/jpackager \
            --type "app-image" \
            --vendor "griefed.de" \
            --verbose

      - name: List
        run: ls -ahl serverpackcreator-app/build/dist

      - name: Create AppImage
        run: |
          mkdir -p serverpackcreator-app/build/dist/ServerPackCreator.AppDir/usr/share/applications && \
          mkdir -p serverpackcreator-app/build/dist/ServerPackCreator.AppDir/usr/icons/hicolor/512x512 && \
          mkdir -p serverpackcreator-app/build/dist/ServerPackCreator.AppDir/usr/icons/hicolor/scalable && \
          cp -rf serverpackcreator-app/build/dist/ServerPackCreator/* \
                 serverpackcreator-app/build/dist/ServerPackCreator.AppDir && \
          cp serverpackcreator-app/jpackagerResources/ServerPackCreator.desktop \
             serverpackcreator-app/build/dist/ServerPackCreator.AppDir/usr/share/applications/ServerPackCreator.desktop && \
          cp serverpackcreator-app/jpackagerResources/serverpackcreator.png \
             serverpackcreator-app/build/dist/ServerPackCreator.AppDir/usr/icons/hicolor/512x512/ServerPackCreator.png && \
          cp serverpackcreator-app/jpackagerResources/serverpackcreator.svg \
             serverpackcreator-app/build/dist/ServerPackCreator.AppDir/usr/icons/hicolor/scalable/ServerPackCreator.svg && \
          cd serverpackcreator-app/build/dist/ServerPackCreator.AppDir && \
            ln -s bin/ServerPackCreator \
                  AppRun && \
            ln -s usr/share/applications/ServerPackCreator.desktop \
                  ServerPackCreator.desktop && \
            ln -s usr/icons/hicolor/512x512/ServerPackCreator.png \
                  ServerPackCreator.png && \
            ln -s usr/icons/hicolor/scalable/ServerPackCreator.svg \
                  ServerPackCreator.svg && \
            cd .. && \
          curl \
            -L https://github.com/AppImage/AppImageKit/releases/download/13/appimagetool-x86_64.AppImage \
            -o appimagetool.AppImage && \
          chmod +x appimagetool.AppImage && \
          ./appimagetool.AppImage --appimage-extract && \
          export PATH=./squashfs-root/usr/bin:${PATH} && \
          appimagetool \
            ServerPackCreator.AppDir \
            ServerPackCreator-${{ needs.preparations.outputs.version }}-Portable-Linux-x86_64.AppImage
=======
      - name: Artifacts
        uses: actions/upload-artifact@v3.1.2
        if: ${{ always() }}
        with:
          name: windows-installer-artifacts
          path: |
            serverpackcreator-app/build
          if-no-files-found: warn # 'warn' or 'ignore' are also available, defaults to `warn`

  ubuntu-01:
    runs-on: ubuntu-latest
    needs: preparations
    steps:
      # GET THE LATEST CODE
      - name: Checkout latest code
        uses: actions/checkout@v3.5.0
        with:
          fetch-depth: 0

      # BUILD PROJECT AND PUBLISH
      - name: Set up JDK 17
        uses: actions/setup-java@v3.11.0
        with:
          distribution: 'zulu'
          java-version: '17'
          check-latest: true

      - name: Grant execute permission for gradlew
        run: chmod +x gradlew

      - uses: gradle/gradle-build-action@v2.4.0
        with:
          gradle-version: wrapper

      - name: Build installer
        env:
          GITHUB_ACTOR: ${{ secrets.GITHUB_ACTOR }}
          GITHUB_TOKEN: ${{ secrets.GITHUB_TOKEN }}
        run: ./gradlew :serverpackcreator-app:jpackage -Pversion="${{ needs.preparations.outputs.version }}" --info --full-stacktrace -x :serverpackcreator-api:jvmTest -x :serverpackcreator-web:test

      - name: List After Build
        run: ls serverpackcreator-app/build/dist/

      - name: Rename
        run: mv serverpackcreator-app/build/dist/serverpackcreator*.deb serverpackcreator-app/build/dist/ServerPackCreator-Installer-Ubuntu-${{ needs.preparations.outputs.version }}-amd64.deb
>>>>>>> dee43c52

      - name: Artifacts
        uses: actions/upload-artifact@v3.1.2
        if: ${{ always() }}
        with:
          name: ubuntu-installer-artifacts
          path: |
<<<<<<< HEAD
            serverpackcreator-app/build/dist/ServerPackCreator-${{ needs.preparations.outputs.version }}-Portable-Linux-x86_64.AppImage
          if-no-files-found: warn # 'warn' or 'ignore' are also available, defaults to `warn`

      # UPLOAD OS-SPECIFICS
      - name: Upload
        uses: actions/upload-artifact@v3.1.2
        if: ${{ always() }}
        with:
          name: ubuntu-installer-artifacts
          path: |
            serverpackcreator-app/build/dist/ServerPackCreator-${{ needs.preparations.outputs.version }}-Portable-Linux-x86_64.AppImage
=======
            serverpackcreator-app/build
>>>>>>> dee43c52
          if-no-files-found: warn # 'warn' or 'ignore' are also available, defaults to `warn`

  prerelease:
    runs-on: ubuntu-latest
<<<<<<< HEAD
    needs: [preparations, jar, mac-01, windows-01, windows-02, ubuntu-01, ubuntu-02]
=======
    needs: [preparations, jar, mac-01, windows-01, ubuntu-01]
>>>>>>> dee43c52

    steps:
      # GET THE LATEST CODE
      - name: Checkout latest code
        uses: actions/checkout@v3.5.0
        with:
          fetch-depth: 0

      # GET RELEASE INFO
      - name: Get Release Info
        run: |
          curl --header \
          'PRIVATE-TOKEN: ${{ secrets.GITLAB_TOKEN }}' \
          'https://git.griefed.de/api/v4/projects/63/releases/${{ needs.preparations.outputs.version }}' >> version.json

      # GET DESCRIPTION
      - name: Extract version changelog
        uses: sergeysova/jq-action@v2.3.0
        id: description
        with:
          cmd: "jq .description version.json -r | sed -e 's/\\n/\\n/g' > description.txt && echo \"\n\n---\n\n### Note\n\n#### Alphas\n\nAlphas are feature-incomplete and very likely to have bugs. Before submitting an issue, please check the corresponding [milestone](https://git.griefed.de/Griefed/ServerPackCreator/-/milestones) of this releases major version to see whether an issue for yours already exists there.\nDoing so saves both you and me a lot of time. Thanks in advance!\n\n#### Betas\n\nBetas are feature-complete and probably have bugs.\n\n#### Installers\n\nWhen using pre-release installers, please uninstall previous versions of ServerPackCreator before installing a newer one.\" | sed -e 's/\\n/\\n/g' >> description.txt"
          multiline: true

      - name: General Info
        id: info
        uses: jaywcjlove/github-action-read-file@main
        with:
          path: misc/INFO.md

      - name: Dafuq # Otherwise we wouldn't be able to work with the file. Because reasons...
        run: sudo chown $USER description.txt

      - name: Check length and truncate if needed
        run: |
          if [[ $(wc -c description.txt | awk '{print $1}') -ge 8000 ]]; then
            truncate -s 8000 description.txt
            printf "\n\n............\n\nRelease notes truncated. For more details, see the [CHANGELOG](https://github.com/Griefed/ServerPackCreator/blob/main/CHANGELOG.md).\n\n" >> description.txt
          fi

      - name: Append Release Info
        uses: "DamianReeves/write-file-action@master"
        with:
          path: description.txt
          write-mode: append
          contents: |
            ${{ steps.preinfo.outputs.content }}
            ${{ steps.info.outputs.content }}

      - uses: actions/download-artifact@v3.0.2
        with:
          name: release-artifacts

      # GENERATE RELEASE
      - name: Create Release
        id: create_release
        uses: softprops/action-gh-release@v0.1.15
        with:
          token: ${{ secrets.GITHUB_TOKEN }}
          tag_name: ${{ needs.preparations.outputs.version }}
          name: Pre-Release ${{ needs.preparations.outputs.version }}
          body_path: description.txt
          draft: false
          prerelease: true
          fail_on_unmatched_files: false
          files: |
            ServerPackCreator-${{ needs.preparations.outputs.version }}-Installer-MacOS.pkg
            ServerPackCreator-${{ needs.preparations.outputs.version }}-Installer-Windows.msi
            ServerPackCreator-${{ needs.preparations.outputs.version }}-Installer-Ubuntu-amd64.deb
            ServerPackCreator-${{ needs.preparations.outputs.version }}-Portable-Windows.zip
            ServerPackCreator-${{ needs.preparations.outputs.version }}-Portable-Linux-x86_64.AppImage
            serverpackcreator-app/build/libs/ServerPackCreator-${{ needs.preparations.outputs.version }}.jar
            serverpackcreator-plugin-example/build/libs/ServerPackCreator-${{ needs.preparations.outputs.version }}-Example-Plugin.jar<|MERGE_RESOLUTION|>--- conflicted
+++ resolved
@@ -108,7 +108,6 @@
           distribution: 'zulu'
           java-version: '17'
           check-latest: true
-<<<<<<< HEAD
 
       - name: Grant execute permission for gradlew
         run: chmod +x gradlew
@@ -123,38 +122,16 @@
           GITHUB_TOKEN: ${{ secrets.GITHUB_TOKEN }}
         run: ./gradlew :serverpackcreator-app:jpackage -Pversion="${{ needs.preparations.outputs.version }}" --info --full-stacktrace -x :serverpackcreator-api:jvmTest -x :serverpackcreator-web:test
 
-=======
-
-      - name: Grant execute permission for gradlew
-        run: chmod +x gradlew
-
-      - uses: gradle/gradle-build-action@v2.4.0
-        with:
-          gradle-version: wrapper
-
-      - name: Build installer
-        env:
-          GITHUB_ACTOR: ${{ secrets.GITHUB_ACTOR }}
-          GITHUB_TOKEN: ${{ secrets.GITHUB_TOKEN }}
-        run: ./gradlew :serverpackcreator-app:jpackage -Pversion="${{ needs.preparations.outputs.version }}" --info --full-stacktrace -x :serverpackcreator-api:jvmTest -x :serverpackcreator-web:test
-
->>>>>>> dee43c52
       - name: List After Build
         run: ls serverpackcreator-app/build/dist/
 
       - name: Rename MacOs
-<<<<<<< HEAD
         run: mv serverpackcreator-app/build/dist/ServerPackCreator*.pkg serverpackcreator-app/build/dist/ServerPackCreator-${{ needs.preparations.outputs.version }}-Installer-MacOS.pkg
-=======
-        if: matrix.os == 'macos-latest'
-        run: mv serverpackcreator-app/build/dist/ServerPackCreator* serverpackcreator-app/build/dist/ServerPackCreator-Installer-MacOS-${{ needs.preparations.outputs.version }}.pkg
->>>>>>> dee43c52
 
       - name: Artifacts
         uses: actions/upload-artifact@v3.1.2
         if: ${{ always() }}
         with:
-<<<<<<< HEAD
           name: release-artifacts
           path: |
             serverpackcreator-app/build/dist/ServerPackCreator-${{ needs.preparations.outputs.version }}-Installer-MacOS.pkg
@@ -164,8 +141,6 @@
         uses: actions/upload-artifact@v3.1.2
         if: ${{ always() }}
         with:
-=======
->>>>>>> dee43c52
           name: mac-installer-artifacts
           path: |
             serverpackcreator-app/build
@@ -307,7 +282,7 @@
         uses: actions/upload-artifact@v3.1.2
         if: ${{ always() }}
         with:
-          name: release-artifacts
+          name: ubuntu-installer-artifacts
           path: |
             serverpackcreator-app/build/dist/ServerPackCreator-${{ needs.preparations.outputs.version }}-Portable-Windows.zip
           if-no-files-found: warn # 'warn' or 'ignore' are also available, defaults to `warn`
@@ -403,7 +378,6 @@
         with:
           gradle-version: wrapper
 
-<<<<<<< HEAD
       - name: Prepare
         env:
           GITHUB_ACTOR: ${{ secrets.GITHUB_ACTOR }}
@@ -467,61 +441,13 @@
           appimagetool \
             ServerPackCreator.AppDir \
             ServerPackCreator-${{ needs.preparations.outputs.version }}-Portable-Linux-x86_64.AppImage
-=======
+
       - name: Artifacts
         uses: actions/upload-artifact@v3.1.2
         if: ${{ always() }}
         with:
-          name: windows-installer-artifacts
-          path: |
-            serverpackcreator-app/build
-          if-no-files-found: warn # 'warn' or 'ignore' are also available, defaults to `warn`
-
-  ubuntu-01:
-    runs-on: ubuntu-latest
-    needs: preparations
-    steps:
-      # GET THE LATEST CODE
-      - name: Checkout latest code
-        uses: actions/checkout@v3.5.0
-        with:
-          fetch-depth: 0
-
-      # BUILD PROJECT AND PUBLISH
-      - name: Set up JDK 17
-        uses: actions/setup-java@v3.11.0
-        with:
-          distribution: 'zulu'
-          java-version: '17'
-          check-latest: true
-
-      - name: Grant execute permission for gradlew
-        run: chmod +x gradlew
-
-      - uses: gradle/gradle-build-action@v2.4.0
-        with:
-          gradle-version: wrapper
-
-      - name: Build installer
-        env:
-          GITHUB_ACTOR: ${{ secrets.GITHUB_ACTOR }}
-          GITHUB_TOKEN: ${{ secrets.GITHUB_TOKEN }}
-        run: ./gradlew :serverpackcreator-app:jpackage -Pversion="${{ needs.preparations.outputs.version }}" --info --full-stacktrace -x :serverpackcreator-api:jvmTest -x :serverpackcreator-web:test
-
-      - name: List After Build
-        run: ls serverpackcreator-app/build/dist/
-
-      - name: Rename
-        run: mv serverpackcreator-app/build/dist/serverpackcreator*.deb serverpackcreator-app/build/dist/ServerPackCreator-Installer-Ubuntu-${{ needs.preparations.outputs.version }}-amd64.deb
->>>>>>> dee43c52
-
-      - name: Artifacts
-        uses: actions/upload-artifact@v3.1.2
-        if: ${{ always() }}
-        with:
-          name: ubuntu-installer-artifacts
-          path: |
-<<<<<<< HEAD
+          name: release-artifacts
+          path: |
             serverpackcreator-app/build/dist/ServerPackCreator-${{ needs.preparations.outputs.version }}-Portable-Linux-x86_64.AppImage
           if-no-files-found: warn # 'warn' or 'ignore' are also available, defaults to `warn`
 
@@ -533,18 +459,11 @@
           name: ubuntu-installer-artifacts
           path: |
             serverpackcreator-app/build/dist/ServerPackCreator-${{ needs.preparations.outputs.version }}-Portable-Linux-x86_64.AppImage
-=======
-            serverpackcreator-app/build
->>>>>>> dee43c52
           if-no-files-found: warn # 'warn' or 'ignore' are also available, defaults to `warn`
 
   prerelease:
     runs-on: ubuntu-latest
-<<<<<<< HEAD
     needs: [preparations, jar, mac-01, windows-01, windows-02, ubuntu-01, ubuntu-02]
-=======
-    needs: [preparations, jar, mac-01, windows-01, ubuntu-01]
->>>>>>> dee43c52
 
     steps:
       # GET THE LATEST CODE
