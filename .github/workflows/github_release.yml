name: Create GitHub Release after GitLab tag mirror

on:
  push:
    tags:
      - '[0-9]+.[0-9]+.[0-9]+'

jobs:
  preparations:
    runs-on: ubuntu-latest
    # OUTPUTS
    outputs:
      version: ${{ steps.tag.outputs.tag }}

    steps:
      # GET THE LATEST CODE
      - name: Checkout latest code
        uses: actions/checkout@v3.5.0
        with:
          fetch-depth: 0

      # EXTRACT TAG FROM PUSH
      - name: Get tag
        id: tag
        uses: tj-actions/branch-names@v6.5
      - name: Use tag
        run: echo ${{steps.tag.outputs.tag}}

  jar:
    needs: preparations
    runs-on: ubuntu-latest

    steps:
      # GET THE LATEST CODE
      - name: Checkout latest code
        uses: actions/checkout@v3.5.0
        with:
          fetch-depth: 0

      # BUILD PROJECT AND PUBLISH
      - name: Set up JDK 17
        uses: actions/setup-java@v3.11.0
        with:
          distribution: 'zulu'
          java-version: '17'
          check-latest: true

      - name: Grant execute permission for gradlew
        run: chmod +x gradlew

      - uses: gradle/gradle-build-action@v2.4.0
        with:
          gradle-version: wrapper

      - name: Build release
        env:
          GITHUB_ACTOR: ${{ secrets.GITHUB_ACTOR }}
          GITHUB_TOKEN: ${{ secrets.GITHUB_TOKEN }}
        run: ./gradlew -Pversion="${{ needs.preparations.outputs.version }}" build --info --full-stacktrace -x :serverpackcreator-api:jvmTest -x :serverpackcreator-web:test

      # UPLOAD ARTIFACTS
      - uses: actions/upload-artifact@v3.1.2
        if: ${{ always() }}
        with:
          name: build-artifacts
          path: |
            serverpackcreator-api/build
            serverpackcreator-app/build
            serverpackcreator-cli/build
            serverpackcreator-gui/build
            serverpackcreator-updater/build
            serverpackcreator-web/build
            serverpackcreator-web-frontend/dist
            serverpackcreator-plugin-example/build
          if-no-files-found: warn # 'warn' or 'ignore' are also available, defaults to `warn`

      - name: Rename JAR and Plugin
        run: |
          mv serverpackcreator-app/build/libs/serverpackcreator-app-${{ needs.preparations.outputs.version }}.jar serverpackcreator-app/build/libs/ServerPackCreator-${{ needs.preparations.outputs.version }}.jar
          mv serverpackcreator-plugin-example/build/libs/serverpackcreator-plugin-example-${{ needs.preparations.outputs.version }}.jar serverpackcreator-plugin-example/build/libs/ServerPackCreator-${{ needs.preparations.outputs.version }}-Example-Plugin.jar

      # UPLOAD ARTIFACTS
      - uses: actions/upload-artifact@v3.1.2
        if: ${{ always() }}
        with:
          name: release-artifacts
          path: |
            serverpackcreator-app/build/libs/ServerPackCreator-${{ needs.preparations.outputs.version }}.jar
            serverpackcreator-plugin-example/build/libs/ServerPackCreator-${{ needs.preparations.outputs.version }}-Example-Plugin.jar
          if-no-files-found: warn # 'warn' or 'ignore' are also available, defaults to `warn`

  mac-01:
    runs-on: macos-latest
    needs: preparations
    steps:
      # GET THE LATEST CODE
      - name: Checkout latest code
        uses: actions/checkout@v3.5.0
        with:
          fetch-depth: 0
<<<<<<< HEAD

      # BUILD PROJECT AND PUBLISH
      - name: Set up JDK 17
        uses: actions/setup-java@v3.11.0
        with:
          distribution: 'zulu'
          java-version: '17'
          check-latest: true

      - name: Grant execute permission for gradlew
        run: chmod +x gradlew

      - uses: gradle/gradle-build-action@v2.4.0
        with:
          gradle-version: wrapper

      - name: Build installer
        env:
          GITHUB_ACTOR: ${{ secrets.GITHUB_ACTOR }}
          GITHUB_TOKEN: ${{ secrets.GITHUB_TOKEN }}
        run: ./gradlew :serverpackcreator-app:jpackage -Pversion="${{ needs.preparations.outputs.version }}" --info --full-stacktrace -x :serverpackcreator-api:jvmTest -x :serverpackcreator-web:test

      - name: List After Build
        run: ls serverpackcreator-app/build/dist/

      - name: Rename MacOs
        if: matrix.os == 'macos-latest'
        run: mv serverpackcreator-app/build/dist/ServerPackCreator*.pkg serverpackcreator-app/build/dist/ServerPackCreator-Installer-MacOS-${{ needs.preparations.outputs.version }}.pkg
=======

      # BUILD PROJECT AND PUBLISH
      - name: Set up JDK 17
        uses: actions/setup-java@v3.11.0
        with:
          distribution: 'zulu'
          java-version: '17'
          check-latest: true

      - name: Grant execute permission for gradlew
        run: chmod +x gradlew

      - uses: gradle/gradle-build-action@v2.4.0
        with:
          gradle-version: wrapper

      - name: Build installer
        env:
          GITHUB_ACTOR: ${{ secrets.GITHUB_ACTOR }}
          GITHUB_TOKEN: ${{ secrets.GITHUB_TOKEN }}
        run: ./gradlew :serverpackcreator-app:jpackage -Pversion="${{ needs.preparations.outputs.version }}" --info --full-stacktrace -x :serverpackcreator-api:jvmTest -x :serverpackcreator-web:test

      - name: List After Build
        run: ls serverpackcreator-app/build/dist/

      - name: Rename MacOs
        run: mv serverpackcreator-app/build/dist/ServerPackCreator*.pkg serverpackcreator-app/build/dist/ServerPackCreator-${{ needs.preparations.outputs.version }}-Installer-MacOS.pkg
>>>>>>> 5336c476

      - name: Artifacts
        uses: actions/upload-artifact@v3.1.2
        if: ${{ always() }}
        with:
          name: release-artifacts
          path: |
<<<<<<< HEAD
            serverpackcreator-app/build/dist/*
=======
            serverpackcreator-app/build/dist/ServerPackCreator-${{ needs.preparations.outputs.version }}-Installer-MacOS.pkg
>>>>>>> 5336c476
          if-no-files-found: warn # 'warn' or 'ignore' are also available, defaults to `warn`

      - name: Installer Artifacts
        uses: actions/upload-artifact@v3.1.2
        if: ${{ always() }}
        with:
          name: mac-installer-artifacts
          path: |
            serverpackcreator-app/build
          if-no-files-found: warn # 'warn' or 'ignore' are also available, defaults to `warn`

  windows-01:
    runs-on: windows-latest
    needs: preparations
    steps:
      # GET THE LATEST CODE
      - name: Checkout latest code
        uses: actions/checkout@v3.5.0
        with:
          fetch-depth: 0

      # BUILD PROJECT AND PUBLISH
      - name: Set up JDK 17
        uses: actions/setup-java@v3.11.0
        with:
          distribution: 'zulu'
          java-version: '17'
          check-latest: true

      - name: Grant execute permission for gradlew
        run: chmod +x gradlew

      - uses: gradle/gradle-build-action@v2.4.0
        with:
          gradle-version: wrapper

      - name: Prepare wix-toolset
        run: echo "${env:path};${env:wix}bin" | Out-File -FilePath $env:GITHUB_PATH -Encoding utf8

      - name: Build installer
        env:
          GITHUB_ACTOR: ${{ secrets.GITHUB_ACTOR }}
          GITHUB_TOKEN: ${{ secrets.GITHUB_TOKEN }}
        run: ./gradlew :serverpackcreator-app:jpackage -Pversion="${{ needs.preparations.outputs.version }}" --info --full-stacktrace -x :serverpackcreator-api:jvmTest -x :serverpackcreator-web:test

      - name: List After Build
        run: ls serverpackcreator-app/build/dist/

      - name: Rename Windows
        run: mv serverpackcreator-app/build/dist/ServerPackCreator*.msi serverpackcreator-app/build/dist/ServerPackCreator-${{ needs.preparations.outputs.version }}-Installer-Windows.msi

      - name: Artifacts
        uses: actions/upload-artifact@v3.1.2
        if: ${{ always() }}
        with:
          name: release-artifacts
          path: |
<<<<<<< HEAD
            serverpackcreator-app/build/dist/*
=======
            serverpackcreator-app/build/dist/ServerPackCreator-${{ needs.preparations.outputs.version }}-Installer-Windows.msi
>>>>>>> 5336c476
          if-no-files-found: warn # 'warn' or 'ignore' are also available, defaults to `warn`

      - name: Installer Artifacts
        uses: actions/upload-artifact@v3.1.2
        if: ${{ always() }}
        with:
          name: windows-installer-artifacts
          path: |
            serverpackcreator-app/build
          if-no-files-found: warn # 'warn' or 'ignore' are also available, defaults to `warn`

<<<<<<< HEAD
=======
  windows-02:
    runs-on: windows-latest
    needs: preparations
    steps:
      # GET THE LATEST CODE
      - name: Checkout latest code
        uses: actions/checkout@v3.5.0
        with:
          fetch-depth: 0

      # BUILD PROJECT AND PUBLISH
      - name: Set up JDK 17
        uses: actions/setup-java@v3.11.0
        with:
          distribution: 'zulu'
          java-version: '17'
          check-latest: true
          cache: 'gradle'

      - name: Grant execute permission for gradlew
        run: chmod +x gradlew

      - uses: gradle/gradle-build-action@v2.4.0
        with:
          gradle-version: wrapper

      - name: Prepare wix-toolset
        run: echo "${env:path};${env:wix}bin" | Out-File -FilePath $env:GITHUB_PATH -Encoding utf8

      - name: Prepare
        env:
          GITHUB_ACTOR: ${{ secrets.GITHUB_ACTOR }}
          GITHUB_TOKEN: ${{ secrets.GITHUB_TOKEN }}
        run: ./gradlew -Pversion="${{ needs.preparations.outputs.version }}" :serverpackcreator-app:build :serverpackcreator-app:copyDependencies :serverpackcreator-app:copyJar :serverpackcreator-app:cleanTmpPackager --info --full-stacktrace

      - name: Build Image
        run: |
          jpackage `
            --app-version "${{ needs.preparations.outputs.version }}" `
            --copyright "Copyright (C) 2023 Griefed" `
            --description "Create server packs from Minecraft Forge, Fabric, Quilt or LegacyFabric modpacks." `
            --dest "serverpackcreator-app\build\dist" `
            --icon "serverpackcreator-app\jpackagerResources\app.ico" `
            --input "serverpackcreator-app\build\jars" `
            --java-options "-Dfile.encoding=UTF-8" `
            --java-options "-Dlog4j2.formatMsgNoLookups=true" `
            --main-class de.griefed.serverpackcreator.app.ServerPackCreatorKt `
            --main-jar serverpackcreator-app-${{ needs.preparations.outputs.version }}-plain.jar `
            --name ServerPackCreator `
            --resource-dir "serverpackcreator-app\jpackagerResources" `
            --runtime-image "C:\hostedtoolcache\windows\Java_Zulu_jdk\17.0.6-10\x64" `
            --temp "serverpackcreator-app\build\tmp\jpackager" `
            --type "app-image" `
            --vendor "griefed.de" `
            --verbose

      - name: List
        run: dir serverpackcreator-app\build\dist

      - name: Archive
        uses: thedoctor0/zip-release@0.7.1
        with:
          type: 'zip'
          directory: serverpackcreator-app/build/dist
          path: 'ServerPackCreator'
          filename: 'ServerPackCreator-Portable-Windows.zip'

      - name: Rename Archive
        run: mv serverpackcreator-app/build/dist/ServerPackCreator-Portable-Windows.zip serverpackcreator-app/build/dist/ServerPackCreator-${{ needs.preparations.outputs.version }}-Portable-Windows.zip

      - name: List
        run: dir serverpackcreator-app\build\dist

      - name: Artifacts
        uses: actions/upload-artifact@v3.1.2
        if: ${{ always() }}
        with:
          name: release-artifacts
          path: |
            serverpackcreator-app/build/dist/ServerPackCreator-${{ needs.preparations.outputs.version }}-Portable-Windows.zip
          if-no-files-found: warn # 'warn' or 'ignore' are also available, defaults to `warn`

      # UPLOAD OS-SPECIFICS
      - name: Upload
        uses: actions/upload-artifact@v3.1.2
        if: ${{ always() }}
        with:
          name: windows-installer-artifacts
          path: |
            serverpackcreator-app/build
          if-no-files-found: warn # 'warn' or 'ignore' are also available, defaults to `warn`

>>>>>>> 5336c476
  ubuntu-01:
    runs-on: ubuntu-latest
    needs: preparations
    steps:
      # GET THE LATEST CODE
      - name: Checkout latest code
        uses: actions/checkout@v3.5.0
        with:
          fetch-depth: 0

      # BUILD PROJECT AND PUBLISH
      - name: Set up JDK 17
        uses: actions/setup-java@v3.11.0
        with:
          distribution: 'zulu'
          java-version: '17'
          check-latest: true

      - name: Grant execute permission for gradlew
        run: chmod +x gradlew

      - uses: gradle/gradle-build-action@v2.4.0
        with:
          gradle-version: wrapper

      - name: Build installer
        env:
          GITHUB_ACTOR: ${{ secrets.GITHUB_ACTOR }}
          GITHUB_TOKEN: ${{ secrets.GITHUB_TOKEN }}
        run: ./gradlew :serverpackcreator-app:jpackage -Pversion="${{ needs.preparations.outputs.version }}" --info --full-stacktrace -x :serverpackcreator-api:jvmTest -x :serverpackcreator-web:test

      - name: List After Build
        run: ls serverpackcreator-app/build/dist/

      - name: Rename
        run: mv serverpackcreator-app/build/dist/serverpackcreator*.deb serverpackcreator-app/build/dist/ServerPackCreator-Installer-Ubuntu-${{ needs.preparations.outputs.version }}-amd64.deb

      - name: Artifacts
        uses: actions/upload-artifact@v3.1.2
        if: ${{ always() }}
        with:
          name: release-artifacts
          path: |
            serverpackcreator-app/build/dist/*
          if-no-files-found: warn # 'warn' or 'ignore' are also available, defaults to `warn`

      - name: Installer Artifacts
        uses: actions/upload-artifact@v3.1.2
        if: ${{ always() }}
        with:
          name: ubuntu-installer-artifacts
          path: |
            serverpackcreator-app/build
          if-no-files-found: warn # 'warn' or 'ignore' are also available, defaults to `warn`

<<<<<<< HEAD
  release:
    runs-on: ubuntu-latest
    needs: [preparations, jar, mac-01, windows-01, ubuntu-01]
=======
  ubuntu-02:
    runs-on: ubuntu-latest
    needs: preparations
    steps:
      # GET THE LATEST CODE
      - name: Checkout latest code
        uses: actions/checkout@v3.5.0
        with:
          fetch-depth: 0

      # BUILD PROJECT AND PUBLISH
      - name: Set up JDK 17
        uses: actions/setup-java@v3.11.0
        with:
          distribution: 'zulu'
          java-version: '17'
          check-latest: true
          cache: 'gradle'

      - name: Grant execute permission for gradlew
        run: chmod +x gradlew

      - uses: gradle/gradle-build-action@v2.4.0
        with:
          gradle-version: wrapper

      - name: Prepare
        env:
          GITHUB_ACTOR: ${{ secrets.GITHUB_ACTOR }}
          GITHUB_TOKEN: ${{ secrets.GITHUB_TOKEN }}
        run: ./gradlew -Pversion="${{ needs.preparations.outputs.version }}" :serverpackcreator-app:build :serverpackcreator-app:copyDependencies :serverpackcreator-app:copyJar :serverpackcreator-app:cleanTmpPackager --info --full-stacktrace

      - name: Build Image
        run: |
          jpackage \
            --app-version "${{ needs.preparations.outputs.version }}" \
            --copyright "Copyright (C) 2023 Griefed" \
            --description "Create server packs from Minecraft Forge, Fabric, Quilt or LegacyFabric modpacks." \
            --dest serverpackcreator-app/build/dist \
            --icon serverpackcreator-app/jpackagerResources/app.png \
            --input serverpackcreator-app/build/jars \
            --java-options "-Dfile.encoding=UTF-8" \
            --java-options "-Dlog4j2.formatMsgNoLookups=true" \
            --main-class de.griefed.serverpackcreator.app.ServerPackCreatorKt \
            --main-jar serverpackcreator-app-${{ needs.preparations.outputs.version }}-plain.jar \
            --name ServerPackCreator \
            --resource-dir serverpackcreator-app/jpackagerResources \
            --runtime-image /opt/hostedtoolcache/Java_Zulu_jdk/17.0.6-10/x64 \
            --temp serverpackcreator-app/build/tmp/jpackager \
            --type "app-image" \
            --vendor "griefed.de" \
            --verbose

      - name: List
        run: ls -ahl serverpackcreator-app/build/dist

      - name: Create AppImage
        run: |
          mkdir -p serverpackcreator-app/build/dist/ServerPackCreator.AppDir/usr/share/applications && \
          mkdir -p serverpackcreator-app/build/dist/ServerPackCreator.AppDir/usr/icons/hicolor/512x512 && \
          mkdir -p serverpackcreator-app/build/dist/ServerPackCreator.AppDir/usr/icons/hicolor/scalable && \
          cp -rf serverpackcreator-app/build/dist/ServerPackCreator/* \
                 serverpackcreator-app/build/dist/ServerPackCreator.AppDir && \
          cp serverpackcreator-app/jpackagerResources/ServerPackCreator.desktop \
             serverpackcreator-app/build/dist/ServerPackCreator.AppDir/usr/share/applications/ServerPackCreator.desktop && \
          cp serverpackcreator-app/jpackagerResources/serverpackcreator.png \
             serverpackcreator-app/build/dist/ServerPackCreator.AppDir/usr/icons/hicolor/512x512/ServerPackCreator.png && \
          cp serverpackcreator-app/jpackagerResources/serverpackcreator.svg \
             serverpackcreator-app/build/dist/ServerPackCreator.AppDir/usr/icons/hicolor/scalable/ServerPackCreator.svg && \
          cd serverpackcreator-app/build/dist/ServerPackCreator.AppDir && \
            ln -s bin/ServerPackCreator \
                  AppRun && \
            ln -s usr/share/applications/ServerPackCreator.desktop \
                  ServerPackCreator.desktop && \
            ln -s usr/icons/hicolor/512x512/ServerPackCreator.png \
                  ServerPackCreator.png && \
            ln -s usr/icons/hicolor/scalable/ServerPackCreator.svg \
                  ServerPackCreator.svg && \
            cd .. && \
          curl \
            -L https://github.com/AppImage/AppImageKit/releases/download/13/appimagetool-x86_64.AppImage \
            -o appimagetool.AppImage && \
          chmod +x appimagetool.AppImage && \
          ./appimagetool.AppImage --appimage-extract && \
          export PATH=./squashfs-root/usr/bin:${PATH} && \
          appimagetool \
            ServerPackCreator.AppDir \
            ServerPackCreator-${{ needs.preparations.outputs.version }}-Portable-Linux-x86_64.AppImage

      - name: Artifacts
        uses: actions/upload-artifact@v3.1.2
        if: ${{ always() }}
        with:
          name: release-artifacts
          path: |
            serverpackcreator-app/build/dist/ServerPackCreator-${{ needs.preparations.outputs.version }}-Portable-Linux-x86_64.AppImage
          if-no-files-found: warn # 'warn' or 'ignore' are also available, defaults to `warn`

      # UPLOAD OS-SPECIFICS
      - name: Upload
        uses: actions/upload-artifact@v3.1.2
        if: ${{ always() }}
        with:
          name: ubuntu-installer-artifacts
          path: |
            serverpackcreator-app/build/dist/ServerPackCreator-${{ needs.preparations.outputs.version }}-Portable-Linux-x86_64.AppImage
          if-no-files-found: warn # 'warn' or 'ignore' are also available, defaults to `warn`

  release:
    runs-on: ubuntu-latest
    needs: [preparations, jar, mac-01, windows-01, windows-02, ubuntu-01, ubuntu-02]
>>>>>>> 5336c476

    steps:
      # GET THE LATEST CODE
      - name: Checkout latest code
        uses: actions/checkout@v3.5.0
        with:
          fetch-depth: 0

      # GET RELEASE INFO
      - name: Get Release Info
        run: |
          curl --header \
          'PRIVATE-TOKEN: ${{ secrets.GITLAB_TOKEN }}' \
          'https://git.griefed.de/api/v4/projects/63/releases/${{ needs.preparations.outputs.version }}' >> version.json

      # GET DESCRIPTION
      - name: Extract version changelog
        uses: sergeysova/jq-action@v2.3.0
        id: description
        with:
          cmd: "jq .description version.json -r | sed -e 's/\\n/\\n/g' > description.txt"
          multiline: true

      - name: General Info
        id: info
        uses: jaywcjlove/github-action-read-file@main
        with:
          path: misc/INFO.md

      - name: Dafuq # Otherwise we wouldn't be able to work with the file. Because reasons...
        run: sudo chown $USER description.txt

      - name: Check length and truncate if needed
        run: |
<<<<<<< HEAD
          if [[ $(wc -c description.txt | awk '{print $1}') -ge 8000 ]]; then
            truncate -s 8000 description.txt
=======
          if [[ $(wc -c description.txt | awk '{print $1}') -ge 10000 ]]; then
            truncate -s 10000 description.txt
>>>>>>> 5336c476
            printf "\n\n............\n\nRelease notes truncated. For more details, see the [CHANGELOG](https://github.com/Griefed/ServerPackCreator/blob/main/CHANGELOG.md).\n\n" >> description.txt
          fi

      - name: Append Release Info
        uses: "DamianReeves/write-file-action@master"
        with:
          path: description.txt
          write-mode: append
          contents: |
            ${{ steps.info.outputs.content }}

      - uses: actions/download-artifact@v3.0.2
        with:
          name: release-artifacts

      # GENERATE RELEASE
      - name: Create Release
        id: create_release
        uses: softprops/action-gh-release@v0.1.15
        with:
          token: ${{ secrets.GITHUB_TOKEN }}
          tag_name: ${{ needs.preparations.outputs.version }}
          name: Release ${{ needs.preparations.outputs.version }}
          body_path: description.txt
          draft: false
          prerelease: false
          fail_on_unmatched_files: false
          files: |
            ServerPackCreator-Installer-MacOS-${{ needs.preparations.outputs.version }}.pkg
            ServerPackCreator-Installer-Windows-${{ needs.preparations.outputs.version }}.msi
            ServerPackCreator-Installer-Ubuntu-${{ needs.preparations.outputs.version }}-amd64.deb
            serverpackcreator-app/build/libs/ServerPackCreator-${{ needs.preparations.outputs.version }}.jar
            serverpackcreator-plugin-example/build/libs/serverpackcreator-plugin-example-${{ needs.preparations.outputs.version }}.jar

  pages:
    runs-on: ubuntu-latest
    steps:
      - name: Checkout latest code
        uses: actions/checkout@master
        with:
          fetch-depth: 0

      - name: Set up JDK 17
        uses: actions/setup-java@v3
        with:
          distribution: 'zulu'
          java-version: '17'

      - name: Grant execute permission for gradlew
        run: chmod +x gradlew

      - name: Build documentation
        run: ./gradlew :serverpackcreator-api:dokkaHtml -Pversion="${{ needs.preparations.outputs.version }}" --full-stacktrace --info -x test

      - uses: actions/upload-artifact@v3
        with:
          name: build-artifacts
          path: serverpackcreator-api/build/dokka/
          if-no-files-found: warn # 'warn' or 'ignore' are also available, defaults to `warn`

      # DEPLOY TO GH-PAGES
      - name: Deploy to GitHub-Pages
        uses: JamesIves/github-pages-deploy-action@v4.4.1
        with:
          branch: gh-pages
          folder: serverpackcreator-api/build/dokka

  news:
    runs-on: ubuntu-latest
<<<<<<< HEAD
    needs: [preparations, jar, release, mac-01, windows-01, ubuntu-01]
=======
    needs: [preparations, jar, release, mac-01, windows-01, windows-02, ubuntu-01, ubuntu-02]
>>>>>>> 5336c476

    steps:
      - name: Get current date
        id: date
        run: echo "::set-output name=today::$(date +'%Y-%m-%dT%H:%M:%S')"

      - name: Post WebHook Message
        run: |
          curl -L --output ./discord.sh https://raw.githubusercontent.com/ChaoticWeg/discord.sh/master/discord.sh
          chmod a+x ./discord.sh
          ./discord.sh \
            --webhook-url="${{ secrets.WEBHOOK_URL }}" \
            --username "$GITHUB_REPOSITORY" \
            --avatar "https://i.griefed.de/images/2020/11/18/Prosper_Docker_300x300.png" \
            --text "There's been a new release for $GITHUB_REPOSITORY. The new version is ${{ needs.preparations.outputs.version }} and is available at <$GITHUB_SERVER_URL/$GITHUB_REPOSITORY/releases/tag/${{ needs.preparations.outputs.version }}>" \
            --title "New $GITHUB_REPOSITORY Release" \
            --description "There's been a new release for $GITHUB_REPOSITORY. The new version is ${{ needs.preparations.outputs.version }} and is available at $GITHUB_SERVER_URL/$GITHUB_REPOSITORY/releases/tag/${{ needs.preparations.outputs.version }}" \
            --color "0xC0FFEE" \
            --url "$GITHUB_SERVER_URL/$GITHUB_REPOSITORY/releases/tag/${{ needs.preparations.outputs.version }}" \
            --author "Griefed" \
            --author-url "$GITHUB_SERVER_URL/Griefed" \
            --author-icon "https://i.griefed.de/images/2022/01/21/sam_1500x1500.th.jpg" \
            --thumbnail "https://i.griefed.de/images/2021/05/08/app.png" \
            --field "Author;[Griefed]($GITHUB_SERVER_URL/Griefed)" \
            --field "Platform;[GitHub]($GITHUB_SERVER_URL)" \
            --footer "Released at ${{ steps.date.outputs.today }}" \
            --footer-icon "https://i.griefed.de/images/2022/01/21/start_generation.png"<|MERGE_RESOLUTION|>--- conflicted
+++ resolved
@@ -98,7 +98,6 @@
         uses: actions/checkout@v3.5.0
         with:
           fetch-depth: 0
-<<<<<<< HEAD
 
       # BUILD PROJECT AND PUBLISH
       - name: Set up JDK 17
@@ -125,9 +124,35 @@
         run: ls serverpackcreator-app/build/dist/
 
       - name: Rename MacOs
-        if: matrix.os == 'macos-latest'
-        run: mv serverpackcreator-app/build/dist/ServerPackCreator*.pkg serverpackcreator-app/build/dist/ServerPackCreator-Installer-MacOS-${{ needs.preparations.outputs.version }}.pkg
-=======
+        run: mv serverpackcreator-app/build/dist/ServerPackCreator*.pkg serverpackcreator-app/build/dist/ServerPackCreator-${{ needs.preparations.outputs.version }}-Installer-MacOS.pkg
+
+      - name: Artifacts
+        uses: actions/upload-artifact@v3.1.2
+        if: ${{ always() }}
+        with:
+          name: release-artifacts
+          path: |
+            serverpackcreator-app/build/dist/ServerPackCreator-${{ needs.preparations.outputs.version }}-Installer-MacOS.pkg
+          if-no-files-found: warn # 'warn' or 'ignore' are also available, defaults to `warn`
+
+      - name: Installer Artifacts
+        uses: actions/upload-artifact@v3.1.2
+        if: ${{ always() }}
+        with:
+          name: mac-installer-artifacts
+          path: |
+            serverpackcreator-app/build
+          if-no-files-found: warn # 'warn' or 'ignore' are also available, defaults to `warn`
+
+  windows-01:
+    runs-on: windows-latest
+    needs: preparations
+    steps:
+      # GET THE LATEST CODE
+      - name: Checkout latest code
+        uses: actions/checkout@v3.5.0
+        with:
+          fetch-depth: 0
 
       # BUILD PROJECT AND PUBLISH
       - name: Set up JDK 17
@@ -143,6 +168,9 @@
       - uses: gradle/gradle-build-action@v2.4.0
         with:
           gradle-version: wrapper
+
+      - name: Prepare wix-toolset
+        run: echo "${env:path};${env:wix}bin" | Out-File -FilePath $env:GITHUB_PATH -Encoding utf8
 
       - name: Build installer
         env:
@@ -153,69 +181,6 @@
       - name: List After Build
         run: ls serverpackcreator-app/build/dist/
 
-      - name: Rename MacOs
-        run: mv serverpackcreator-app/build/dist/ServerPackCreator*.pkg serverpackcreator-app/build/dist/ServerPackCreator-${{ needs.preparations.outputs.version }}-Installer-MacOS.pkg
->>>>>>> 5336c476
-
-      - name: Artifacts
-        uses: actions/upload-artifact@v3.1.2
-        if: ${{ always() }}
-        with:
-          name: release-artifacts
-          path: |
-<<<<<<< HEAD
-            serverpackcreator-app/build/dist/*
-=======
-            serverpackcreator-app/build/dist/ServerPackCreator-${{ needs.preparations.outputs.version }}-Installer-MacOS.pkg
->>>>>>> 5336c476
-          if-no-files-found: warn # 'warn' or 'ignore' are also available, defaults to `warn`
-
-      - name: Installer Artifacts
-        uses: actions/upload-artifact@v3.1.2
-        if: ${{ always() }}
-        with:
-          name: mac-installer-artifacts
-          path: |
-            serverpackcreator-app/build
-          if-no-files-found: warn # 'warn' or 'ignore' are also available, defaults to `warn`
-
-  windows-01:
-    runs-on: windows-latest
-    needs: preparations
-    steps:
-      # GET THE LATEST CODE
-      - name: Checkout latest code
-        uses: actions/checkout@v3.5.0
-        with:
-          fetch-depth: 0
-
-      # BUILD PROJECT AND PUBLISH
-      - name: Set up JDK 17
-        uses: actions/setup-java@v3.11.0
-        with:
-          distribution: 'zulu'
-          java-version: '17'
-          check-latest: true
-
-      - name: Grant execute permission for gradlew
-        run: chmod +x gradlew
-
-      - uses: gradle/gradle-build-action@v2.4.0
-        with:
-          gradle-version: wrapper
-
-      - name: Prepare wix-toolset
-        run: echo "${env:path};${env:wix}bin" | Out-File -FilePath $env:GITHUB_PATH -Encoding utf8
-
-      - name: Build installer
-        env:
-          GITHUB_ACTOR: ${{ secrets.GITHUB_ACTOR }}
-          GITHUB_TOKEN: ${{ secrets.GITHUB_TOKEN }}
-        run: ./gradlew :serverpackcreator-app:jpackage -Pversion="${{ needs.preparations.outputs.version }}" --info --full-stacktrace -x :serverpackcreator-api:jvmTest -x :serverpackcreator-web:test
-
-      - name: List After Build
-        run: ls serverpackcreator-app/build/dist/
-
       - name: Rename Windows
         run: mv serverpackcreator-app/build/dist/ServerPackCreator*.msi serverpackcreator-app/build/dist/ServerPackCreator-${{ needs.preparations.outputs.version }}-Installer-Windows.msi
 
@@ -225,11 +190,7 @@
         with:
           name: release-artifacts
           path: |
-<<<<<<< HEAD
-            serverpackcreator-app/build/dist/*
-=======
             serverpackcreator-app/build/dist/ServerPackCreator-${{ needs.preparations.outputs.version }}-Installer-Windows.msi
->>>>>>> 5336c476
           if-no-files-found: warn # 'warn' or 'ignore' are also available, defaults to `warn`
 
       - name: Installer Artifacts
@@ -241,8 +202,6 @@
             serverpackcreator-app/build
           if-no-files-found: warn # 'warn' or 'ignore' are also available, defaults to `warn`
 
-<<<<<<< HEAD
-=======
   windows-02:
     runs-on: windows-latest
     needs: preparations
@@ -335,7 +294,6 @@
             serverpackcreator-app/build
           if-no-files-found: warn # 'warn' or 'ignore' are also available, defaults to `warn`
 
->>>>>>> 5336c476
   ubuntu-01:
     runs-on: ubuntu-latest
     needs: preparations
@@ -391,11 +349,6 @@
             serverpackcreator-app/build
           if-no-files-found: warn # 'warn' or 'ignore' are also available, defaults to `warn`
 
-<<<<<<< HEAD
-  release:
-    runs-on: ubuntu-latest
-    needs: [preparations, jar, mac-01, windows-01, ubuntu-01]
-=======
   ubuntu-02:
     runs-on: ubuntu-latest
     needs: preparations
@@ -507,7 +460,6 @@
   release:
     runs-on: ubuntu-latest
     needs: [preparations, jar, mac-01, windows-01, windows-02, ubuntu-01, ubuntu-02]
->>>>>>> 5336c476
 
     steps:
       # GET THE LATEST CODE
@@ -542,13 +494,8 @@
 
       - name: Check length and truncate if needed
         run: |
-<<<<<<< HEAD
-          if [[ $(wc -c description.txt | awk '{print $1}') -ge 8000 ]]; then
-            truncate -s 8000 description.txt
-=======
           if [[ $(wc -c description.txt | awk '{print $1}') -ge 10000 ]]; then
             truncate -s 10000 description.txt
->>>>>>> 5336c476
             printf "\n\n............\n\nRelease notes truncated. For more details, see the [CHANGELOG](https://github.com/Griefed/ServerPackCreator/blob/main/CHANGELOG.md).\n\n" >> description.txt
           fi
 
@@ -618,11 +565,7 @@
 
   news:
     runs-on: ubuntu-latest
-<<<<<<< HEAD
-    needs: [preparations, jar, release, mac-01, windows-01, ubuntu-01]
-=======
     needs: [preparations, jar, release, mac-01, windows-01, windows-02, ubuntu-01, ubuntu-02]
->>>>>>> 5336c476
 
     steps:
       - name: Get current date
