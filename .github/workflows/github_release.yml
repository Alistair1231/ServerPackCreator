name: Create GitHub Release after GitLab tag mirror

on:
  push:
    tags:
      - '[0-9]+.[0-9]+.[0-9]+'

jobs:
  preparations:
    runs-on: ubuntu-latest
    # OUTPUTS
    outputs:
      version: ${{ steps.tag.outputs.tag }}

    steps:
      # GET THE LATEST CODE
      - name: Checkout latest code
        uses: actions/checkout@v3.1.0
        with:
          fetch-depth: 0

      # EXTRACT TAG FROM PUSH
      - name: Get tag
        id: tag
        uses: tj-actions/branch-names@v6.3
      - name: Use tag
        run: echo ${{steps.tag.outputs.tag}}

  jar:
    needs: preparations
    runs-on: ubuntu-latest

    steps:
      # GET THE LATEST CODE
      - name: Checkout latest code
        uses: actions/checkout@v3.1.0
        with:
          fetch-depth: 0

      # BUILD PROJECT AND PUBLISH
      - name: Set up JDK 17
        uses: actions/setup-java@v3.6.0
        with:
          distribution: 'zulu'
          java-version: '17'
          check-latest: true

      - name: Grant execute permission for gradlew
        run: chmod +x gradlew

      - uses: gradle/gradle-build-action@v2.3.3
        with:
          gradle-version: wrapper

      - name: Build release
        env:
          GITHUB_ACTOR: ${{ secrets.GITHUB_ACTOR }}
          GITHUB_TOKEN: ${{ secrets.GITHUB_TOKEN }}
        run: ./gradlew -Pversion="${{ needs.preparations.outputs.version }}" build --info --full-stacktrace -x :serverpackcreator-api:jvmTest -x :serverpackcreator-web:test

      # UPLOAD ARTIFACTS
      - uses: actions/upload-artifact@v3.1.2
        if: ${{ always() }}
        with:
          name: build-artifacts
          path: |
            serverpackcreator-api/build
            serverpackcreator-app/build
            serverpackcreator-cli/build
            serverpackcreator-gui/build
            serverpackcreator-updater/build
            serverpackcreator-web/build
            serverpackcreator-web-frontend/dist
            serverpackcreator-plugin-example/build
          if-no-files-found: warn # 'warn' or 'ignore' are also available, defaults to `warn`

      - name: Rename JAR
        run: mv serverpackcreator-app/build/libs/serverpackcreator-app-${{ needs.preparations.outputs.version }}.jar serverpackcreator-app/build/libs/ServerPackCreator-${{ needs.preparations.outputs.version }}.jar

      # UPLOAD ARTIFACTS
      - uses: actions/upload-artifact@v3.1.2
        if: ${{ always() }}
<<<<<<< HEAD
        with:
          name: release-artifacts
          path: |
            serverpackcreator-app/build/libs/ServerPackCreator-${{ needs.preparations.outputs.version }}.jar
            serverpackcreator-plugin-example/build/libs/serverpackcreator-plugin-example-${{ needs.preparations.outputs.version }}.jar
          if-no-files-found: warn # 'warn' or 'ignore' are also available, defaults to `warn`

  installers:
    strategy:
      fail-fast: false
      matrix:
        os: [macos-latest,ubuntu-latest,windows-latest]
    needs: preparations
    runs-on: ${{ matrix.os }}

    steps:
      # GET THE LATEST CODE
      - name: Checkout latest code
        uses: actions/checkout@v3.1.0
        with:
          fetch-depth: 0

      # BUILD PROJECT AND PUBLISH
      - name: Set up JDK 17
        uses: actions/setup-java@v3.6.0
        with:
          distribution: 'zulu'
          java-version: '17'
          check-latest: true

      - name: Grant execute permission for gradlew
        run: chmod +x gradlew

      - uses: gradle/gradle-build-action@v2.3.3
        with:
          gradle-version: wrapper

      - name: Prepare wix-toolset
        if: matrix.os == 'windows-latest'
        run: echo "${env:path};${env:wix}bin" | Out-File -FilePath $env:GITHUB_PATH -Encoding utf8

      - name: Build installer
        env:
          GITHUB_ACTOR: ${{ secrets.GITHUB_ACTOR }}
          GITHUB_TOKEN: ${{ secrets.GITHUB_TOKEN }}
        run: ./gradlew :serverpackcreator-app:jpackage -Pversion="${{ needs.preparations.outputs.version }}" --info --full-stacktrace -x :serverpackcreator-api:jvmTest -x :serverpackcreator-web:test

      - name: List After Build
        run: ls serverpackcreator-app/build/dist/

      - name: Rename MacOs
        if: matrix.os == 'macos-latest'
        run: mv serverpackcreator-app/build/dist/ServerPackCreator*.dmg serverpackcreator-app/build/dist/ServerPackCreator-Installer-MacOS-${{ needs.preparations.outputs.version }}.dmg

      - name: Rename Windows
        if: matrix.os == 'windows-latest'
        run: mv serverpackcreator-app/build/dist/ServerPackCreator*.msi serverpackcreator-app/build/dist/ServerPackCreator-Installer-Windows-${{ needs.preparations.outputs.version }}.msi

      - name: Rename Ubuntu
        if: matrix.os == 'ubuntu-latest'
        run: mv serverpackcreator-app/build/dist/serverpackcreator*.deb serverpackcreator-app/build/dist/ServerPackCreator-Installer-Ubuntu-${{ needs.preparations.outputs.version }}-amd64.deb

      - name: Artifacts
        uses: actions/upload-artifact@v3.1.2
        if: ${{ always() }}
        with:
          name: release-artifacts
          path: |
            serverpackcreator-app/build/dist/*
          if-no-files-found: warn # 'warn' or 'ignore' are also available, defaults to `warn`

  prerelease:
=======
        with:
          name: release-artifacts
          path: |
            serverpackcreator-app/build/libs/ServerPackCreator-${{ needs.preparations.outputs.version }}.jar
            serverpackcreator-plugin-example/build/libs/serverpackcreator-plugin-example-${{ needs.preparations.outputs.version }}.jar
          if-no-files-found: warn # 'warn' or 'ignore' are also available, defaults to `warn`

  installers:
    strategy:
      fail-fast: false
      matrix:
        os: [macos-latest,ubuntu-latest,windows-latest]
    needs: preparations
    runs-on: ${{ matrix.os }}

    steps:
      # GET THE LATEST CODE
      - name: Checkout latest code
        uses: actions/checkout@v3.1.0
        with:
          fetch-depth: 0

      # BUILD PROJECT AND PUBLISH
      - name: Set up JDK 17
        uses: actions/setup-java@v3.6.0
        with:
          distribution: 'zulu'
          java-version: '17'
          check-latest: true

      - name: Grant execute permission for gradlew
        run: chmod +x gradlew

      - uses: gradle/gradle-build-action@v2.3.3
        with:
          gradle-version: wrapper

      - name: Prepare wix-toolset
        if: matrix.os == 'windows-latest'
        run: echo "${env:path};${env:wix}bin" | Out-File -FilePath $env:GITHUB_PATH -Encoding utf8

      - name: Build installer
        env:
          GITHUB_ACTOR: ${{ secrets.GITHUB_ACTOR }}
          GITHUB_TOKEN: ${{ secrets.GITHUB_TOKEN }}
        run: ./gradlew :serverpackcreator-app:jpackage -Pversion="${{ needs.preparations.outputs.version }}" --info --full-stacktrace -x :serverpackcreator-api:jvmTest -x :serverpackcreator-web:test

      - name: List After Build
        run: ls serverpackcreator-app/build/dist/

      - name: Rename MacOs
        if: matrix.os == 'macos-latest'
        run: mv serverpackcreator-app/build/dist/ServerPackCreator*.dmg serverpackcreator-app/build/dist/ServerPackCreator-Installer-MacOS-${{ needs.preparations.outputs.version }}.dmg

      - name: Rename Windows
        if: matrix.os == 'windows-latest'
        run: mv serverpackcreator-app/build/dist/ServerPackCreator*.msi serverpackcreator-app/build/dist/ServerPackCreator-Installer-Windows-${{ needs.preparations.outputs.version }}.msi

      - name: Rename Ubuntu
        if: matrix.os == 'ubuntu-latest'
        run: mv serverpackcreator-app/build/dist/serverpackcreator*.deb serverpackcreator-app/build/dist/ServerPackCreator-Installer-Ubuntu-${{ needs.preparations.outputs.version }}-amd64.deb

      - name: Artifacts
        uses: actions/upload-artifact@v3.1.2
        if: ${{ always() }}
        with:
          name: release-artifacts
          path: |
            serverpackcreator-app/build/dist/*
          if-no-files-found: warn # 'warn' or 'ignore' are also available, defaults to `warn`

  release:
>>>>>>> 18ae97eb
    runs-on: ubuntu-latest
    needs: [preparations, jar, installers]

    steps:
      # GET THE LATEST CODE
      - name: Checkout latest code
        uses: actions/checkout@v3.1.0
        with:
          fetch-depth: 0

      # GET RELEASE INFO
      - name: Get Release Info
        run: |
          curl --header \
          'PRIVATE-TOKEN: ${{ secrets.GITLAB_TOKEN }}' \
          'https://git.griefed.de/api/v4/projects/63/releases/${{ needs.preparations.outputs.version }}' >> version.json

      # GET DESCRIPTION
      - name: Extract version changelog
        uses: sergeysova/jq-action@v2.2.1
        id: description
        with:
          cmd: "jq .description version.json -r | sed -e 's/\\n/\\n/g' > description.txt"
          multiline: true

      - uses: actions/download-artifact@v3.0.2
        with:
          name: release-artifacts

      # GENERATE RELEASE
      - name: Create Release
        id: create_release
        uses: softprops/action-gh-release@v0.1.15
        with:
          token: ${{ secrets.GITHUB_TOKEN }}
          tag_name: ${{ needs.preparations.outputs.version }}
          name: Release ${{ needs.preparations.outputs.version }}
          body_path: description.txt
          draft: false
          prerelease: false
          fail_on_unmatched_files: false
          files: |
            ServerPackCreator-Installer-MacOS-${{ needs.preparations.outputs.version }}.dmg
            ServerPackCreator-Installer-Windows-${{ needs.preparations.outputs.version }}.msi
            ServerPackCreator-Installer-Ubuntu-${{ needs.preparations.outputs.version }}-amd64.deb
            serverpackcreator-app/build/libs/ServerPackCreator-${{ needs.preparations.outputs.version }}.jar
            serverpackcreator-plugin-example/build/libs/serverpackcreator-plugin-example-${{ needs.preparations.outputs.version }}.jar

  pages:
<<<<<<< HEAD
    needs: release
=======
>>>>>>> 18ae97eb
    runs-on: ubuntu-latest
    steps:
      - name: Checkout latest code
        uses: actions/checkout@master
        with:
          fetch-depth: 0

      - name: Set up JDK 17
        uses: actions/setup-java@v3
        with:
          distribution: 'zulu'
          java-version: '17'

      - name: Grant execute permission for gradlew
        run: chmod +x gradlew

      - name: Build documentation
        run: ./gradlew :serverpackcreator-api:dokkaHtml -Pversion="${{ needs.preparations.outputs.version }}" --full-stacktrace --info -x test

      - uses: actions/upload-artifact@v3
        with:
          name: build-artifacts
          path: serverpackcreator-api/build/dokka/
          if-no-files-found: warn # 'warn' or 'ignore' are also available, defaults to `warn`

      # DEPLOY TO GH-PAGES
      - name: Deploy to GitHub-Pages
        uses: JamesIves/github-pages-deploy-action@v4.4.0
        with:
          branch: gh-pages
<<<<<<< HEAD
          folder: serverpackcreator-api/build/dokka
=======
          folder: serverpackcreator-api/build/dokka

    news:
      runs-on: ubuntu-latest
      needs: [prerelease]

      steps:
        - name: Get current date
          id: date
          run: echo "::set-output name=today::$(date +'%Y-%m-%dT%H:%M:%S')"

        - name: Post WebHook Message
          run: |
            curl -L --output ./discord.sh https://raw.githubusercontent.com/ChaoticWeg/discord.sh/master/discord.sh
            chmod a+x ./discord.sh
            ./discord.sh \
              --webhook-url="${{ secrets.WEBHOOK_URL }}" \
              --username "$GITHUB_REPOSITORY" \
              --avatar "https://i.griefed.de/images/2020/11/18/Prosper_Docker_300x300.png" \
              --text "There's been a new release for $GITHUB_REPOSITORY. The new version is ${{ needs.preparations.outputs.version }} and is available at <$GITHUB_SERVER_URL/$GITHUB_REPOSITORY/releases/tag/${{ needs.preparations.outputs.version }}>" \
              --title "New $GITHUB_REPOSITORY Release" \
              --description "There's been a new release for $GITHUB_REPOSITORY. The new version is ${{ needs.preparations.outputs.version }} and is available at $GITHUB_SERVER_URL/$GITHUB_REPOSITORY/releases/tag/${{ needs.preparations.outputs.version }}" \
              --color "0xC0FFEE" \
              --url "$GITHUB_SERVER_URL/$GITHUB_REPOSITORY/releases/tag/${{ needs.preparations.outputs.version }}" \
              --author "Griefed" \
              --author-url "$GITHUB_SERVER_URL/Griefed" \
              --author-icon "https://i.griefed.de/images/2022/01/21/sam_1500x1500.th.jpg" \
              --thumbnail "https://i.griefed.de/images/2021/05/08/app.png" \
              --field "Author;[Griefed]($GITHUB_SERVER_URL/Griefed)" \
              --field "Platform;[GitHub]($GITHUB_SERVER_URL)" \
              --footer "Released at ${{ steps.date.outputs.today }}" \
              --footer-icon "https://i.griefed.de/images/2022/01/21/start_generation.png"
>>>>>>> 18ae97eb
<|MERGE_RESOLUTION|>--- conflicted
+++ resolved
@@ -80,7 +80,6 @@
       # UPLOAD ARTIFACTS
       - uses: actions/upload-artifact@v3.1.2
         if: ${{ always() }}
-<<<<<<< HEAD
         with:
           name: release-artifacts
           path: |
@@ -152,81 +151,7 @@
             serverpackcreator-app/build/dist/*
           if-no-files-found: warn # 'warn' or 'ignore' are also available, defaults to `warn`
 
-  prerelease:
-=======
-        with:
-          name: release-artifacts
-          path: |
-            serverpackcreator-app/build/libs/ServerPackCreator-${{ needs.preparations.outputs.version }}.jar
-            serverpackcreator-plugin-example/build/libs/serverpackcreator-plugin-example-${{ needs.preparations.outputs.version }}.jar
-          if-no-files-found: warn # 'warn' or 'ignore' are also available, defaults to `warn`
-
-  installers:
-    strategy:
-      fail-fast: false
-      matrix:
-        os: [macos-latest,ubuntu-latest,windows-latest]
-    needs: preparations
-    runs-on: ${{ matrix.os }}
-
-    steps:
-      # GET THE LATEST CODE
-      - name: Checkout latest code
-        uses: actions/checkout@v3.1.0
-        with:
-          fetch-depth: 0
-
-      # BUILD PROJECT AND PUBLISH
-      - name: Set up JDK 17
-        uses: actions/setup-java@v3.6.0
-        with:
-          distribution: 'zulu'
-          java-version: '17'
-          check-latest: true
-
-      - name: Grant execute permission for gradlew
-        run: chmod +x gradlew
-
-      - uses: gradle/gradle-build-action@v2.3.3
-        with:
-          gradle-version: wrapper
-
-      - name: Prepare wix-toolset
-        if: matrix.os == 'windows-latest'
-        run: echo "${env:path};${env:wix}bin" | Out-File -FilePath $env:GITHUB_PATH -Encoding utf8
-
-      - name: Build installer
-        env:
-          GITHUB_ACTOR: ${{ secrets.GITHUB_ACTOR }}
-          GITHUB_TOKEN: ${{ secrets.GITHUB_TOKEN }}
-        run: ./gradlew :serverpackcreator-app:jpackage -Pversion="${{ needs.preparations.outputs.version }}" --info --full-stacktrace -x :serverpackcreator-api:jvmTest -x :serverpackcreator-web:test
-
-      - name: List After Build
-        run: ls serverpackcreator-app/build/dist/
-
-      - name: Rename MacOs
-        if: matrix.os == 'macos-latest'
-        run: mv serverpackcreator-app/build/dist/ServerPackCreator*.dmg serverpackcreator-app/build/dist/ServerPackCreator-Installer-MacOS-${{ needs.preparations.outputs.version }}.dmg
-
-      - name: Rename Windows
-        if: matrix.os == 'windows-latest'
-        run: mv serverpackcreator-app/build/dist/ServerPackCreator*.msi serverpackcreator-app/build/dist/ServerPackCreator-Installer-Windows-${{ needs.preparations.outputs.version }}.msi
-
-      - name: Rename Ubuntu
-        if: matrix.os == 'ubuntu-latest'
-        run: mv serverpackcreator-app/build/dist/serverpackcreator*.deb serverpackcreator-app/build/dist/ServerPackCreator-Installer-Ubuntu-${{ needs.preparations.outputs.version }}-amd64.deb
-
-      - name: Artifacts
-        uses: actions/upload-artifact@v3.1.2
-        if: ${{ always() }}
-        with:
-          name: release-artifacts
-          path: |
-            serverpackcreator-app/build/dist/*
-          if-no-files-found: warn # 'warn' or 'ignore' are also available, defaults to `warn`
-
   release:
->>>>>>> 18ae97eb
     runs-on: ubuntu-latest
     needs: [preparations, jar, installers]
 
@@ -276,10 +201,6 @@
             serverpackcreator-plugin-example/build/libs/serverpackcreator-plugin-example-${{ needs.preparations.outputs.version }}.jar
 
   pages:
-<<<<<<< HEAD
-    needs: release
-=======
->>>>>>> 18ae97eb
     runs-on: ubuntu-latest
     steps:
       - name: Checkout latest code
@@ -310,9 +231,6 @@
         uses: JamesIves/github-pages-deploy-action@v4.4.0
         with:
           branch: gh-pages
-<<<<<<< HEAD
-          folder: serverpackcreator-api/build/dokka
-=======
           folder: serverpackcreator-api/build/dokka
 
     news:
@@ -344,5 +262,4 @@
               --field "Author;[Griefed]($GITHUB_SERVER_URL/Griefed)" \
               --field "Platform;[GitHub]($GITHUB_SERVER_URL)" \
               --footer "Released at ${{ steps.date.outputs.today }}" \
-              --footer-icon "https://i.griefed.de/images/2022/01/21/start_generation.png"
->>>>>>> 18ae97eb
+              --footer-icon "https://i.griefed.de/images/2022/01/21/start_generation.png"