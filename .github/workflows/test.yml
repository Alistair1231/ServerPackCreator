--- conflicted
+++ resolved
@@ -84,11 +84,7 @@
         run: ./gradlew :serverpackcreator-app:jpackage --info --full-stacktrace
 
       - name: Rename
-<<<<<<< HEAD
-        run: mv serverpackcreator-app/build/dist/* serverpackcreator-app/build/dist/ServerPackCreator-Installer-MacOS-dev.dmg
-=======
         run: mv serverpackcreator-app/build/dist/* serverpackcreator-app/build/dist/ServerPackCreator-Installer-MacOS-dev.pkg
->>>>>>> 5336c476
 
       # UPLOAD OS-SPECIFICS
       - name: Upload
@@ -100,79 +96,6 @@
             serverpackcreator-app/build
           if-no-files-found: warn # 'warn' or 'ignore' are also available, defaults to `warn`
 
-<<<<<<< HEAD
-  mac-02:
-    runs-on: macos-latest
-    steps:
-      # GET THE LATEST CODE
-      - name: Checkout latest code
-        uses: actions/checkout@v3.5.0
-        with:
-          fetch-depth: 0
-
-      # BUILD PROJECT AND PUBLISH
-      - name: Set up JDK 17
-        uses: actions/setup-java@v3.11.0
-        with:
-          distribution: 'zulu'
-          java-version: '17'
-          check-latest: true
-          cache: 'gradle'
-
-      - name: Grant execute permission for gradlew
-        run: chmod +x gradlew
-
-      - uses: gradle/gradle-build-action@v2.4.0
-        with:
-          gradle-version: wrapper
-
-      - name: Prepare
-        env:
-          GITHUB_ACTOR: ${{ secrets.GITHUB_ACTOR }}
-          GITHUB_TOKEN: ${{ secrets.GITHUB_TOKEN }}
-        run: ./gradlew :serverpackcreator-app:build :serverpackcreator-app:copyDependencies :serverpackcreator-app:copyJar :serverpackcreator-app:cleanTmpPackager --info --full-stacktrace
-
-      - name: Build Image
-        run: |
-          jpackage \
-            --app-version "dev" \
-            --copyright "Copyright (C) 2023 Griefed" \
-            --description "Create server packs from Minecraft Forge, Fabric, Quilt or LegacyFabric modpacks." \
-            --dest serverpackcreator-app/build/dist \
-            --icon serverpackcreator-app/jpackagerResources/app.icns \
-            --input serverpackcreator-app/build/jars \
-            --java-options "-Dfile.encoding=UTF-8" \
-            --java-options "-Dlog4j2.formatMsgNoLookups=true" \
-            --main-class de.griefed.serverpackcreator.app.ServerPackCreatorKt \
-            --main-jar serverpackcreator-app-dev-plain.jar \
-            --name ServerPackCreator \
-            --resource-dir serverpackcreator-app/jpackagerResources \
-            --runtime-image /Users/runner/hostedtoolcache/Java_Zulu_jdk/17.0.6-10/x64 \
-            --temp serverpackcreator-app/build/tmp/jpackager \
-            --type "app-image" \
-            --vendor "griefed.de" \
-            --verbose
-
-      - name: Archive
-        uses: thedoctor0/zip-release@0.7.1
-        with:
-          type: 'tar'
-          directory: serverpackcreator-app/build/dist
-          path: serverpackcreator-app/build/dist/ServerPackCreator
-          filename: 'ServerPackCreator-Portable-MacOS.tar'
-
-      # UPLOAD OS-SPECIFICS
-      - name: Upload
-        uses: actions/upload-artifact@v3.1.2
-        if: ${{ always() }}
-        with:
-          name: ubuntu-installer-artifacts
-          path: |
-            serverpackcreator-app/build/dist/ServerPackCreator-Portable-MacOS.tar
-          if-no-files-found: warn # 'warn' or 'ignore' are also available, defaults to `warn`
-
-=======
->>>>>>> 5336c476
   windows-01:
     runs-on: windows-latest
     steps:
@@ -259,11 +182,7 @@
       - name: Build Image
         run: |
           jpackage `
-<<<<<<< HEAD
-            --app-version "dev" `
-=======
             --app-version "6.6.6" `
->>>>>>> 5336c476
             --copyright "Copyright (C) 2023 Griefed" `
             --description "Create server packs from Minecraft Forge, Fabric, Quilt or LegacyFabric modpacks." `
             --dest "serverpackcreator-app\build\dist" `
@@ -281,57 +200,13 @@
             --vendor "griefed.de" `
             --verbose
 
-<<<<<<< HEAD
-=======
       - name: List
         run: dir serverpackcreator-app\build\dist
 
->>>>>>> 5336c476
       - name: Archive
         uses: thedoctor0/zip-release@0.7.1
         with:
           type: 'zip'
-<<<<<<< HEAD
-          directory: 'serverpackcreator-app\build\dist'
-          path: 'serverpackcreator-app\build\dist\ServerPackCreator'
-          filename: 'ServerPackCreator-Portable-Windows.zip'
-
-      # UPLOAD OS-SPECIFICS
-      - name: Upload
-        uses: actions/upload-artifact@v3.1.2
-        if: ${{ always() }}
-        with:
-          name: ubuntu-installer-artifacts
-          path: |
-            'serverpackcreator-app\build\dist\ServerPackCreator-Portable-Windows.zip'
-          if-no-files-found: warn # 'warn' or 'ignore' are also available, defaults to `warn`
-
-  ubuntu-01:
-    runs-on: ubuntu-latest
-    steps:
-      # GET THE LATEST CODE
-      - name: Checkout latest code
-        uses: actions/checkout@v3.5.0
-        with:
-          fetch-depth: 0
-
-      # BUILD PROJECT AND PUBLISH
-      - name: Set up JDK 17
-        uses: actions/setup-java@v3.11.0
-        with:
-          distribution: 'zulu'
-          java-version: '17'
-          check-latest: true
-          cache: 'gradle'
-
-      - name: Grant execute permission for gradlew
-        run: chmod +x gradlew
-
-      - uses: gradle/gradle-build-action@v2.4.0
-        with:
-          gradle-version: wrapper
-
-=======
           directory: serverpackcreator-app/build/dist
           path: 'ServerPackCreator'
           filename: 'ServerPackCreator-Portable-Windows.zip'
@@ -374,7 +249,6 @@
         with:
           gradle-version: wrapper
 
->>>>>>> 5336c476
       - name: Build installer
         env:
           GITHUB_ACTOR: ${{ secrets.GITHUB_ACTOR }}
@@ -428,11 +302,7 @@
       - name: Build Image
         run: |
           jpackage \
-<<<<<<< HEAD
-            --app-version "dev" \
-=======
             --app-version "6.6.6" \
->>>>>>> 5336c476
             --copyright "Copyright (C) 2023 Griefed" \
             --description "Create server packs from Minecraft Forge, Fabric, Quilt or LegacyFabric modpacks." \
             --dest serverpackcreator-app/build/dist \
@@ -451,17 +321,6 @@
             --verbose
 
       - name: List
-<<<<<<< HEAD
-        run: ls -ahl serverpackcreator-app/build/dist &&
-
-      - name: Archive
-        uses: thedoctor0/zip-release@0.7.1
-        with:
-          type: 'tar'
-          directory: serverpackcreator-app/build/dist
-          path: serverpackcreator-app/build/dist/ServerPackCreator
-          filename: 'ServerPackCreator-Portable-Linux.tar'
-=======
         run: ls -ahl serverpackcreator-app/build/dist
 
       - name: Create AppImage
@@ -496,7 +355,6 @@
           appimagetool \
             ServerPackCreator.AppDir \
             ServerPackCreator-Portable-Linux-x86_64.AppImage
->>>>>>> 5336c476
 
       # UPLOAD OS-SPECIFICS
       - name: Upload
@@ -505,9 +363,5 @@
         with:
           name: ubuntu-installer-artifacts
           path: |
-<<<<<<< HEAD
-            serverpackcreator-app/build/dist/ServerPackCreator-Portable-Linux.tar
-=======
             serverpackcreator-app/build/dist/ServerPackCreator-Portable-Linux-x86_64.AppImage
->>>>>>> 5336c476
           if-no-files-found: warn # 'warn' or 'ignore' are also available, defaults to `warn`