name: Test

on:
  push:
  pull_request:
  workflow_dispatch:

jobs:
  jar:
    runs-on: ubuntu-latest
    steps:

      - uses: actions/checkout@v3.1.0

      - name: Get branch name
        id: branch-name
        uses: tj-actions/branch-names@v6.3

      - name: Set up JDK 17
        uses: actions/setup-java@v3.6.0
        with:
          distribution: 'zulu'
          java-version: '17'
          check-latest: true
          cache: 'gradle'

      - name: Grant execute permission for gradlew
        run: chmod +x gradlew

      - uses: gradle/gradle-build-action@v2.3.3
        with:
          gradle-version: wrapper

      - name: Build with Gradle
        run: ./gradlew -Pversion=${{ steps.branch-name.outputs.current_branch }} build --info --full-stacktrace

      - uses: actions/upload-artifact@v3.1.1
        if: ${{ always() }}
        with:
          name: build-artifacts
          path: |
            build
            buildSrc/build
            serverpackcreator-api/build
            serverpackcreator-app/build
            serverpackcreator-cli/build
            serverpackcreator-web/build
            serverpackcreator-updater/build
            serverpackcreator-web-frontend/dist
            serverpackcreator-plugin-example/build
          if-no-files-found: warn # 'warn' or 'ignore' are also available, defaults to `warn`

  installers:
    strategy:
      fail-fast: false
      matrix:
        os: [macos-latest,ubuntu-latest,windows-latest]
    runs-on: ${{ matrix.os }}
    steps:
      # GET THE LATEST CODE
      - name: Checkout latest code
        uses: actions/checkout@v3.1.0
        with:
          fetch-depth: 0

      # BUILD PROJECT AND PUBLISH
      - name: Set up JDK 17
        uses: actions/setup-java@v3.6.0
        with:
          distribution: 'zulu'
          java-version: '17'
          check-latest: true
          cache: 'gradle'

      - name: Grant execute permission for gradlew
        run: chmod +x gradlew

      - uses: gradle/gradle-build-action@v2.3.3
        with:
          gradle-version: wrapper

      - name: Prepare wix-toolset
        if: matrix.os == 'windows-latest'
        run: echo "${env:path};${env:wix}bin" | Out-File -FilePath $env:GITHUB_PATH -Encoding utf8
<<<<<<< HEAD

      - name: Build installer
        env:
          GITHUB_ACTOR: ${{ secrets.GITHUB_ACTOR }}
          GITHUB_TOKEN: ${{ secrets.GITHUB_TOKEN }}
        run: ./gradlew :serverpackcreator-app:jpackage --info --full-stacktrace

      - name: Rename MacOs
        if: matrix.os == 'macos-latest'
        run: mv serverpackcreator-app/build/dist/* serverpackcreator-app/build/dist/ServerPackCreator-Installer-MacOS-dev.dmg

=======

      - name: Build installer
        env:
          GITHUB_ACTOR: ${{ secrets.GITHUB_ACTOR }}
          GITHUB_TOKEN: ${{ secrets.GITHUB_TOKEN }}
        run: ./gradlew :serverpackcreator-app:jpackage --info --full-stacktrace

      - name: Rename MacOs
        if: matrix.os == 'macos-latest'
        run: mv serverpackcreator-app/build/dist/* serverpackcreator-app/build/dist/ServerPackCreator-Installer-MacOS-dev.dmg

>>>>>>> 18ae97eb
      - name: Rename Windows
        if: matrix.os == 'windows-latest'
        run: mv serverpackcreator-app/build/dist/* serverpackcreator-app/build/dist/ServerPackCreator-Installer-Windows-dev.msi

      - name: Rename Ubuntu
        if: matrix.os == 'ubuntu-latest'
        run: mv serverpackcreator-app/build/dist/* serverpackcreator-app/build/dist/ServerPackCreator-Installer-Ubuntu-dev-amd64.deb

      # UPLOAD OS-SPECIFICS
      - name: Upload
        uses: actions/upload-artifact@v3.1.1
        if: ${{ always() }}
<<<<<<< HEAD
        with:
          name: build-artifacts
          path: |
            serverpackcreator-app/build/dist/*
          if-no-files-found: warn # 'warn' or 'ignore' are also available, defaults to `warn`

  qodana:
    runs-on: ubuntu-latest
    steps:
      - uses: actions/checkout@v3
        with:
          fetch-depth: 0
      - name: 'Qodana Scan'
        uses: JetBrains/qodana-action@v2022.3.2
        env:
          QODANA_TOKEN: ${{ secrets.QODANA_TOKEN }}
        with:
          use-caches: false
          cache-default-branch-only: true
=======
        with:
          name: build-artifacts
          path: |
            serverpackcreator-app/build/dist/*
          if-no-files-found: warn # 'warn' or 'ignore' are also available, defaults to `warn`
>>>>>>> 18ae97eb
<|MERGE_RESOLUTION|>--- conflicted
+++ resolved
@@ -82,7 +82,6 @@
       - name: Prepare wix-toolset
         if: matrix.os == 'windows-latest'
         run: echo "${env:path};${env:wix}bin" | Out-File -FilePath $env:GITHUB_PATH -Encoding utf8
-<<<<<<< HEAD
 
       - name: Build installer
         env:
@@ -94,19 +93,6 @@
         if: matrix.os == 'macos-latest'
         run: mv serverpackcreator-app/build/dist/* serverpackcreator-app/build/dist/ServerPackCreator-Installer-MacOS-dev.dmg
 
-=======
-
-      - name: Build installer
-        env:
-          GITHUB_ACTOR: ${{ secrets.GITHUB_ACTOR }}
-          GITHUB_TOKEN: ${{ secrets.GITHUB_TOKEN }}
-        run: ./gradlew :serverpackcreator-app:jpackage --info --full-stacktrace
-
-      - name: Rename MacOs
-        if: matrix.os == 'macos-latest'
-        run: mv serverpackcreator-app/build/dist/* serverpackcreator-app/build/dist/ServerPackCreator-Installer-MacOS-dev.dmg
-
->>>>>>> 18ae97eb
       - name: Rename Windows
         if: matrix.os == 'windows-latest'
         run: mv serverpackcreator-app/build/dist/* serverpackcreator-app/build/dist/ServerPackCreator-Installer-Windows-dev.msi
@@ -119,30 +105,8 @@
       - name: Upload
         uses: actions/upload-artifact@v3.1.1
         if: ${{ always() }}
-<<<<<<< HEAD
         with:
           name: build-artifacts
           path: |
             serverpackcreator-app/build/dist/*
-          if-no-files-found: warn # 'warn' or 'ignore' are also available, defaults to `warn`
-
-  qodana:
-    runs-on: ubuntu-latest
-    steps:
-      - uses: actions/checkout@v3
-        with:
-          fetch-depth: 0
-      - name: 'Qodana Scan'
-        uses: JetBrains/qodana-action@v2022.3.2
-        env:
-          QODANA_TOKEN: ${{ secrets.QODANA_TOKEN }}
-        with:
-          use-caches: false
-          cache-default-branch-only: true
-=======
-        with:
-          name: build-artifacts
-          path: |
-            serverpackcreator-app/build/dist/*
-          if-no-files-found: warn # 'warn' or 'ignore' are also available, defaults to `warn`
->>>>>>> 18ae97eb
+          if-no-files-found: warn # 'warn' or 'ignore' are also available, defaults to `warn`