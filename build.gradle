//file:noinspection GroovyAssignabilityCheck
//file:noinspection GrUnresolvedAccess

import org.siouan.frontendgradleplugin.infrastructure.gradle.RunNpm

import java.text.SimpleDateFormat

plugins {
  id 'java'
  id 'idea'

  id 'jacoco'
  id 'signing'
  id 'maven-publish'
  id 'java-library'

  id 'edu.sc.seis.launch4j' version '2.5.3'
  id 'org.siouan.frontend-jdk8' version '6.0.0'
  id 'org.springframework.boot' version '2.7.1'
  id 'io.spring.dependency-management' version '1.0.12.RELEASE'
}

sourceCompatibility = targetCompatibility = '1.8'
group = 'de.griefed'

repositories {
  mavenCentral()
  maven { url "https://jitpack.io" }
  maven { url 'https://repo.spring.io/release' }
}

sourceSets {
  main {
    java {
      srcDirs = ['backend/main/java']
    }
    resources {
      srcDirs = ['backend/main/resources']
    }
  }
  test {
    java {
      srcDirs = ['backend/test/java']
    }
    resources {
      srcDirs = ['backend/test/resources']
    }
  }
}

configurations {
  all {
    // Exclude logging from dependencies because we already have logging set up
    exclude group: 'org.springframework.boot', module: 'spring-boot-starter-logging'
    exclude group: 'org.slf4j', module: 'slf4j-log4j12'

  }

  embed
  implementation.extendsFrom(embed)
}

dependencies {

  // Backend
  embed 'de.griefed:versionchecker:1.1.0'
  embed 'com.electronwill.night-config:hocon:3.6.5'
  embed 'commons-io:commons-io:2.11.0'
  embed 'commons-lang:commons-lang:2.6'

  embed 'net.lingala.zip4j:zip4j:2.11.1'
  embed 'com.moandjiezana.toml:toml4j:0.7.2'
  embed 'org.xerial:sqlite-jdbc:3.36.0.3'
  embed 'org.pf4j:pf4j:3.6.0'
  embed 'com.github.vatbub:mslinks:1.0.5'
  implementation 'org.jetbrains:annotations:23.0.0'

  embed 'org.apache.logging.log4j:log4j-core:2.17.2'
<<<<<<< HEAD
  embed 'org.apache.logging.log4j:log4j-api:2.17.2'
  embed 'org.apache.logging.log4j:log4j-slf4j-impl:2.18.0'
=======
  embed 'org.apache.logging.log4j:log4j-api:2.18.0'
  embed 'org.apache.logging.log4j:log4j-slf4j-impl:2.17.2'
>>>>>>> d1157e42
  embed 'org.apache.logging.log4j:log4j-web:2.17.2'
  embed 'org.apache.logging.log4j:log4j-jul:2.18.0'
  embed 'org.jgroups:jgroups:5.2.2.Final'

  // GUI
  embed 'io.github.vincenzopalazzo:material-ui-swing:1.1.2'
  embed 'de.griefed:larsonscanner:1.0.4'

  // WEB
  //embed 'org.springframework.boot:spring-boot-starter-security:2.6.7'
  //embed 'org.springframework.boot:spring-boot-starter-validation:2.6.7'
  embed 'org.springframework.boot:spring-boot-starter-web:2.7.1'
  embed 'org.springframework.boot:spring-boot-starter-log4j2:2.7.1'
  //embed 'org.springframework.boot:spring-boot-starter-quartz:2.6.7'
  embed 'org.apache.activemq:artemis-jms-server:2.19.1'
  embed 'org.springframework.boot:spring-boot-starter-data-jpa:2.7.1'
  embed 'org.springframework.boot:spring-boot-starter-artemis:2.7.1'
  embed 'com.github.gwenn:sqlite-dialect:0.1.2'

  // Dev tools
  developmentOnly 'org.springframework.boot:spring-boot-devtools:2.7.1'

  // Testing
  testImplementation 'org.junit.jupiter:junit-jupiter-api:5.8.2'
  testRuntimeOnly 'org.junit.jupiter:junit-jupiter-engine:5.8.2'
  testImplementation 'org.springframework.boot:spring-boot-starter-test:2.7.1'
  testImplementation 'org.junit.platform:junit-platform-commons:1.8.2'
}

// Configure frontend plugin. See documentation at https://siouan.github.io/frontend-gradle-plugin/.
frontend {
  packageJsonDirectory = file("${projectDir}/frontend")

  nodeVersion = '16.9.1'
  nodeInstallDirectory = file("${projectDir}/frontend/node")

  yarnEnabled = false
  //yarnVersion = "1.22.11"
  //yarnInstallDirectory = file("${projectDir}/frontend/yarn")

  cleanScript = 'run clean'
  assembleScript = 'run build'

  // Print the architecture we are running on.
  System.out.println(String.format("I am running on: %s", System.getProperty("os.arch")))

  // If we are running on arm, specify Node path pattern so arm-builds succeed.
  if (System.getProperty("os.arch").equals("arm")) {
    nodeDistributionUrlPathPattern = 'vVERSION/node-vVERSION-linux-armv7l.TYPE'
  } else if (System.getProperty("os.arch").equals("aarch64")) {
    nodeDistributionUrlPathPattern = 'vVERSION/node-vVERSION-linux-arm64.TYPE'
  }
}

// Include specific files in resources folder, like the license and readme.
tasks.register('about', Copy) {
  dependsOn tasks.named('clean')

  from layout.projectDirectory.file("LICENSE") into layout.projectDirectory.dir("backend/main/resources")
  from layout.projectDirectory.file("README.md") into layout.projectDirectory.dir("backend/main/resources")
  from layout.projectDirectory.file("CHANGELOG.md") into layout.projectDirectory.dir("backend/main/resources")
  from layout.projectDirectory.file("CONTRIBUTING.md") into layout.projectDirectory.dir("backend/main/resources")
  from layout.projectDirectory.file("CODE_OF_CONDUCT.md") into layout.projectDirectory.dir("backend/main/resources")
}

// Make sure quasar is installed
tasks.register('installQuasar', RunNpm) {
  dependsOn tasks.named('installNode')
  script = 'install -g @quasar/cli'
}

// Custom task to build and copy an up-to-date version of our frontend to SpringBoot.
tasks.register('copyDist', Copy) {
  dependsOn tasks.named('assembleFrontend')
  // Delete old frontend files from SpringBoot.
  def dirName = "backend/main/resources/static"
  file(dirName).list().each {
    f ->
      delete "${dirName}/${f}"
  }

  // Copy new frontend files to SpringBoot.
  from layout.projectDirectory.dir("frontend/dist/spa")
  into layout.projectDirectory.dir("backend/main/resources/static")
}

// Make sure everything is included in our JavaDoc.
// Since this project is open source, we can include private etc. classes and methods docs.
tasks.withType(Javadoc) {
  options.addStringOption('encoding', 'UTF-8')
}

// Launch4j builds our ServerPackCreator.exe.
launch4j {
  mainClassName = 'de.griefed.serverpackcreator.ServerPackCreator'
  jarTask = project.tasks.jar
  fileDescription = "Create server packs from Minecraft modpacks."
  version = project.version
  textVersion = project.version
  windowTitle = "ServerPackCreator"
  copyright = "GNU Lesser General Public License v2.1"
  downloadUrl = "https://github.com/Griefed/serverpackcreator/releases"
  supportUrl = "https://github.com/Griefed/serverpackcreator/issues"
  libraryDir = 'libraries'
  outputDir = 'libs'
  icon = "${projectDir}/backend/main/resources/de/griefed/resources/gui/icon.ico"
}

task cleanUp(type: Delete) {
  //dependsOn task.named('test')

  delete 'logs',
      'plugins',
      'server-packs',
      'server_files',
      'work',
      'banner.txt',
      'serverpackcreator.conf',
      'serverpackcreator.db',
      'serverpackcreator.properties',
      'somefile.conf'
}

test {
  useJUnitPlatform()

  // Mention test result in logs
  testLogging {
    events "passed",
        "skipped",
        "failed"
  }

  finalizedBy jacocoTestReport, cleanUp
}

jacocoTestReport {
  dependsOn test

  reports {
    xml.required = true
  }
}

jacoco {
  toolVersion = "0.8.7"
  reportsDirectory = layout.buildDirectory.dir('reports/jacoco')
}

javadoc {
  if (JavaVersion.current().isJava9Compatible()) {
    options.addBooleanOption('html5', true)
  }
  classpath = sourceSets.main.runtimeClasspath
}

// Build JavaDoc and JavaSources JARs.
java {
  withSourcesJar()
  withJavadocJar()
}

bootJar {
  // Customize MANIFEST to include relevant information.
  manifest {
    attributes "Start-Class": "de.griefed.serverpackcreator.ServerPackCreator",
        "Class-Path": configurations.embed.findAll { it.name.endsWith('jar') }.collect { zipTree(it) },
        "Description": "Create server packs from Minecraft modpacks.",
        "Built-By": System.getProperty("user.name"),
        "Build-Timestamp": new SimpleDateFormat("yyyy-MM-dd'T'HH:mm:ss.SSSZ").format(new Date()),
        "Created-By": "Gradle ${gradle.gradleVersion}",
        "Build-Jdk": "${System.getProperty('java.version')} (${System.getProperty('java.vendor')} ${System.getProperty('java.vm.version')})",
        "Build-OS": "${System.getProperty('os.name')} ${System.getProperty('os.arch')} ${System.getProperty('os.version')}",
        "Implementation-Version": "${project.version}",
        "Implementation-Title": "serverpackcreator",
        "Application-Name": "ServerPackCreator"

  }
  exclude(
      'META-INF/org',
      'META-INF/org/**',
      'META-INF/versions',
      'META-INF/versions/**',
      'META-INF/DEPENDENCIES',
      'META-INF/LICENSE',
      'META-INF/NOTICE',
      'META-INF/CHANGES',
      'META-INF/LICENSE.txt',
      'META-INF/NOTICE.txt',
      'META-INF/README.md',
      'Log4j-**',
      'icon.png',
      'profile_icon.png'
  )
}


// JAR configuration still needed for Launch4j.
jar {
  // No duplicates
  duplicatesStrategy = DuplicatesStrategy.EXCLUDE

  // Include all libraries in our JAR-file.
  from {
    configurations.embed.findAll { it.name.endsWith('jar') }.collect { zipTree(it) }
  }

  // Customize MANIFEST to include relevant information.
  manifest {
    attributes(
        "Main-Class": "de.griefed.serverpackcreator.ServerPackCreator",
        "Class-Path": configurations.embed.findAll { it.name.endsWith('jar') }.collect { zipTree(it) },
        "Description": "Create server packs from Minecraft Forge or Fabric modpacks.",
        "Built-By": System.getProperty("user.name"),
        "Build-Timestamp": new SimpleDateFormat("yyyy-MM-dd'T'HH:mm:ss.SSSZ").format(new Date()),
        "Created-By": "Gradle ${gradle.gradleVersion}",
        "Build-Jdk": "${System.getProperty('java.version')} (${System.getProperty('java.vendor')} ${System.getProperty('java.vm.version')})",
        "Build-OS": "${System.getProperty('os.name')} ${System.getProperty('os.arch')} ${System.getProperty('os.version')}",
        "Implementation-Version": "${project.version}",
        "Implementation-Title": "serverpackcreator",
        "Application-Name": "ServerPackCreator"
    )
  }
  // Exclude files and folders which would otherwise bloat our JAR-file up.
  exclude(
      'META-INF/org',
      'META-INF/org/**',
      'META-INF/versions',
      'META-INF/versions/**',
      'META-INF/DEPENDENCIES',
      'META-INF/LICENSE',
      'META-INF/NOTICE',
      'META-INF/CHANGES',
      'META-INF/LICENSE.txt',
      'META-INF/NOTICE.txt',
      'META-INF/README.md',
      'Log4j-**',
      'icon.png',
      'profile_icon.png'
  )
}

publishing {
  publications {
    mavenJava(MavenPublication) {

      groupId = 'de.griefed'
      artifactId = 'serverpackcreator'
      from components.java
      version = project.version

      pom {
        name = 'ServerPackCreator'
        description = 'Create server packs from Minecraft Forge or Fabric modpacks.'
        url = 'https://git.griefed.de/Griefed/ServerPackCreator'

        licenses {
          license {
            name = 'GNU Lesser General Public License v2.1'
            url = 'https://www.gnu.org/licenses/old-licenses/lgpl-2.1.en.html'
          }
        }

        developers {
          developer {
            id = 'griefed'
            name = 'Griefed'
            email = 'griefed@griefed.de'
          }
        }

        scm {
          connection = 'scm:git:git:git.griefed.de/Griefed/ServerPackCreator.git'
          developerConnection = 'scm:git:ssh://git.griefed.de/Griefed/ServerPackCreator.git'
          url = 'https://git.griefed.de/Griefed/ServerPackCreator'
        }

      }
    }
  }

  repositories {
    maven {
      name = "GitHubPackages"
      url = "https://maven.pkg.github.com/Griefed/serverpackcreator"
      credentials {
        username = System.getenv("GITHUB_ACTOR")
        password = System.getenv("GITHUB_TOKEN")
      }
    }
    maven {
      url = "https://git.griefed.de/api/v4/projects/63/packages/maven"
      credentials(HttpHeaderCredentials) {
        name = "Private-Token"
        value = System.getenv("GITLAB_TOKEN")
      }
      authentication {
        header(HttpHeaderAuthentication)
      }
    }
    maven {
      url = "https://gitlab.com/api/v4/projects/32677538/packages/maven"
      credentials(HttpHeaderCredentials) {
        name = "Private-Token"
        value = System.getenv("GITLABCOM_TOKEN")
      }
      authentication {
        header(HttpHeaderAuthentication)
      }
    }
    maven {
      name = "OSSRH"
      url = "https://s01.oss.sonatype.org/service/local/staging/deploy/maven2/"
      credentials {
        username = System.getenv("OSSRH_USERNAME")
        password = System.getenv("OSSRH_PASSWORD")
      }
    }
  }
}

signing {
  def signingKey = findProperty("signingKey")
  def signingPassword = findProperty("signingPassword")

  useInMemoryPgpKeys(signingKey, signingPassword)
  sign publishing.publications.mavenJava
}<|MERGE_RESOLUTION|>--- conflicted
+++ resolved
@@ -61,7 +61,6 @@
 }
 
 dependencies {
-
   // Backend
   embed 'de.griefed:versionchecker:1.1.0'
   embed 'com.electronwill.night-config:hocon:3.6.5'
@@ -76,13 +75,8 @@
   implementation 'org.jetbrains:annotations:23.0.0'
 
   embed 'org.apache.logging.log4j:log4j-core:2.17.2'
-<<<<<<< HEAD
-  embed 'org.apache.logging.log4j:log4j-api:2.17.2'
+  embed 'org.apache.logging.log4j:log4j-api:2.18.0'
   embed 'org.apache.logging.log4j:log4j-slf4j-impl:2.18.0'
-=======
-  embed 'org.apache.logging.log4j:log4j-api:2.18.0'
-  embed 'org.apache.logging.log4j:log4j-slf4j-impl:2.17.2'
->>>>>>> d1157e42
   embed 'org.apache.logging.log4j:log4j-web:2.17.2'
   embed 'org.apache.logging.log4j:log4j-jul:2.18.0'
   embed 'org.jgroups:jgroups:5.2.2.Final'
@@ -220,10 +214,12 @@
 }
 
 jacocoTestReport {
-  dependsOn test
+  dependsOn test // tests are required to run before generating the report
 
   reports {
     xml.required = true
+    //csv.required = false
+    //html.outputLocation = layout.buildDirectory.dir('jacocoHtml')
   }
 }
 
