--- conflicted
+++ resolved
@@ -111,15 +111,9 @@
 
     embed 'org.apache.logging.log4j:log4j-api:2.17.1'
     embed 'org.apache.logging.log4j:log4j-core:2.17.1'
-<<<<<<< HEAD
-    embed 'org.apache.logging.log4j:log4j-slf4j-impl:2.17.0'
     embed 'org.apache.logging.log4j:log4j-web:2.17.1'
-    embed 'org.apache.logging.log4j:log4j-jul:2.17.0'
-=======
     embed 'org.apache.logging.log4j:log4j-slf4j-impl:2.17.1'
-    embed 'org.apache.logging.log4j:log4j-web:2.17.0'
     embed 'org.apache.logging.log4j:log4j-jul:2.17.1'
->>>>>>> 12f83ae3
 
     // GUI
     embed 'io.github.vincenzopalazzo:material-ui-swing:1.1.2'
