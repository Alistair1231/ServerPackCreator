//file:noinspection GroovyAssignabilityCheck
//file:noinspection GrUnresolvedAccess
import java.text.SimpleDateFormat
import org.siouan.frontendgradleplugin.infrastructure.gradle.RunNpm

plugins {
    id 'java'
    id 'idea'

    id 'jacoco'
    id 'signing'
    id 'maven-publish'
    id 'java-library'

    id 'edu.sc.seis.launch4j' version '2.5.3'
    id 'org.siouan.frontend-jdk8' version '6.0.0'
    id 'org.springframework.boot' version '2.6.7'
    id 'io.spring.dependency-management' version '1.0.11.RELEASE'
}

sourceCompatibility = targetCompatibility = '1.8'
group = 'de.griefed'

repositories {
    mavenCentral()
    maven { url "https://jitpack.io" }
    maven { url 'https://repo.spring.io/release' }
}

sourceSets {
    main {
        java {
            srcDirs = ['backend/main/java']
        }
        resources {
            srcDirs = ['backend/main/resources']
        }
    }
    test {
        java {
            srcDirs = ['backend/test/java']
        }
        resources {
            srcDirs = ['backend/test/resources']
        }
    }
}

configurations {
    all {
        // Exclude logging from dependencies because we already have logging set up
        exclude group: 'org.springframework.boot', module: 'spring-boot-starter-logging'
        exclude group: 'org.slf4j', module: 'slf4j-log4j12'

    }

    embed
    implementation.extendsFrom(embed)
}

dependencies {
    // Backend
    embed 'de.griefed:versionchecker:1.1.0'
    embed 'com.electronwill.night-config:hocon:3.6.5'
    embed 'commons-io:commons-io:2.11.0'
    embed 'commons-lang:commons-lang:2.6'
    embed 'net.lingala.zip4j:zip4j:2.10.0'
    embed 'com.moandjiezana.toml:toml4j:0.7.2'
    embed 'com.github.TheRandomLabs:CurseAPI:cdc5d48'
    embed 'org.xerial:sqlite-jdbc:3.36.0.3'
    embed 'org.pf4j:pf4j:3.6.0'

    embed 'org.apache.logging.log4j:log4j-core:2.17.2'
    embed 'org.apache.logging.log4j:log4j-api:2.17.2'
    embed 'org.apache.logging.log4j:log4j-slf4j-impl:2.17.2'
    embed 'org.apache.logging.log4j:log4j-web:2.17.2'
    embed 'org.apache.logging.log4j:log4j-jul:2.17.2'
    embed 'org.jgroups:jgroups:5.2.2.Final'

    // GUI
    embed 'io.github.vincenzopalazzo:material-ui-swing:1.1.2'

    // WEB
    //embed 'org.springframework.boot:spring-boot-starter-security:2.5.6'
    //embed 'org.springframework.boot:spring-boot-starter-validation:2.6.4'
    embed 'org.springframework.boot:spring-boot-starter-web:2.6.7'
    embed 'org.springframework.boot:spring-boot-starter-log4j2:2.6.7'
    //embed 'org.springframework.boot:spring-boot-starter-quartz:2.6.4'
<<<<<<< HEAD
    embed 'org.springframework.boot:spring-boot-starter-data-jpa:2.6.6'
    embed 'org.springframework.boot:spring-boot-starter-artemis:2.6.6'
    embed 'org.apache.activemq:artemis-jms-server:2.21.0'
=======
    embed 'org.springframework.boot:spring-boot-starter-data-jpa:2.6.7'
    embed 'org.springframework.boot:spring-boot-starter-artemis:2.6.7'
    embed 'org.apache.activemq:artemis-jms-server:2.19.1'
>>>>>>> 0966155c
    embed 'com.github.gwenn:sqlite-dialect:0.1.2'

    // Dev tools
    developmentOnly 'org.springframework.boot:spring-boot-devtools:2.6.7'

    // Testing
    testImplementation 'org.junit.jupiter:junit-jupiter-api:5.8.2'
    testRuntimeOnly 'org.junit.jupiter:junit-jupiter-engine:5.8.2'
    testImplementation 'org.springframework.boot:spring-boot-starter-test:2.6.7'
    testImplementation 'org.junit.platform:junit-platform-commons:1.8.2'
}

// Configure frontend plugin. See documentation at https://siouan.github.io/frontend-gradle-plugin/.
frontend {
    packageJsonDirectory = file("${projectDir}/frontend")

    nodeVersion = '16.9.1'
    nodeInstallDirectory = file("${projectDir}/frontend/node")

    yarnEnabled = false
    //yarnVersion = "1.22.11"
    //yarnInstallDirectory = file("${projectDir}/frontend/yarn")

    cleanScript = 'run clean'
    assembleScript = 'run build'

    // Print the architecture we are running on.
    System.out.println(String.format("I am running on: %s", System.getProperty("os.arch")))

    // If we are running on arm, specify Node path pattern so arm-builds succeed.
    if (System.getProperty("os.arch").equals("arm")) {
        nodeDistributionUrlPathPattern = 'vVERSION/node-vVERSION-linux-armv7l.TYPE'
    } else if (System.getProperty("os.arch").equals("aarch64")) {
        nodeDistributionUrlPathPattern = 'vVERSION/node-vVERSION-linux-arm64.TYPE'
    }
}

// Include specific files in resources folder, like the license and readme.
tasks.register('about', Copy) {
    dependsOn tasks.named('clean')

    from layout.projectDirectory.file("LICENSE") into layout.projectDirectory.dir("backend/main/resources")
    from layout.projectDirectory.file("README.md") into layout.projectDirectory.dir("backend/main/resources")
    from layout.projectDirectory.file("CHANGELOG.md") into layout.projectDirectory.dir("backend/main/resources")
    from layout.projectDirectory.file("CONTRIBUTING.md") into layout.projectDirectory.dir("backend/main/resources")
    from layout.projectDirectory.file("CODE_OF_CONDUCT.md") into layout.projectDirectory.dir("backend/main/resources")
}

// Make sure quasar is installed
tasks.register('installQuasar', RunNpm) {
    dependsOn tasks.named('installNode')
    script = 'install -g @quasar/cli'
}

// Custom task to build and copy an up-to-date version of our frontend to SpringBoot.
tasks.register('copyDist', Copy) {
    dependsOn tasks.named('assembleFrontend')
    // Delete old frontend files from SpringBoot.
    def dirName = "backend/main/resources/static"
    file( dirName ).list().each{
        f ->
            delete "${dirName}/${f}"
    }

    // Copy new frontend files to SpringBoot.
    from layout.projectDirectory.dir("frontend/dist/spa")
    into layout.projectDirectory.dir("backend/main/resources/static")
}

// Make sure everything is included in our JavaDoc.
// Since this project is open source, we can include private etc. classes and methods docs.
tasks.withType(Javadoc) {
    options.addStringOption('encoding', 'UTF-8')
}

// Launch4j builds our ServerPackCreator.exe.
launch4j {
    mainClassName = 'de.griefed.serverpackcreator.Main'
    jarTask = project.tasks.jar
    fileDescription = "Create server packs from Minecraft modpacks."
    version = project.version
    textVersion = project.version
    windowTitle = "ServerPackCreator"
    copyright = "GNU Lesser General Public License v2.1"
    downloadUrl = "https://github.com/Griefed/serverpackcreator/releases"
    supportUrl = "https://github.com/Griefed/serverpackcreator/issues"
    libraryDir = 'libraries'
    outputDir = 'libs'
    icon = "${projectDir}/backend/main/resources/de/griefed/resources/gui/icon.ico"
}

task cleanUp(type: Delete) {
    //dependsOn task.named('test')

    delete 'logs',
            'plugins',
            'server-packs',
            'server_files',
            'work',
            'banner.txt',
            'serverpackcreator.conf',
            'serverpackcreator.db',
            'serverpackcreator.properties',
            'somefile.conf'
}

test {
    useJUnitPlatform()

    // Mention test result in logs
    testLogging {
        events "passed",
                "skipped",
                "failed"
    }

    finalizedBy jacocoTestReport, cleanUp
}

jacocoTestReport {
    dependsOn test // tests are required to run before generating the report

    reports {
        xml.required = true
        //csv.required = false
        //html.outputLocation = layout.buildDirectory.dir('jacocoHtml')
    }
}

jacoco {
    toolVersion = "0.8.7"
    reportsDirectory = layout.buildDirectory.dir('reports/jacoco')
}

javadoc {
    if(JavaVersion.current().isJava9Compatible()) {
        options.addBooleanOption('html5', true)
    }
    classpath = sourceSets.main.runtimeClasspath
}

// Build JavaDoc and JavaSources JARs.
java {
    withSourcesJar()
    withJavadocJar()
}

bootJar {
    // Customize MANIFEST to include relevant information.
    manifest {
        attributes  "Start-Class"    : "de.griefed.serverpackcreator.Main",
                    "Class-Path"     : configurations.embed.findAll { it.name.endsWith('jar') }.collect { zipTree(it) },
                    "Description"    : "Create server packs from Minecraft modpacks.",
                    "Built-By"       : System.getProperty("user.name"),
                    "Build-Timestamp": new SimpleDateFormat("yyyy-MM-dd'T'HH:mm:ss.SSSZ").format(new Date()),
                    "Created-By"     : "Gradle ${gradle.gradleVersion}",
                    "Build-Jdk"      : "${System.getProperty('java.version')} (${System.getProperty('java.vendor')} ${System.getProperty('java.vm.version')})",
                    "Build-OS"       : "${System.getProperty('os.name')} ${System.getProperty('os.arch')} ${System.getProperty('os.version')}",
                    "Implementation-Version" : "${project.version}",
                    "Implementation-Title"   : "serverpackcreator",
                    "Application-Name": "ServerPackCreator"

    }
    exclude (
            'META-INF/org',
            'META-INF/org/**',
            'META-INF/versions',
            'META-INF/versions/**',
            'META-INF/DEPENDENCIES',
            'META-INF/LICENSE',
            'META-INF/NOTICE',
            'META-INF/CHANGES',
            'META-INF/LICENSE.txt',
            'META-INF/NOTICE.txt',
            'META-INF/README.md',
            'Log4j-**',
            'icon.png',
            'profile_icon.png'
    )
}


// JAR configuration still needed for Launch4j.
jar {
    // No duplicates
    duplicatesStrategy = DuplicatesStrategy.EXCLUDE

    // Include all libraries in our JAR-file.
    from {
        configurations.embed.findAll { it.name.endsWith('jar') }.collect { zipTree(it) }
    }

    // Customize MANIFEST to include relevant information.
    manifest {
        attributes(
                "Main-Class"     : "de.griefed.serverpackcreator.Main",
                "Class-Path"     : configurations.embed.findAll { it.name.endsWith('jar') }.collect { zipTree(it) },
                "Description"    : "Create server packs from Minecraft Forge or Fabric modpacks.",
                "Built-By"       : System.getProperty("user.name"),
                "Build-Timestamp": new SimpleDateFormat("yyyy-MM-dd'T'HH:mm:ss.SSSZ").format(new Date()),
                "Created-By"     : "Gradle ${gradle.gradleVersion}",
                "Build-Jdk"      : "${System.getProperty('java.version')} (${System.getProperty('java.vendor')} ${System.getProperty('java.vm.version')})",
                "Build-OS"       : "${System.getProperty('os.name')} ${System.getProperty('os.arch')} ${System.getProperty('os.version')}",
                "Implementation-Version" : "${project.version}",
                "Implementation-Title"   : "serverpackcreator",
                "Application-Name": "ServerPackCreator"
        )
    }
    // Exclude files and folders which would otherwise bloat our JAR-file up.
    exclude (
            'META-INF/org',
            'META-INF/org/**',
            'META-INF/versions',
            'META-INF/versions/**',
            'META-INF/DEPENDENCIES',
            'META-INF/LICENSE',
            'META-INF/NOTICE',
            'META-INF/CHANGES',
            'META-INF/LICENSE.txt',
            'META-INF/NOTICE.txt',
            'META-INF/README.md',
            'Log4j-**',
            'icon.png',
            'profile_icon.png'
    )
}

publishing {
    publications {
        mavenJava(MavenPublication) {

            groupId = 'de.griefed'
            artifactId = 'serverpackcreator'
            from components.java
            version = project.version

            pom {
                name = 'ServerPackCreator'
                description = 'Create server packs from Minecraft Forge or Fabric modpacks.'
                url = 'https://git.griefed.de/Griefed/ServerPackCreator'

                licenses {
                    license {
                        name = 'GNU Lesser General Public License v2.1'
                        url = 'https://www.gnu.org/licenses/old-licenses/lgpl-2.1.en.html'
                    }
                }

                developers {
                    developer {
                        id = 'griefed'
                        name = 'Griefed'
                        email = 'griefed@griefed.de'
                    }
                }

                scm {
                    connection = 'scm:git:git:git.griefed.de/Griefed/ServerPackCreator.git'
                    developerConnection = 'scm:git:ssh://git.griefed.de/Griefed/ServerPackCreator.git'
                    url = 'https://git.griefed.de/Griefed/ServerPackCreator'
                }

            }
        }
    }

    repositories {
        maven {
            name = "GitHubPackages"
            url = "https://maven.pkg.github.com/Griefed/serverpackcreator"
            credentials {
                username = System.getenv("GITHUB_ACTOR")
                password = System.getenv("GITHUB_TOKEN")
            }
        }
        maven {
            url = "https://git.griefed.de/api/v4/projects/63/packages/maven"
            credentials(HttpHeaderCredentials) {
                name = "Private-Token"
                value = System.getenv("GITLAB_TOKEN")
            }
            authentication {
                header(HttpHeaderAuthentication)
            }
        }
        maven {
            url = "https://gitlab.com/api/v4/projects/32677538/packages/maven"
            credentials(HttpHeaderCredentials) {
                name = "Private-Token"
                value = System.getenv("GITLABCOM_TOKEN")
            }
            authentication {
                header(HttpHeaderAuthentication)
            }
        }
        maven {
            name = "OSSRH"
            url = "https://s01.oss.sonatype.org/service/local/staging/deploy/maven2/"
            credentials {
                username = System.getenv("OSSRH_USERNAME")
                password = System.getenv("OSSRH_PASSWORD")
            }
        }
    }
}

signing {
    def signingKey = findProperty("signingKey")
    def signingPassword = findProperty("signingPassword")

    useInMemoryPgpKeys(signingKey,signingPassword)
    sign publishing.publications.mavenJava
}<|MERGE_RESOLUTION|>--- conflicted
+++ resolved
@@ -86,15 +86,9 @@
     embed 'org.springframework.boot:spring-boot-starter-web:2.6.7'
     embed 'org.springframework.boot:spring-boot-starter-log4j2:2.6.7'
     //embed 'org.springframework.boot:spring-boot-starter-quartz:2.6.4'
-<<<<<<< HEAD
-    embed 'org.springframework.boot:spring-boot-starter-data-jpa:2.6.6'
-    embed 'org.springframework.boot:spring-boot-starter-artemis:2.6.6'
     embed 'org.apache.activemq:artemis-jms-server:2.21.0'
-=======
     embed 'org.springframework.boot:spring-boot-starter-data-jpa:2.6.7'
     embed 'org.springframework.boot:spring-boot-starter-artemis:2.6.7'
-    embed 'org.apache.activemq:artemis-jms-server:2.19.1'
->>>>>>> 0966155c
     embed 'com.github.gwenn:sqlite-dialect:0.1.2'
 
     // Dev tools
