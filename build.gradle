//file:noinspection GroovyAssignabilityCheck
//file:noinspection GrUnresolvedAccess
import java.text.SimpleDateFormat
import org.siouan.frontendgradleplugin.infrastructure.gradle.RunNpm

plugins {
    id 'java'
    id 'idea'

    id 'jacoco'

    id "com.github.ben-manes.versions" version '0.39.0'

    id 'maven-publish'

    id 'edu.sc.seis.launch4j' version '2.5.1'
    id 'org.siouan.frontend-jdk8' version '6.0.0'

    id 'org.springframework.boot' version '2.6.2'
    id 'io.spring.dependency-management' version '1.0.11.RELEASE'
}

sourceCompatibility = targetCompatibility = '1.8'

repositories {
    mavenCentral()
    maven { url "https://jitpack.io" }
    maven { url 'https://repo.spring.io/release' }
}

group = 'de.griefed'

sourceSets {
    main {
        java {
            srcDirs = ['backend/main/java']
        }
        resources {
            srcDirs = ['backend/main/resources']
        }
    }
    test {
        java {
            srcDirs = ['backend/test/java']
        }
        resources {
            srcDirs = ['backend/test/resources']
        }
    }
}

// Launch4j builds our ServerPackCreator.exe.
launch4j {
    mainClassName = 'de.griefed.serverpackcreator.Main'
    jarTask = project.tasks.jar
    fileDescription = "An application to create a server pack from any given Forge or Fabric Minecraft modpack."
    version = System.getenv("NEW_VERSION").toString()
    textVersion = System.getenv("NEW_VERSION").toString()
    windowTitle = "ServerPackCreator"
    copyright = "GNU Lesser General Public License v2.1"
    downloadUrl = "https://github.com/Griefed/serverpackcreator/releases"
    supportUrl = "https://github.com/Griefed/serverpackcreator/issues"
    libraryDir = 'libraries'
    outputDir = 'libs'
    icon = "${projectDir}/backend/main/resources/de/griefed/resources/gui/icon.ico"
}

def isNonStable = { String version ->
  def stableKeyword = ['RELEASE', 'FINAL', 'GA'].any { it -> version.toUpperCase().contains(it) }
  def regex = /^[0-9,.v-]+(-r)?$/
  return !stableKeyword && !(version ==~ regex)
}

tasks.named("dependencyUpdates").configure {

    checkForGradleUpdate = true
    outputFormatter = "json"

    resolutionStrategy {
        componentSelection {
            all {
                if (isNonStable(it.candidate.version) && !isNonStable(it.currentVersion)) {
                    reject('Release candidate')
                }
            }
        }
    }
}

configurations {
    all {
        // Exclude logging from dependencies because we already have logging set up
        exclude group: 'org.springframework.boot', module: 'spring-boot-starter-logging'
        exclude group: 'org.slf4j', module: 'slf4j-log4j12'

    }

    embed
    implementation.extendsFrom(embed)
}

dependencies {
    // Backend
    embed 'com.electronwill.night-config:hocon:3.6.5'
    embed 'commons-io:commons-io:2.11.0'
    embed 'net.lingala.zip4j:zip4j:2.9.1'
    embed 'com.moandjiezana.toml:toml4j:0.7.2'
    embed 'com.github.TheRandomLabs:CurseAPI:cdc5d48'
    embed 'org.xerial:sqlite-jdbc:3.36.0.3'
    embed 'org.pf4j:pf4j-update:2.3.0'

<<<<<<< HEAD
    embed 'org.apache.logging.log4j:log4j-api:2.17.1'
    embed 'org.apache.logging.log4j:log4j-core:2.17.0'
=======
    embed 'org.apache.logging.log4j:log4j-api:2.17.0'
    embed 'org.apache.logging.log4j:log4j-core:2.17.1'
>>>>>>> 03fcc14c
    embed 'org.apache.logging.log4j:log4j-slf4j-impl:2.17.0'
    embed 'org.apache.logging.log4j:log4j-web:2.17.0'
    embed 'org.apache.logging.log4j:log4j-jul:2.17.0'

    // GUI
    embed 'io.github.vincenzopalazzo:material-ui-swing:1.1.2'

    // WEB
    //embed 'org.springframework.boot:spring-boot-starter-security:2.5.6'
    embed 'org.springframework.boot:spring-boot-starter-validation:2.6.2'
    embed 'org.springframework.boot:spring-boot-starter-web:2.6.2'
    embed 'org.springframework.boot:spring-boot-starter-log4j2:2.6.2'
    embed 'org.springframework.boot:spring-boot-starter-quartz:2.6.2'
    embed 'org.springframework.boot:spring-boot-starter-data-jpa:2.6.2'
    embed 'org.springframework.boot:spring-boot-starter-artemis:2.6.2'
    embed 'org.apache.activemq:artemis-jms-server:2.19.0'
    embed 'com.github.gwenn:sqlite-dialect:0.1.2'
    embed 'org.apache.logging.log4j:log4j-web:2.17.0'
    embed 'org.pf4j:pf4j-spring:0.7.0'

    // Dev tools
    developmentOnly 'org.springframework.boot:spring-boot-devtools:2.6.2'

    // Testing
    testImplementation 'org.junit.jupiter:junit-jupiter-api:5.8.2'
    testRuntimeOnly 'org.junit.jupiter:junit-jupiter-engine:5.8.2'
    testImplementation 'org.springframework.boot:spring-boot-starter-test:2.6.2'
    testImplementation 'org.junit.platform:junit-platform-commons:1.8.2'
}

test {
    useJUnitPlatform()

    // Mention test result in logs
    testLogging {
        events "passed",
               "skipped",
               "failed"
    }

    finalizedBy jacocoTestReport
}

jacocoTestReport {
    dependsOn test // tests are required to run before generating the report

    reports {
        xml.required = true
        //csv.required = false
        //html.outputLocation = layout.buildDirectory.dir('jacocoHtml')
    }
}

jacoco {
    toolVersion = "0.8.7"
    reportsDirectory = layout.buildDirectory.dir('jacoco')
}

// Configure frontend plugin. See documentation at https://siouan.github.io/frontend-gradle-plugin/.
frontend {
    packageJsonDirectory = file("${projectDir}/frontend")

    nodeVersion = '16.9.1'
    nodeInstallDirectory = file("${projectDir}/frontend/node")

    yarnEnabled = false
    //yarnVersion = "1.22.11"
    //yarnInstallDirectory = file("${projectDir}/frontend/yarn")

    cleanScript = 'run clean'
    assembleScript = 'run build'

    // Print the architecture we are running on.
    System.out.println(String.format("I am running on: %s", System.getProperty("os.arch")))

    // If we are running on arm, specify Node path pattern so arm-builds succeed.
    if (System.getProperty("os.arch").equals("arm")) {
        nodeDistributionUrlPathPattern = 'vVERSION/node-vVERSION-linux-armv7l.TYPE'
    } else if (System.getProperty("os.arch").equals("aarch64")) {
        nodeDistributionUrlPathPattern = 'vVERSION/node-vVERSION-linux-arm64.TYPE'
    }
}

// Include specific files in resources folder, like the license and readme.
tasks.register('about', Copy) {
    dependsOn tasks.named('clean')

    from layout.projectDirectory.file("LICENSE") into layout.projectDirectory.dir("backend/main/resources")
    from layout.projectDirectory.file("README.md") into layout.projectDirectory.dir("backend/main/resources")
    from layout.projectDirectory.file("CHANGELOG.md") into layout.projectDirectory.dir("backend/main/resources")
    from layout.projectDirectory.file("CONTRIBUTING.md") into layout.projectDirectory.dir("backend/main/resources")
    from layout.projectDirectory.file("CODE_OF_CONDUCT.md") into layout.projectDirectory.dir("backend/main/resources")
}

// Make sure quasar is installed
tasks.register('installQuasar', RunNpm) {
    dependsOn tasks.named('installNode')
    script = 'install -g @quasar/cli'
}

// Custom task to build and copy an up-to-date version of our frontend to SpringBoot.
tasks.register('copyDist', Copy) {
    dependsOn tasks.named('assembleFrontend')
    // Delete old frontend files from SpringBoot.
    def dirName = "backend/main/resources/static"
    file( dirName ).list().each{
        f ->
            delete "${dirName}/${f}"
    }

    // Copy new frontend files to SpringBoot.
    from layout.projectDirectory.dir("frontend/dist/spa")
    into layout.projectDirectory.dir("backend/main/resources/static")
}

// Make sure everything is included in our JavaDoc.
// Since this project is open source, we can include private etc. classes and methods docs.
tasks.withType(Javadoc) {
    options.addStringOption('encoding', 'UTF-8')
}

javadoc {
    options.memberLevel = JavadocMemberLevel.PRIVATE
    classpath = sourceSets.main.runtimeClasspath
}

// Build JavaDoc and JavaSources JARs.
java {
    withSourcesJar()
    withJavadocJar()
}

bootJar {
    // Customize MANIFEST to include relevant information.
    manifest {
        attributes  "Start-Class"    : "de.griefed.serverpackcreator.Main",
                    "Description"    : "Create server packs from Minecraft modpacks.",
                    "Built-By"       : System.getProperty("user.name"),
                    "Build-Timestamp": new SimpleDateFormat("yyyy-MM-dd'T'HH:mm:ss.SSSZ").format(new Date()),
                    "Created-By"     : "Gradle ${gradle.gradleVersion}",
                    "Build-Jdk"      : "${System.getProperty('java.version')} (${System.getProperty('java.vendor')} ${System.getProperty('java.vm.version')})",
                    "Build-OS"       : "${System.getProperty('os.name')} ${System.getProperty('os.arch')} ${System.getProperty('os.version')}"
    }
}

// JAR configuration still needed for Launch4j.
jar {
    // No duplicates
    duplicatesStrategy = DuplicatesStrategy.EXCLUDE

    // Include all libraries in our JAR-file.
    from {
        configurations.embed.findAll { it.name.endsWith('jar') }.collect { zipTree(it) }
    }

    // Customize MANIFEST to include relevant information.
    manifest {
        attributes(
                "Main-Class"     : "de.griefed.serverpackcreator.Main",
                "Class-Path"     : configurations.embed.findAll { it.name.endsWith('jar') }.collect { zipTree(it) },
                "Description"    : "Create server packs from Minecraft modpacks.",
                "Built-By"       : System.getProperty("user.name"),
                "Build-Timestamp": new SimpleDateFormat("yyyy-MM-dd'T'HH:mm:ss.SSSZ").format(new Date()),
                "Created-By"     : "Gradle ${gradle.gradleVersion}",
                "Build-Jdk"      : "${System.getProperty('java.version')} (${System.getProperty('java.vendor')} ${System.getProperty('java.vm.version')})",
                "Build-OS"       : "${System.getProperty('os.name')} ${System.getProperty('os.arch')} ${System.getProperty('os.version')}",
        )
    }
    // Exclude files and folders which would otherwise bloat our JAR-file up.
    exclude (
            'META-INF/org',
            'META-INF/org/**',
            'META-INF/versions',
            'META-INF/versions/**',
            'META-INF/DEPENDENCIES',
            'META-INF/LICENSE',
            'META-INF/NOTICE',
            'META-INF/CHANGES',
            'META-INF/LICENSE.txt',
            'META-INF/NOTICE.txt',
            'META-INF/README.md',
            'Log4j-**',
            'icon.png',
            'profile_icon.png'
    )
}

// Publish the package with passed version to GHPR. Use ./gradlew -Pversion=${NEW_VERSION} publish, for example.
publishing {
    repositories {
        maven {
            name = "GitHubPackages"
            url = uri("https://maven.pkg.github.com/Griefed/serverpackcreator")
            credentials {
                username = System.getenv("GITHUB_ACTOR")
                password = System.getenv("GITHUB_TOKEN")
            }
        }
    }
    publications {
        gpr(MavenPublication) {
            artifactId='serverpackcreator'
            from (components.java)
        }
    }
}<|MERGE_RESOLUTION|>--- conflicted
+++ resolved
@@ -109,13 +109,8 @@
     embed 'org.xerial:sqlite-jdbc:3.36.0.3'
     embed 'org.pf4j:pf4j-update:2.3.0'
 
-<<<<<<< HEAD
     embed 'org.apache.logging.log4j:log4j-api:2.17.1'
-    embed 'org.apache.logging.log4j:log4j-core:2.17.0'
-=======
-    embed 'org.apache.logging.log4j:log4j-api:2.17.0'
     embed 'org.apache.logging.log4j:log4j-core:2.17.1'
->>>>>>> 03fcc14c
     embed 'org.apache.logging.log4j:log4j-slf4j-impl:2.17.0'
     embed 'org.apache.logging.log4j:log4j-web:2.17.0'
     embed 'org.apache.logging.log4j:log4j-jul:2.17.0'
