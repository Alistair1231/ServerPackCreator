//file:noinspection GroovyAssignabilityCheck
//file:noinspection GrUnresolvedAccess
import java.text.SimpleDateFormat
import org.siouan.frontendgradleplugin.infrastructure.gradle.RunNpm

plugins {
    id 'java'
    id 'idea'

    id 'jacoco'

    id "com.github.ben-manes.versions" version '0.42.0'

    id 'signing'
    id 'maven-publish'
    id 'java-library'

    id 'edu.sc.seis.launch4j' version '2.5.2'
    id 'org.siouan.frontend-jdk8' version '6.0.0'

    id 'org.springframework.boot' version '2.6.4'
    id 'io.spring.dependency-management' version '1.0.11.RELEASE'
}

sourceCompatibility = targetCompatibility = '1.8'
group = 'de.griefed'

repositories {
    mavenCentral()
    maven { url "https://jitpack.io" }
    maven { url 'https://repo.spring.io/release' }
}

sourceSets {
    main {
        java {
            srcDirs = ['backend/main/java']
        }
        resources {
            srcDirs = ['backend/main/resources']
        }
    }
    test {
        java {
            srcDirs = ['backend/test/java']
        }
        resources {
            srcDirs = ['backend/test/resources']
        }
    }
}

configurations {
    all {
        // Exclude logging from dependencies because we already have logging set up
        exclude group: 'org.springframework.boot', module: 'spring-boot-starter-logging'
        exclude group: 'org.slf4j', module: 'slf4j-log4j12'

    }

    embed
    implementation.extendsFrom(embed)
}

dependencies {
    // Backend
    embed 'de.griefed:versionchecker:1.0.5'
    embed 'com.electronwill.night-config:hocon:3.6.5'
    embed 'commons-io:commons-io:2.11.0'
    embed 'commons-lang:commons-lang:2.6'
    embed 'net.lingala.zip4j:zip4j:2.9.1'
    embed 'com.moandjiezana.toml:toml4j:0.7.2'
    embed 'com.github.TheRandomLabs:CurseAPI:cdc5d48'
    embed 'org.xerial:sqlite-jdbc:3.36.0.3'
    embed 'org.pf4j:pf4j:3.6.0'

    embed 'org.apache.logging.log4j:log4j-api:2.17.1'
    embed 'org.apache.logging.log4j:log4j-core:2.17.1'
<<<<<<< HEAD
    embed 'org.apache.logging.log4j:log4j-web:2.17.1'
    embed 'org.apache.logging.log4j:log4j-slf4j-impl:2.17.2'
    embed 'org.apache.logging.log4j:log4j-jul:2.17.1'
=======
    embed 'org.apache.logging.log4j:log4j-web:2.17.2'
    embed 'org.apache.logging.log4j:log4j-slf4j-impl:2.17.1'
    embed 'org.apache.logging.log4j:log4j-jul:2.17.2'
>>>>>>> 1855b943
    embed 'org.jgroups:jgroups:5.2.0.Final'

    // GUI
    embed 'io.github.vincenzopalazzo:material-ui-swing:1.1.2'

    // WEB
    //embed 'org.springframework.boot:spring-boot-starter-security:2.5.6'
    embed 'org.springframework.boot:spring-boot-starter-validation:2.6.4'
    embed 'org.springframework.boot:spring-boot-starter-web:2.6.4'
    embed 'org.springframework.boot:spring-boot-starter-log4j2:2.6.4'
    embed 'org.springframework.boot:spring-boot-starter-quartz:2.6.4'
    embed 'org.springframework.boot:spring-boot-starter-data-jpa:2.6.4'
    embed 'org.springframework.boot:spring-boot-starter-artemis:2.6.4'
    embed 'org.apache.activemq:artemis-jms-server:2.19.1'
    embed 'com.github.gwenn:sqlite-dialect:0.1.2'
    embed 'org.apache.logging.log4j:log4j-web:2.17.2'

    // Dev tools
    developmentOnly 'org.springframework.boot:spring-boot-devtools:2.6.4'

    // Testing
    testImplementation 'org.junit.jupiter:junit-jupiter-api:5.8.2'
    testRuntimeOnly 'org.junit.jupiter:junit-jupiter-engine:5.8.2'
    testImplementation 'org.springframework.boot:spring-boot-starter-test:2.6.4'
    testImplementation 'org.junit.platform:junit-platform-commons:1.8.2'
}

// Configure frontend plugin. See documentation at https://siouan.github.io/frontend-gradle-plugin/.
frontend {
    packageJsonDirectory = file("${projectDir}/frontend")

    nodeVersion = '16.9.1'
    nodeInstallDirectory = file("${projectDir}/frontend/node")

    yarnEnabled = false
    //yarnVersion = "1.22.11"
    //yarnInstallDirectory = file("${projectDir}/frontend/yarn")

    cleanScript = 'run clean'
    assembleScript = 'run build'

    // Print the architecture we are running on.
    System.out.println(String.format("I am running on: %s", System.getProperty("os.arch")))

    // If we are running on arm, specify Node path pattern so arm-builds succeed.
    if (System.getProperty("os.arch").equals("arm")) {
        nodeDistributionUrlPathPattern = 'vVERSION/node-vVERSION-linux-armv7l.TYPE'
    } else if (System.getProperty("os.arch").equals("aarch64")) {
        nodeDistributionUrlPathPattern = 'vVERSION/node-vVERSION-linux-arm64.TYPE'
    }
}

def isNonStable = { String version ->
    def stableKeyword = ['RELEASE', 'FINAL', 'GA'].any { it -> version.toUpperCase().contains(it) }
    def regex = /^[0-9,.v-]+(-r)?$/
    return !stableKeyword && !(version ==~ regex)
}
tasks.named("dependencyUpdates").configure {

    checkForGradleUpdate = true
    outputFormatter = "json"

    resolutionStrategy {
        componentSelection {
            all {
                if (isNonStable(it.candidate.version) && !isNonStable(it.currentVersion)) {
                    reject('Release candidate')
                }
            }
        }
    }
}

// Include specific files in resources folder, like the license and readme.
tasks.register('about', Copy) {
    dependsOn tasks.named('clean')

    from layout.projectDirectory.file("LICENSE") into layout.projectDirectory.dir("backend/main/resources")
    from layout.projectDirectory.file("README.md") into layout.projectDirectory.dir("backend/main/resources")
    from layout.projectDirectory.file("CHANGELOG.md") into layout.projectDirectory.dir("backend/main/resources")
    from layout.projectDirectory.file("CONTRIBUTING.md") into layout.projectDirectory.dir("backend/main/resources")
    from layout.projectDirectory.file("CODE_OF_CONDUCT.md") into layout.projectDirectory.dir("backend/main/resources")
}

// Make sure quasar is installed
tasks.register('installQuasar', RunNpm) {
    dependsOn tasks.named('installNode')
    script = 'install -g @quasar/cli'
}

// Custom task to build and copy an up-to-date version of our frontend to SpringBoot.
tasks.register('copyDist', Copy) {
    dependsOn tasks.named('assembleFrontend')
    // Delete old frontend files from SpringBoot.
    def dirName = "backend/main/resources/static"
    file( dirName ).list().each{
        f ->
            delete "${dirName}/${f}"
    }

    // Copy new frontend files to SpringBoot.
    from layout.projectDirectory.dir("frontend/dist/spa")
    into layout.projectDirectory.dir("backend/main/resources/static")
}

// Make sure everything is included in our JavaDoc.
// Since this project is open source, we can include private etc. classes and methods docs.
tasks.withType(Javadoc) {
    options.addStringOption('encoding', 'UTF-8')
}

// Launch4j builds our ServerPackCreator.exe.
launch4j {
    mainClassName = 'de.griefed.serverpackcreator.Main'
    jarTask = project.tasks.jar
    fileDescription = "Create server packs from Minecraft modpacks."
    version = project.version
    textVersion = project.version
    windowTitle = "ServerPackCreator"
    copyright = "GNU Lesser General Public License v2.1"
    downloadUrl = "https://github.com/Griefed/serverpackcreator/releases"
    supportUrl = "https://github.com/Griefed/serverpackcreator/issues"
    libraryDir = 'libraries'
    outputDir = 'libs'
    icon = "${projectDir}/backend/main/resources/de/griefed/resources/gui/icon.ico"
}

task cleanUp(type: Delete) {
    //dependsOn task.named('test')

    delete 'logs',
            'plugins',
            'server-packs',
            'server_files',
            'work',
            'banner.txt',
            'serverpackcreator.conf',
            'serverpackcreator.db',
            'serverpackcreator.properties',
            'somefile.conf'
}

test {
    useJUnitPlatform()

    // Mention test result in logs
    testLogging {
        events "passed",
                "skipped",
                "failed"
    }

    finalizedBy jacocoTestReport, cleanUp
}

jacocoTestReport {
    dependsOn test // tests are required to run before generating the report

    reports {
        xml.required = true
        //csv.required = false
        //html.outputLocation = layout.buildDirectory.dir('jacocoHtml')
    }
}

jacoco {
    toolVersion = "0.8.7"
    reportsDirectory = layout.buildDirectory.dir('jacoco')
}

javadoc {
    if(JavaVersion.current().isJava9Compatible()) {
        options.addBooleanOption('html5', true)
    }
    classpath = sourceSets.main.runtimeClasspath
}

// Build JavaDoc and JavaSources JARs.
java {
    withSourcesJar()
    withJavadocJar()
}

bootJar {
    // Customize MANIFEST to include relevant information.
    manifest {
        attributes  "Start-Class"    : "de.griefed.serverpackcreator.Main",
                    "Class-Path"     : configurations.embed.findAll { it.name.endsWith('jar') }.collect { zipTree(it) },
                    "Description"    : "Create server packs from Minecraft modpacks.",
                    "Built-By"       : System.getProperty("user.name"),
                    "Build-Timestamp": new SimpleDateFormat("yyyy-MM-dd'T'HH:mm:ss.SSSZ").format(new Date()),
                    "Created-By"     : "Gradle ${gradle.gradleVersion}",
                    "Build-Jdk"      : "${System.getProperty('java.version')} (${System.getProperty('java.vendor')} ${System.getProperty('java.vm.version')})",
                    "Build-OS"       : "${System.getProperty('os.name')} ${System.getProperty('os.arch')} ${System.getProperty('os.version')}",
                    "Implementation-Version" : "${project.version}",
                    "Implementation-Title"   : "serverpackcreator",
                    "Application-Name": "ServerPackCreator"

    }
    exclude (
            'META-INF/org',
            'META-INF/org/**',
            'META-INF/versions',
            'META-INF/versions/**',
            'META-INF/DEPENDENCIES',
            'META-INF/LICENSE',
            'META-INF/NOTICE',
            'META-INF/CHANGES',
            'META-INF/LICENSE.txt',
            'META-INF/NOTICE.txt',
            'META-INF/README.md',
            'Log4j-**',
            'icon.png',
            'profile_icon.png'
    )
}


// JAR configuration still needed for Launch4j.
jar {
    // No duplicates
    duplicatesStrategy = DuplicatesStrategy.EXCLUDE

    // Include all libraries in our JAR-file.
    from {
        configurations.embed.findAll { it.name.endsWith('jar') }.collect { zipTree(it) }
    }

    // Customize MANIFEST to include relevant information.
    manifest {
        attributes(
                "Main-Class"     : "de.griefed.serverpackcreator.Main",
                "Class-Path"     : configurations.embed.findAll { it.name.endsWith('jar') }.collect { zipTree(it) },
                "Description"    : "Create server packs from Minecraft Forge or Fabric modpacks.",
                "Built-By"       : System.getProperty("user.name"),
                "Build-Timestamp": new SimpleDateFormat("yyyy-MM-dd'T'HH:mm:ss.SSSZ").format(new Date()),
                "Created-By"     : "Gradle ${gradle.gradleVersion}",
                "Build-Jdk"      : "${System.getProperty('java.version')} (${System.getProperty('java.vendor')} ${System.getProperty('java.vm.version')})",
                "Build-OS"       : "${System.getProperty('os.name')} ${System.getProperty('os.arch')} ${System.getProperty('os.version')}",
                "Implementation-Version" : "${project.version}",
                "Implementation-Title"   : "serverpackcreator",
                "Application-Name": "ServerPackCreator"
        )
    }
    // Exclude files and folders which would otherwise bloat our JAR-file up.
    exclude (
            'META-INF/org',
            'META-INF/org/**',
            'META-INF/versions',
            'META-INF/versions/**',
            'META-INF/DEPENDENCIES',
            'META-INF/LICENSE',
            'META-INF/NOTICE',
            'META-INF/CHANGES',
            'META-INF/LICENSE.txt',
            'META-INF/NOTICE.txt',
            'META-INF/README.md',
            'Log4j-**',
            'icon.png',
            'profile_icon.png'
    )
}

publishing {
    publications {
        mavenJava(MavenPublication) {

            groupId = 'de.griefed'
            artifactId = 'serverpackcreator'
            from components.java
            version = project.version

            pom {
                name = 'ServerPackCreator'
                description = 'Create server packs from Minecraft Forge or Fabric modpacks.'
                url = 'https://git.griefed.de/Griefed/ServerPackCreator'

                licenses {
                    license {
                        name = 'GNU Lesser General Public License v2.1'
                        url = 'https://www.gnu.org/licenses/old-licenses/lgpl-2.1.en.html'
                    }
                }

                developers {
                    developer {
                        id = 'griefed'
                        name = 'Griefed'
                        email = 'griefed@griefed.de'
                    }
                }

                scm {
                    connection = 'scm:git:git:git.griefed.de/Griefed/ServerPackCreator.git'
                    developerConnection = 'scm:git:ssh://git.griefed.de/Griefed/ServerPackCreator.git'
                    url = 'https://git.griefed.de/Griefed/ServerPackCreator'
                }

            }
        }
    }

    repositories {
        maven {
            name = "GitHubPackages"
            url = "https://maven.pkg.github.com/Griefed/serverpackcreator"
            credentials {
                username = System.getenv("GITHUB_ACTOR")
                password = System.getenv("GITHUB_TOKEN")
            }
        }
        maven {
            url = "https://git.griefed.de/api/v4/projects/63/packages/maven"
            credentials(HttpHeaderCredentials) {
                name = "Private-Token"
                value = System.getenv("GITLAB_TOKEN")
            }
            authentication {
                header(HttpHeaderAuthentication)
            }
        }
        maven {
            url = "https://gitlab.com/api/v4/projects/32677538/packages/maven"
            credentials(HttpHeaderCredentials) {
                name = "Private-Token"
                value = System.getenv("GITLABCOM_TOKEN")
            }
            authentication {
                header(HttpHeaderAuthentication)
            }
        }
        maven {
            name = "OSSRH"
            url = "https://s01.oss.sonatype.org/service/local/staging/deploy/maven2/"
            credentials {
                username = System.getenv("OSSRH_USERNAME")
                password = System.getenv("OSSRH_PASSWORD")
            }
        }
    }
}

signing {
    def signingKey = findProperty("signingKey")
    def signingPassword = findProperty("signingPassword")

    useInMemoryPgpKeys(signingKey,signingPassword)
    sign publishing.publications.mavenJava
}<|MERGE_RESOLUTION|>--- conflicted
+++ resolved
@@ -76,15 +76,9 @@
 
     embed 'org.apache.logging.log4j:log4j-api:2.17.1'
     embed 'org.apache.logging.log4j:log4j-core:2.17.1'
-<<<<<<< HEAD
-    embed 'org.apache.logging.log4j:log4j-web:2.17.1'
     embed 'org.apache.logging.log4j:log4j-slf4j-impl:2.17.2'
-    embed 'org.apache.logging.log4j:log4j-jul:2.17.1'
-=======
     embed 'org.apache.logging.log4j:log4j-web:2.17.2'
-    embed 'org.apache.logging.log4j:log4j-slf4j-impl:2.17.1'
     embed 'org.apache.logging.log4j:log4j-jul:2.17.2'
->>>>>>> 1855b943
     embed 'org.jgroups:jgroups:5.2.0.Final'
 
     // GUI
