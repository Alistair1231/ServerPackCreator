{
  "name": "serverpackcreator",
  "version": "1.0.0",
  "description": "Create server packs from Minecraft Forge or Fabric modpacks.",
  "productName": "ServerPackCreator",
  "cordovaId": "org.cordova.quasar.app",
  "capacitorId": "",
  "author": {
    "name": "Griefed",
    "email": "griefed@griefed.de",
    "url": "https://griefed.de/"
  },
  "private": true,
  "bugs": {
    "url": "https://github.com/Griefed/ServerPackCreator/issues"
  },
  "repository": {
    "type": "git",
    "url": "git+https://github.com/Griefed/ServerPackCreator.git"
  },
  "license": " LGPL-2.1",
  "scripts": {
    "lint": "eslint --ext .js,.ts,.vue ./",
    "test": "echo \"No test specified\" && exit 0",
    "clean": "quasar clean",
    "dev": "quasar dev",
    "build": "quasar build"
  },
  "dependencies": {
    "@quasar/cli": "1.3.2",
    "@quasar/extras": "1.14.2",
    "axios": "0.27.2",
<<<<<<< HEAD
    "core-js": "3.22.8",
    "quasar": "2.7.5",
=======
    "core-js": "3.23.3",
    "tsparticles": "2.0.6",
    "vue": "3.2.33",
    "quasar": "2.7.4",
>>>>>>> 6bdaf514
    "tsparticles": "1.42.4",
    "vue": "3.2.37",
    "vue-class-component": "8.0.0-rc.1"
  },
  "devDependencies": {
    "@babel/eslint-parser": "7.18.2",
    "@quasar/app": "3.3.3",
    "@types/node": "17.0.24",
    "eslint": "8.19.0",
    "eslint-config-prettier": "8.5.0",
    "eslint-plugin-vue": "9.1.1",
    "eslint-webpack-plugin": "3.2.0"
  },
  "browserslist": [
    "last 10 Chrome versions",
    "last 10 Firefox versions",
    "last 4 Edge versions",
    "last 7 Safari versions",
    "last 8 Android versions",
    "last 8 ChromeAndroid versions",
    "last 8 FirefoxAndroid versions",
    "last 10 iOS versions",
    "last 5 Opera versions"
  ],
  "engines": {
    "node": "^16.9.1",
    "npm": "^8.0.0",
    "yarn": "^1.22.11"
  }
}<|MERGE_RESOLUTION|>--- conflicted
+++ resolved
@@ -30,16 +30,9 @@
     "@quasar/cli": "1.3.2",
     "@quasar/extras": "1.14.2",
     "axios": "0.27.2",
-<<<<<<< HEAD
-    "core-js": "3.22.8",
-    "quasar": "2.7.5",
-=======
     "core-js": "3.23.3",
-    "tsparticles": "2.0.6",
-    "vue": "3.2.33",
+    "tsparticles": "1.42.4",
     "quasar": "2.7.4",
->>>>>>> 6bdaf514
-    "tsparticles": "1.42.4",
     "vue": "3.2.37",
     "vue-class-component": "8.0.0-rc.1"
   },
