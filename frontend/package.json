{
  "name": "serverpackcreator",
  "version": "0.0.1",
  "description": "Create server packs from Minecraft Forge or Fabric modpacks.",
  "productName": "ServerPackCreator",
  "cordovaId": "org.cordova.quasar.app",
  "capacitorId": "",
  "author": {
    "name": "Griefed",
    "email": "griefed@griefed.de",
    "url": "https://griefed.de/"
  },
  "private": true,
  "bugs": {
    "url": "https://github.com/Griefed/ServerPackCreator/issues"
  },
  "repository": {
    "type": "git",
    "url": "git+https://github.com/Griefed/ServerPackCreator.git"
  },
  "license": " LGPL-2.1",
  "scripts": {
    "lint": "eslint --ext .js,.ts,.vue ./",
    "test": "echo \"No test specified\" && exit 0",
    "clean": "quasar clean",
    "dev": "quasar dev",
    "build": "quasar build"
  },
  "dependencies": {
    "@quasar/cli": "1.2.2",
    "@quasar/extras": "1.12.2",
    "axios": "0.24.0",
    "core-js": "3.19.3",
    "quasar": "2.3.4",
    "tsparticles": "1.37.5",
    "vue": "3.2.24",
    "vue-class-component": "8.0.0-rc.1"
  },
  "devDependencies": {
    "@babel/eslint-parser": "7.16.3",
<<<<<<< HEAD
    "eslint": "8.4.1",
    "@quasar/app": "3.2.5",
    "@types/node": "16.11.12",
    "@typescript-eslint/eslint-plugin": "5.6.0",
    "@typescript-eslint/parser": "5.5.0",
=======
    "@typescript-eslint/eslint-plugin": "5.6.0",
    "@typescript-eslint/parser": "5.6.0",
    "@quasar/app": "3.2.5",
    "@types/node": "16.11.12",
    "eslint": "8.2.0",
>>>>>>> 9041641f
    "eslint-config-prettier": "8.3.0",
    "eslint-plugin-vue": "8.1.1",
    "eslint-webpack-plugin": "3.1.1"
  },
  "browserslist": [
    "last 10 Chrome versions",
    "last 10 Firefox versions",
    "last 4 Edge versions",
    "last 7 Safari versions",
    "last 8 Android versions",
    "last 8 ChromeAndroid versions",
    "last 8 FirefoxAndroid versions",
    "last 10 iOS versions",
    "last 5 Opera versions"
  ],
  "engines": {
    "node": "^16.9.1",
    "npm": "^8.0.0",
    "yarn": "^1.22.11"
  }
}<|MERGE_RESOLUTION|>--- conflicted
+++ resolved
@@ -38,19 +38,11 @@
   },
   "devDependencies": {
     "@babel/eslint-parser": "7.16.3",
-<<<<<<< HEAD
     "eslint": "8.4.1",
-    "@quasar/app": "3.2.5",
-    "@types/node": "16.11.12",
-    "@typescript-eslint/eslint-plugin": "5.6.0",
-    "@typescript-eslint/parser": "5.5.0",
-=======
     "@typescript-eslint/eslint-plugin": "5.6.0",
     "@typescript-eslint/parser": "5.6.0",
     "@quasar/app": "3.2.5",
     "@types/node": "16.11.12",
-    "eslint": "8.2.0",
->>>>>>> 9041641f
     "eslint-config-prettier": "8.3.0",
     "eslint-plugin-vue": "8.1.1",
     "eslint-webpack-plugin": "3.1.1"
