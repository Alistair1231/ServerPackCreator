--- conflicted
+++ resolved
@@ -31,11 +31,7 @@
     "@quasar/extras": "1.12.2",
     "axios": "0.24.0",
     "core-js": "3.19.3",
-<<<<<<< HEAD
-    "quasar": "2.3.3",
-=======
     "quasar": "2.3.4",
->>>>>>> c0cedfaf
     "tsparticles": "1.37.5",
     "vue": "3.2.24",
     "vue-class-component": "8.0.0-rc.1"
