--- conflicted
+++ resolved
@@ -30,37 +30,20 @@
     "@quasar/cli": "1.3.2",
     "@quasar/extras": "1.14.2",
     "axios": "0.27.2",
-<<<<<<< HEAD
-    "core-js": "3.23.3",
+    "core-js": "3.23.4",
     "quasar": "2.7.4",
     "tsparticles": "1.43.1",
     "vue": "3.2.37",
-=======
-    "core-js": "3.23.4",
-    "tsparticles": "2.0.6",
-    "vue": "3.2.37",
-    "quasar": "2.7.3",
-    "tsparticles": "1.42.4",
-    "vue": "3.2.33",
->>>>>>> b36d8760
     "vue-class-component": "8.0.0-rc.1"
   },
   "devDependencies": {
     "@babel/eslint-parser": "7.18.2",
     "@quasar/app": "3.3.3",
-<<<<<<< HEAD
-    "@types/node": "17.0.24",
     "eslint": "8.19.0",
-    "eslint-config-prettier": "8.5.0",
-    "eslint-plugin-vue": "9.1.1",
-    "eslint-webpack-plugin": "3.2.0"
-=======
     "@types/node": "18.0.3",
-    "eslint": "8.19.0",
     "eslint-config-prettier": "8.5.0",
     "eslint-plugin-vue": "9.2.0",
-    "eslint-webpack-plugin": "3.1.1"
->>>>>>> b36d8760
+    "eslint-webpack-plugin": "3.2.0"
   },
   "browserslist": [
     "last 10 Chrome versions",
