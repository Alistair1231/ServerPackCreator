--- conflicted
+++ resolved
@@ -31,13 +31,8 @@
     "@quasar/extras": "1.12.3",
     "axios": "0.24.0",
     "core-js": "3.20.2",
-<<<<<<< HEAD
-    "quasar": "2.4.3",
     "tsparticles": "1.39.0",
-=======
     "quasar": "2.4.4",
-    "tsparticles": "1.38.0",
->>>>>>> 39e35c4c
     "vue": "3.2.26",
     "vue-class-component": "8.0.0-rc.1"
   },
