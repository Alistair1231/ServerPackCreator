{
  "name": "serverpackcreator",
  "version": "0.0.1",
  "description": "Create server packs from Minecraft Forge or Fabric modpacks.",
  "productName": "ServerPackCreator",
  "cordovaId": "org.cordova.quasar.app",
  "capacitorId": "",
  "author": {
    "name": "Griefed",
    "email": "griefed@griefed.de",
    "url": "https://griefed.de/"
  },
  "private": true,
  "bugs": {
    "url": "https://github.com/Griefed/ServerPackCreator/issues"
  },
  "repository": {
    "type": "git",
    "url": "git+https://github.com/Griefed/ServerPackCreator.git"
  },
  "license": " LGPL-2.1",
  "scripts": {
    "lint": "eslint --ext .js,.ts,.vue ./",
    "test": "echo \"No test specified\" && exit 0",
    "clean": "quasar clean",
    "dev": "quasar dev",
    "build": "quasar build"
  },
  "dependencies": {
    "@quasar/cli": "1.2.2",
    "@quasar/extras": "1.12.1",
    "axios": "0.24.0",
    "core-js": "3.19.1",
    "quasar": "2.3.3",
    "tsparticles": "1.37.4",
    "vue": "3.2.22",
    "vue-class-component": "8.0.0-rc.1"
  },
  "devDependencies": {
<<<<<<< HEAD
    "@babel/eslint-parser": "^7.16.3",
    "@quasar/app": "^3.2.3",
    "@types/node": "16.11.10",
    "@typescript-eslint/eslint-plugin": "^5.4.0",
    "@typescript-eslint/parser": "^5.4.0",
    "eslint": "~8.2.0",
    "eslint-config-prettier": "^8.3.0",
    "eslint-plugin-vue": "^8.1.1",
    "eslint-webpack-plugin": "^3.1.1"
=======
    "@babel/eslint-parser": "7.16.3",
    "@quasar/app": "3.2.3",
    "@types/node": "16.11.9",
    "@typescript-eslint/eslint-plugin": "5.4.0",
    "@typescript-eslint/parser": "5.4.0",
    "eslint": "8.2.0",
    "eslint-config-prettier": "8.3.0",
    "eslint-plugin-vue": "8.1.1",
    "eslint-webpack-plugin": "3.1.1"
>>>>>>> ab3caaed
  },
  "browserslist": [
    "last 10 Chrome versions",
    "last 10 Firefox versions",
    "last 4 Edge versions",
    "last 7 Safari versions",
    "last 8 Android versions",
    "last 8 ChromeAndroid versions",
    "last 8 FirefoxAndroid versions",
    "last 10 iOS versions",
    "last 5 Opera versions"
  ],
  "engines": {
    "node": "^16.9.1",
    "npm": "^7.23.0",
    "yarn": "^1.22.11"
  }
}<|MERGE_RESOLUTION|>--- conflicted
+++ resolved
@@ -37,7 +37,6 @@
     "vue-class-component": "8.0.0-rc.1"
   },
   "devDependencies": {
-<<<<<<< HEAD
     "@babel/eslint-parser": "^7.16.3",
     "@quasar/app": "^3.2.3",
     "@types/node": "16.11.10",
@@ -47,17 +46,6 @@
     "eslint-config-prettier": "^8.3.0",
     "eslint-plugin-vue": "^8.1.1",
     "eslint-webpack-plugin": "^3.1.1"
-=======
-    "@babel/eslint-parser": "7.16.3",
-    "@quasar/app": "3.2.3",
-    "@types/node": "16.11.9",
-    "@typescript-eslint/eslint-plugin": "5.4.0",
-    "@typescript-eslint/parser": "5.4.0",
-    "eslint": "8.2.0",
-    "eslint-config-prettier": "8.3.0",
-    "eslint-plugin-vue": "8.1.1",
-    "eslint-webpack-plugin": "3.1.1"
->>>>>>> ab3caaed
   },
   "browserslist": [
     "last 10 Chrome versions",
