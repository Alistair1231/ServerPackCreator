--- conflicted
+++ resolved
@@ -30,13 +30,8 @@
     "@quasar/cli": "1.2.2",
     "@quasar/extras": "1.12.5",
     "axios": "0.26.0",
-<<<<<<< HEAD
     "core-js": "3.21.1",
-    "tsparticles": "1.41.1",
-=======
-    "core-js": "3.21.0",
     "tsparticles": "1.41.2",
->>>>>>> 35c3b640
     "vue": "3.2.31",
     "quasar": "2.5.5",
     "vue-class-component": "8.0.0-rc.1"
