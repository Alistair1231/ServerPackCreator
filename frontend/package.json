--- conflicted
+++ resolved
@@ -39,15 +39,9 @@
   "devDependencies": {
     "@babel/eslint-parser": "7.16.5",
     "eslint": "8.5.0",
-<<<<<<< HEAD
     "@typescript-eslint/eslint-plugin": "5.8.1",
-    "@types/node": "17.0.2",
+    "@types/node": "17.0.5",
     "@typescript-eslint/parser": "5.8.1",
-=======
-    "@typescript-eslint/eslint-plugin": "5.8.0",
-    "@types/node": "17.0.5",
-    "@typescript-eslint/parser": "5.8.0",
->>>>>>> 72be7962
     "@quasar/app": "3.2.6",
     "eslint-config-prettier": "8.3.0",
     "eslint-plugin-vue": "8.2.0",
