{
  "name": "serverpackcreator",
  "version": "0.0.1",
  "description": "Create server packs from Minecraft Forge or Fabric modpacks.",
  "productName": "ServerPackCreator",
  "cordovaId": "org.cordova.quasar.app",
  "capacitorId": "",
  "author": {
    "name": "Griefed",
    "email": "griefed@griefed.de",
    "url": "https://griefed.de/"
  },
  "private": true,
  "bugs": {
    "url": "https://github.com/Griefed/ServerPackCreator/issues"
  },
  "repository": {
    "type": "git",
    "url": "git+https://github.com/Griefed/ServerPackCreator.git"
  },
  "license": " LGPL-2.1",
  "scripts": {
    "lint": "eslint --ext .js,.ts,.vue ./",
    "test": "echo \"No test specified\" && exit 0",
    "clean": "quasar clean",
    "dev": "quasar dev",
    "build": "quasar build"
  },
  "dependencies": {
    "@quasar/cli": "1.2.2",
    "@quasar/extras": "1.12.2",
    "axios": "0.24.0",
    "core-js": "3.20.0",
    "quasar": "2.3.4",
    "tsparticles": "1.37.5",
    "vue": "3.2.26",
    "vue-class-component": "8.0.0-rc.1"
  },
  "devDependencies": {
    "@babel/eslint-parser": "7.16.5",
    "eslint": "8.5.0",
    "@typescript-eslint/eslint-plugin": "5.8.0",
<<<<<<< HEAD
    "@typescript-eslint/parser": "5.7.0",
=======
    "@typescript-eslint/parser": "5.8.0",
>>>>>>> 23fd5568
    "@quasar/app": "3.2.5",
    "@types/node": "16.11.15",
    "eslint-config-prettier": "8.3.0",
    "eslint-plugin-vue": "8.2.0",
    "eslint-webpack-plugin": "3.1.1"
  },
  "browserslist": [
    "last 10 Chrome versions",
    "last 10 Firefox versions",
    "last 4 Edge versions",
    "last 7 Safari versions",
    "last 8 Android versions",
    "last 8 ChromeAndroid versions",
    "last 8 FirefoxAndroid versions",
    "last 10 iOS versions",
    "last 5 Opera versions"
  ],
  "engines": {
    "node": "^16.9.1",
    "npm": "^8.0.0",
    "yarn": "^1.22.11"
  }
}<|MERGE_RESOLUTION|>--- conflicted
+++ resolved
@@ -40,11 +40,7 @@
     "@babel/eslint-parser": "7.16.5",
     "eslint": "8.5.0",
     "@typescript-eslint/eslint-plugin": "5.8.0",
-<<<<<<< HEAD
-    "@typescript-eslint/parser": "5.7.0",
-=======
     "@typescript-eslint/parser": "5.8.0",
->>>>>>> 23fd5568
     "@quasar/app": "3.2.5",
     "@types/node": "16.11.15",
     "eslint-config-prettier": "8.3.0",
