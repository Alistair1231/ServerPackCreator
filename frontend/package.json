{
  "name": "serverpackcreator",
  "version": "0.0.1",
  "description": "Create server packs from Minecraft Forge or Fabric modpacks.",
  "productName": "ServerPackCreator",
  "cordovaId": "org.cordova.quasar.app",
  "capacitorId": "",
  "author": {
    "name": "Griefed",
    "email": "griefed@griefed.de",
    "url": "https://griefed.de/"
  },
  "private": true,
  "bugs": {
    "url": "https://github.com/Griefed/ServerPackCreator/issues"
  },
  "repository": {
    "type": "git",
    "url": "git+https://github.com/Griefed/ServerPackCreator.git"
  },
  "license": " LGPL-2.1",
  "scripts": {
    "lint": "eslint --ext .js,.ts,.vue ./",
    "test": "echo \"No test specified\" && exit 0",
    "clean": "quasar clean",
    "dev": "quasar dev",
    "build": "quasar build"
  },
  "dependencies": {
    "@quasar/cli": "1.2.2",
    "@quasar/extras": "1.12.2",
    "axios": "0.24.0",
    "core-js": "3.20.0",
    "quasar": "2.3.4",
    "tsparticles": "1.37.5",
    "vue": "3.2.26",
    "vue-class-component": "8.0.0-rc.1"
  },
  "devDependencies": {
    "@babel/eslint-parser": "7.16.5",
    "eslint": "8.5.0",
    "@typescript-eslint/eslint-plugin": "5.8.0",
<<<<<<< HEAD
    "@typescript-eslint/parser": "5.7.0",
    "@quasar/app": "3.2.5",
    "@types/node": "17.0.2",
=======
    "@typescript-eslint/parser": "5.8.0",
    "@quasar/app": "3.2.5",
    "@types/node": "16.11.15",
>>>>>>> 23fd5568
    "eslint-config-prettier": "8.3.0",
    "eslint-plugin-vue": "8.2.0",
    "eslint-webpack-plugin": "3.1.1"
  },
  "browserslist": [
    "last 10 Chrome versions",
    "last 10 Firefox versions",
    "last 4 Edge versions",
    "last 7 Safari versions",
    "last 8 Android versions",
    "last 8 ChromeAndroid versions",
    "last 8 FirefoxAndroid versions",
    "last 10 iOS versions",
    "last 5 Opera versions"
  ],
  "engines": {
    "node": "^16.9.1",
    "npm": "^8.0.0",
    "yarn": "^1.22.11"
  }
}<|MERGE_RESOLUTION|>--- conflicted
+++ resolved
@@ -40,15 +40,9 @@
     "@babel/eslint-parser": "7.16.5",
     "eslint": "8.5.0",
     "@typescript-eslint/eslint-plugin": "5.8.0",
-<<<<<<< HEAD
-    "@typescript-eslint/parser": "5.7.0",
-    "@quasar/app": "3.2.5",
     "@types/node": "17.0.2",
-=======
     "@typescript-eslint/parser": "5.8.0",
     "@quasar/app": "3.2.5",
-    "@types/node": "16.11.15",
->>>>>>> 23fd5568
     "eslint-config-prettier": "8.3.0",
     "eslint-plugin-vue": "8.2.0",
     "eslint-webpack-plugin": "3.1.1"
