--- conflicted
+++ resolved
@@ -30,13 +30,9 @@
     "@quasar/cli": "1.3.2",
     "@quasar/extras": "1.13.6",
     "axios": "0.27.2",
-<<<<<<< HEAD
-    "core-js": "3.22.4",
-=======
     "core-js": "3.22.8",
     "tsparticles": "2.0.6",
     "vue": "3.2.33",
->>>>>>> c78e7686
     "quasar": "2.6.6",
     "tsparticles": "1.42.4",
     "vue": "3.2.33",
