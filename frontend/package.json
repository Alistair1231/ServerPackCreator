{
  "name": "serverpackcreator",
  "version": "1.0.0",
  "description": "Create server packs from Minecraft Forge or Fabric modpacks.",
  "productName": "ServerPackCreator",
  "cordovaId": "org.cordova.quasar.app",
  "capacitorId": "",
  "author": {
    "name": "Griefed",
    "email": "griefed@griefed.de",
    "url": "https://griefed.de/"
  },
  "private": true,
  "bugs": {
    "url": "https://github.com/Griefed/ServerPackCreator/issues"
  },
  "repository": {
    "type": "git",
    "url": "git+https://github.com/Griefed/ServerPackCreator.git"
  },
  "license": " LGPL-2.1",
  "scripts": {
    "lint": "eslint --ext .js,.ts,.vue ./",
    "test": "echo \"No test specified\" && exit 0",
    "clean": "quasar clean",
    "dev": "quasar dev",
    "build": "quasar build"
  },
  "dependencies": {
    "@quasar/cli": "1.3.2",
    "@quasar/extras": "1.13.6",
    "axios": "0.27.2",
    "core-js": "3.22.4",
<<<<<<< HEAD
    "tsparticles": "2.0.6",
    "vue": "3.2.31",
=======
    "tsparticles": "2.0.5",
    "vue": "3.2.33",
>>>>>>> 3adabfcf
    "quasar": "2.6.6",
    "vue-class-component": "8.0.0-rc.1"
  },
  "devDependencies": {
    "@babel/eslint-parser": "7.17.0",
    "@typescript-eslint/eslint-plugin": "5.22.0",
    "@typescript-eslint/parser": "5.22.0",
    "eslint": "8.14.0",
    "@types/node": "17.0.24",
    "@quasar/app": "3.3.3",
    "eslint-config-prettier": "8.5.0",
    "eslint-plugin-vue": "8.7.1",
    "eslint-webpack-plugin": "3.1.1"
  },
  "browserslist": [
    "last 10 Chrome versions",
    "last 10 Firefox versions",
    "last 4 Edge versions",
    "last 7 Safari versions",
    "last 8 Android versions",
    "last 8 ChromeAndroid versions",
    "last 8 FirefoxAndroid versions",
    "last 10 iOS versions",
    "last 5 Opera versions"
  ],
  "engines": {
    "node": "^16.9.1",
    "npm": "^8.0.0",
    "yarn": "^1.22.11"
  }
}<|MERGE_RESOLUTION|>--- conflicted
+++ resolved
@@ -31,13 +31,8 @@
     "@quasar/extras": "1.13.6",
     "axios": "0.27.2",
     "core-js": "3.22.4",
-<<<<<<< HEAD
     "tsparticles": "2.0.6",
-    "vue": "3.2.31",
-=======
-    "tsparticles": "2.0.5",
     "vue": "3.2.33",
->>>>>>> 3adabfcf
     "quasar": "2.6.6",
     "vue-class-component": "8.0.0-rc.1"
   },
