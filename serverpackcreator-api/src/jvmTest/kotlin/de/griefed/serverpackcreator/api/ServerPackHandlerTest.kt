--- conflicted
+++ resolved
@@ -209,11 +209,7 @@
     @Suppress("SpellCheckingInspection")
     @Test
     fun fabricTest() {
-<<<<<<< HEAD
-        val fabricDir = File(applicationProperties.serverPacksDirectory, "fabric_tests_copy")
-=======
         val fabricDir = File(applicationProperties.serverPacksDirectory, "fabric_tests")
->>>>>>> 969dacf6
         val packConfig = PackConfig()
         configurationHandler.checkConfiguration(
             File("src/jvmTest/resources/testresources/spcconfs/serverpackcreator_fabric.conf"),
@@ -235,11 +231,7 @@
     @Suppress("SpellCheckingInspection")
     @Test
     fun quiltTest() {
-<<<<<<< HEAD
-        val quiltDir = File(applicationProperties.serverPacksDirectory, "quilt_tests_copy")
-=======
         val quiltDir = File(applicationProperties.serverPacksDirectory, "quilt_tests")
->>>>>>> 969dacf6
         val packConfig = PackConfig()
         configurationHandler.checkConfiguration(
             File("src/jvmTest/resources/testresources/spcconfs/serverpackcreator_quilt.conf"),
@@ -249,11 +241,7 @@
         Assertions.assertTrue(
             File(
                 applicationProperties.serverPacksDirectory,
-<<<<<<< HEAD
-                "legacyfabric_tests_server_pack.zip"
-=======
                 "quilt_tests_server_pack.zip"
->>>>>>> 969dacf6
             ).isFile
         )
         Assertions.assertTrue(File(quiltDir, "server.jar").isFile)
