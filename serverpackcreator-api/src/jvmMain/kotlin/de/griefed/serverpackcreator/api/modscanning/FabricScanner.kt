/* Copyright (C) 2023  Griefed
 *
 * This library is free software; you can redistribute it and/or
 * modify it under the terms of the GNU Lesser General Public
 * License as published by the Free Software Foundation; either
 * version 2.1 of the License, or (at your option) any later version.
 *
 * This library is distributed in the hope that it will be useful,
 * but WITHOUT ANY WARRANTY; without even the implied warranty of
 * MERCHANTABILITY or FITNESS FOR A PARTICULAR PURPOSE.  See the GNU
 * Lesser General Public License for more details.
 *
 * You should have received a copy of the GNU Lesser General Public
 * License along with this library; if not, write to the Free Software
 * Foundation, Inc., 51 Franklin Street, Fifth Floor, Boston, MA  02110-1301
 * USA
 *
 * The full license can be found at https:github.com/Griefed/ServerPackCreator/blob/main/LICENSE
 */
package de.griefed.serverpackcreator.api.modscanning

import com.fasterxml.jackson.databind.JsonNode
import com.fasterxml.jackson.databind.ObjectMapper
import de.griefed.serverpackcreator.api.utilities.common.Utilities
import org.apache.logging.log4j.kotlin.cachedLoggerOf
import java.io.File
import java.util.*

/**
 * `fabric.mod.json`-based scanning of Fabric-Minecraft mods.
 *
 * @param objectMapper For JSON-parsing.
 * @param utilities    Common utilities used across ServerPackCreator.
 *
 * @author Griefed
 */
actual class FabricScanner(
    private val objectMapper: ObjectMapper,
    private val utilities: Utilities
) : JsonBasedScanner(), Scanner<TreeSet<File>, Collection<File>> {
    private val log = cachedLoggerOf(this.javaClass)
    private val jar = "jar"
    private val fabricModJson = "fabric.mod.json"
    private val id = "id"
    private val client = "client"
    private val environment = "environment"
    private val depends = "depends"

    /**
     * Scan the `fabric.mod.json`-files in mod JAR-files of a given directory for their
     * sideness.
     *
     * If `environment` specifies `client`, and is not listed as a dependency for another mod, it is added and therefore
     * later on excluded from the server pack.
     *
     * @param jarFiles A list of files in which to check the `fabric.mod.json`-files.
     * @return List of mods not to include in server pack based on fabric.mod.json-content.
     * @author Griefed
     */
    override fun scan(jarFiles: Collection<File>): TreeSet<File> {
        log.info("Scanning Fabric mods for sideness...")
        val modDependencies = TreeSet<String>()
        val clientMods = TreeSet<String>()

        /*
        * Go through all mods in our list and acquire a list of clientside-only mods as well as any
        * dependencies of the mods.
        */
        checkForClientModsAndDeps(jarFiles, clientMods, modDependencies)

        //Remove any dependency from out list of clientside-only mods, so we do not exclude any dependency.
        cleanupClientMods(modDependencies, clientMods)

        /*
        * After removing dependencies from the list of potential clientside mods, we can check whether
        * any of the remaining clientmods is available in our list of files. The resulting set is the
        * set of mods we can safely exclude from our server pack.
        */
        return getModsDelta(jarFiles, clientMods)
    }

    /**
     * @author Griefed
     */
    override fun checkForClientModsAndDeps(
        filesInModsDir: Collection<File>,
        clientMods: TreeSet<String>,
        modDependencies: TreeSet<String>
    ) {
        for (mod in filesInModsDir) {
            if (!mod.name.endsWith(jar)) {
                continue
            }
            var modId: String
            try {
                val modJson: JsonNode = getJarJson(mod, fabricModJson, objectMapper)
                modId = utilities.jsonUtilities.getNestedText(modJson, id)

<<<<<<< HEAD
                    // Get this mods' id/name
                    try {
                        if (utilities.jsonUtilities
                                .nestedTextEqualsIgnoreCase(modJson, "client", "environment")
                        ) {
                            clientMods.add(modId)
                            log.debug("Added clientMod: $modId")
                        }
                    } catch (ignored: NullPointerException) {
                    }

                    // Get this mods dependencies
                    try {
                        val dependencies = utilities.jsonUtilities.getFieldNames(modJson, "depends")
                        for (dependency in dependencies) {
                            log.debug("Checking dependency $dependency for $mod.")
                            if (!dependency.matches(dependencyExclusions)) {
                                try {
                                    log.debug("Added dependency $dependency for $modId (${mod.name}).")
                                    modDependencies.add(dependency)
                                } catch (ex: NullPointerException) {
                                    log.debug("No dependencies for $modId (${mod.name}).")
                                }
=======
                // Get this mods' id/name
                try {
                    if (utilities.jsonUtilities
                            .nestedTextEqualsIgnoreCase(modJson, client, environment)
                    ) {
                        clientMods.add(modId)
                        log.debug("Added clientMod: $modId")
                    }
                } catch (ignored: NullPointerException) {
                }

                // Get this mods dependencies
                try {
                    val dependencies = utilities.jsonUtilities.getFieldNames(modJson, depends)
                    for (dependency in dependencies) {
                        log.debug("Checking dependency $dependency for $mod.")
                        if (!dependency.matches(dependencyExclusions)) {
                            try {
                                log.debug("Added dependency $dependency for $modId (${mod.name}).")
                                modDependencies.add(dependency)
                            } catch (ex: NullPointerException) {
                                log.debug("No dependencies for $modId (${mod.name}).")
>>>>>>> 23477993
                            }
                        }
                    }
                } catch (ignored: NullPointerException) {
                }
            } catch (ex: NullPointerException) {
                log.warn("Couldn't scan $mod as it contains no fabric.mod.json.")
            } catch (ex: Exception) {
                log.error("Couldn't scan $mod", ex)
            }

        }
    }

    /**
     * @author Griefed
     */
    override fun getModsDelta(filesInModsDir: Collection<File>, clientMods: TreeSet<String>): TreeSet<File> {
        val modsDelta = TreeSet<File>()
        for (mod in filesInModsDir) {
            var modIdToCheck: String
            var addToDelta = false
            try {
                val modJson: JsonNode = getJarJson(mod, fabricModJson, objectMapper)

                // Get the modId
                modIdToCheck = utilities.jsonUtilities.getNestedText(modJson, id)
                try {
                    if (utilities.jsonUtilities.nestedTextEqualsIgnoreCase(modJson, client, environment)
                        && clientMods.contains(modIdToCheck)
                    ) {
                        addToDelta = true
                    }
                } catch (ignored: NullPointerException) {
                }
                if (addToDelta) {
                    modsDelta.add(mod)
                }
            } catch (ignored: Exception) {
            }
        }
        return modsDelta
    }
}<|MERGE_RESOLUTION|>--- conflicted
+++ resolved
@@ -96,31 +96,6 @@
                 val modJson: JsonNode = getJarJson(mod, fabricModJson, objectMapper)
                 modId = utilities.jsonUtilities.getNestedText(modJson, id)
 
-<<<<<<< HEAD
-                    // Get this mods' id/name
-                    try {
-                        if (utilities.jsonUtilities
-                                .nestedTextEqualsIgnoreCase(modJson, "client", "environment")
-                        ) {
-                            clientMods.add(modId)
-                            log.debug("Added clientMod: $modId")
-                        }
-                    } catch (ignored: NullPointerException) {
-                    }
-
-                    // Get this mods dependencies
-                    try {
-                        val dependencies = utilities.jsonUtilities.getFieldNames(modJson, "depends")
-                        for (dependency in dependencies) {
-                            log.debug("Checking dependency $dependency for $mod.")
-                            if (!dependency.matches(dependencyExclusions)) {
-                                try {
-                                    log.debug("Added dependency $dependency for $modId (${mod.name}).")
-                                    modDependencies.add(dependency)
-                                } catch (ex: NullPointerException) {
-                                    log.debug("No dependencies for $modId (${mod.name}).")
-                                }
-=======
                 // Get this mods' id/name
                 try {
                     if (utilities.jsonUtilities
@@ -143,7 +118,6 @@
                                 modDependencies.add(dependency)
                             } catch (ex: NullPointerException) {
                                 log.debug("No dependencies for $modId (${mod.name}).")
->>>>>>> 23477993
                             }
                         }
                     }
