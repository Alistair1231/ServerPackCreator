--- conflicted
+++ resolved
@@ -253,39 +253,6 @@
                     ex
                 )
             }
-<<<<<<< HEAD
-            for (directory in directoriesToCopy) {
-                val clientDir = modpackDir + File.separator + directory
-                val serverDir = destination + File.separator + directory
-                log.info("Gathering $directory file(s) and folder(s).")
-                if (directory.contains(";")) {
-
-                    /*
-                     * If a semicolon is found, it means a user specified a source/path/to_file.foo;destination/path/to_file.bar-combination
-                     * for a file they specifically want to include in their server pack.
-                     */
-                    serverPackFiles.addAll(
-                        getExplicitFiles(
-                            directory.split(";").dropLastWhile { it.isEmpty() }.toTypedArray(),
-                            modpackDir,
-                            destination
-                        )
-                    )
-                } else if (directory.startsWith("saves/")) {
-
-                    /*
-                    * Check whether the entry starts with saves, and if it does, change the destination path to NOT include
-                    * saves in it, so when a world is specified inside the saves-directory, it is copied to the base-directory
-                    * of the server pack, instead of a saves-directory inside the modpack.
-                    */
-                    serverPackFiles.addAll(getSaveFiles(clientDir, directory, destination))
-                } else if (directory == "mods") {
-
-                    /*
-                    * If the entry starts with mods, we need to run our checks for clientside-only mods as well as exclude any
-                    * user-specified clientside-only mods from the list of mods in the mods-directory.
-                    */
-=======
         }
     }
 
@@ -312,7 +279,6 @@
         when {
             inclusion.isGlobalFilter() -> {
                 if (inclusion.hasExclusionFilter()) {
->>>>>>> 23477993
                     try {
                         exclusions.add(inclusion.exclusionFilter!!.toRegex())
                     } catch (ex: PatternSyntaxException) {
@@ -900,34 +866,6 @@
      */
     override fun getDirectoryFiles(source: String, destination: String): List<ServerPackFile> {
         val serverPackFiles: MutableList<ServerPackFile> = ArrayList(100)
-<<<<<<< HEAD
-        if (entry.startsWith("==") && entry.length > 2) {
-            regexWalk(
-                File(modpackDir), destination, entry.substring(2).toRegex(), serverPackFiles
-            )
-        } else if (entry.contains("==") && entry.split("==").dropLastWhile { it.isEmpty() }.toTypedArray().size == 2) {
-            val regexInclusion = entry.split("==").dropLastWhile { it.isEmpty() }.toTypedArray()
-            if (File(modpackDir, regexInclusion[0]).isDirectory) {
-                regexWalk(
-                    File(
-                        modpackDir, regexInclusion[0]
-                    ), destination, regexInclusion[1].toRegex(), serverPackFiles
-                )
-            } else if (File(regexInclusion[0]).isDirectory) {
-                regexWalk(
-                    File(regexInclusion[0]), destination, regexInclusion[1].toRegex(), serverPackFiles
-                )
-            }
-        }
-        return serverPackFiles
-    }
-
-    override fun getDirectoryFiles(
-        source: String, destination: String
-    ): List<ServerPackFile> {
-        val serverPackFiles: MutableList<ServerPackFile> = ArrayList(100)
-=======
->>>>>>> 23477993
         try {
             Files.walk(Paths.get(source).absolute()).use {
                 for (path in it) {
@@ -949,10 +887,7 @@
         } catch (ex: IOException) {
             log.error("An error occurred gathering files to copy to the server pack for directory $source.", ex)
         }
-<<<<<<< HEAD
-=======
-
->>>>>>> 23477993
+
         return serverPackFiles
     }
 
