--- conflicted
+++ resolved
@@ -141,609 +141,6 @@
     }
 
     @Suppress("SpellCheckingInspection")
-<<<<<<< HEAD
-    private var fallbackModsString =
-        "3dskinlayers-," +
-                "Absolutely-Not-A-Zoom-Mod-," +
-                "AdvancedChat-," +
-                "AdvancedChatCore-," +
-                "AdvancedChatHUD-," +
-                "AdvancedCompas-," +
-                "Ambience," +
-                "AmbientEnvironment-," +
-                "AmbientSounds_," +
-                "AreYouBlind-," +
-                "Armor Status HUD-," +
-                "ArmorSoundTweak-," +
-                "BH-Menu-," +
-                "Batty's Coordinates PLUS Mod," +
-                "BetterAdvancements-," +
-                "BetterAnimationsCollection-," +
-                "BetterModsButton-," +
-                "BetterDarkMode-," +
-                "BetterF3-," +
-                "BetterFog-," +
-                "BetterFoliage-," +
-                "BetterPingDisplay-," +
-                "BetterPlacement-," +
-                "BetterTaskbar-," +
-                "BetterThirdPerson," +
-                "BetterTitleScreen-," +
-                "Blur-," +
-                "BorderlessWindow-," +
-                "CTM-," +
-                "ChunkAnimator-," +
-                "ClientTweaks_," +
-                "CompletionistsIndex-," +
-                "Controller Support-," +
-                "Controlling-," +
-                "CraftPresence-," +
-                "Create_Questing-," +
-                "CullLessLeaves-Reforged-," +
-                "CustomCursorMod-," +
-                "CustomMainMenu-," +
-                "DefaultOptions_," +
-                "DefaultSettings-," +
-                "DeleteWorldsToTrash-," +
-                "DetailArmorBar-," +
-                "Ding-," +
-                "DistantHorizons-," +
-                "DripSounds-," +
-                "Durability101-," +
-                "DurabilityNotifier-," +
-                "DynamicSurroundings-," +
-                "DynamicSurroundingsHuds-," +
-                "EffectsLeft-," +
-                "EiraMoticons_," +
-                "EnchantmentDescriptions-," +
-                "EnhancedVisuals_," +
-                "EquipmentCompare-," +
-                "FPS-Monitor-," +
-                "FabricCustomCursorMod-," +
-                "Fallingleaves-," +
-                "FancySpawnEggs," +
-                "FancyVideo-API-," +
-                "FirstPersonMod," +
-                "FogTweaker-," +
-                "ForgeCustomCursorMod-," +
-                "FpsReducer-," +
-                "FpsReducer2-," +
-                "FullscreenWindowed-," +
-                "GameMenuModOption-," +
-                "HealthOverlay-," +
-                "HeldItemTooltips-," +
-                "HorseStatsMod-," +
-                "ImmediatelyFastReforged-," +
-                "InventoryEssentials_," +
-                "InventoryHud_[1.17.1].forge-," +
-                "InventorySpam-," +
-                "InventoryTweaks-," +
-                "ItemBorders-," +
-                "ItemPhysicLite_," +
-                "ItemStitchingFix-," +
-                "JBRA-Client-," +
-                "JustEnoughCalculation-," +
-                "JustEnoughEffects-," +
-                "JustEnoughProfessions-," +
-                "LeaveMyBarsAlone-," +
-                "LLOverlayReloaded-," +
-                "LOTRDRP-," +
-                "LegendaryTooltips," +
-                "LegendaryTooltips-," +
-                "LightOverlay-," +
-                "MoBends," +
-                "MouseTweaks-," +
-                "MyServerIsCompatible-," +
-                "Neat ," +
-                "Neat-," +
-                "NekosEnchantedBooks-," +
-                "NoAutoJump-," +
-                "NoFog-," +
-                "Notes-," +
-                "NotifMod-," +
-                "OldJavaWarning-," +
-                "OptiFine," +
-                "OptiFine_," +
-                "OptiForge," +
-                "OptiForge-," +
-                "OverflowingBars-," +
-                "PackMenu-," +
-                "PackModeMenu-," +
-                "PickUpNotifier-," +
-                "Ping-," +
-                "PingHUD-," +
-                "PresenceFootsteps-," +
-                "RPG-HUD-," +
-                "ReAuth-," +
-                "Reforgium-," +
-                "ResourceLoader-," +
-                "ResourcePackOrganizer," +
-                "ShoulderSurfing-," +
-                "ShulkerTooltip-," +
-                "SimpleDiscordRichPresence-," +
-                "SimpleWorldTimer-," +
-                "SoundFilters-," +
-                "SpawnerFix-," +
-                "StylishEffects-," +
-                "TextruesRubidiumOptions-," +
-                "TRansliterationLib-," +
-                "TipTheScales-," +
-                "Tips-," +
-                "Toast Control-," +
-                "Toast-Control-," +
-                "ToastControl-," +
-                "TravelersTitles-," +
-                "VoidFog-," +
-                "VR-Combat_," +
-                "WindowedFullscreen-," +
-                "WorldNameRandomizer-," +
-                "[1.12.2]DamageIndicatorsMod-," +
-                "[1.12.2]bspkrscore-," +
-                "antighost-," +
-                "anviltooltipmod-," +
-                "appleskin-," +
-                "armorchroma-," +
-                "armorpointspp-," +
-                "auditory-," +
-                "authme-," +
-                "auto-reconnect-," +
-                "autojoin-," +
-                "autoreconnect-," +
-                "axolotl-item-fix-," +
-                "backtools-," +
-                "bannerunlimited-," +
-                "beenfo-1.19-," +
-                "better-recipe-book-," +
-                "betterbiomeblend-," +
-                "bhmenu-," +
-                "blur-," +
-                "borderless-mining-," +
-                "catalogue-," +
-                "charmonium-," +
-                "chat_heads-," +
-                "cherishedworlds-," +
-                "cirback-1.0-," +
-                "classicbar-," +
-                "clickadv-," +
-                "clienttweaks-," +
-                "combat_music-," +
-                "connectedness-," +
-                "controllable-," +
-                "cullleaves-," +
-                "cullparticles-," +
-                "custom-crosshair-mod-," +
-                "customdiscordrpc-," +
-                "darkness-," +
-                "dashloader-," +
-                "defaultoptions-," +
-                "desiredservers-," +
-                "discordrpc-," +
-                "drippyloadingscreen-," +
-                "drippyloadingscreen_," +
-                "durabilitytooltip-," +
-                "dynamic-fps-," +
-                "dynamic-music-," +
-                "dynamiclights-," +
-                "dynmus-," +
-                "effective-," +
-                "eggtab-," +
-                "eguilib-," +
-                "eiramoticons-," +
-                "embeddium-," +
-                "enchantment-lore-," +
-                "entity-texture-features-," +
-                "entityculling-," +
-                "essential_," +
-                "exhaustedstamina-," +
-                "extremesoundmuffler-," +
-                "fabricemotes-," +
-                "fancymenu_," +
-                "fancymenu_video_extension," +
-                "flickerfix-," +
-                "fm_audio_extension_," +
-                "forgemod_VoxelMap-," +
-                "freelook-," +
-                "galacticraft-rpc-," +
-                "gamestagesviewer-," +
-                "gpumemleakfix-," +
-                "grid-," +
-                "helium-," +
-                "hiddenrecipebook_," +
-                "hiddenrecipebook-," +
-                "infinitemusic-," +
-                "inventoryprofiles," +
-                "invtweaks-," +
-                "itemzoom," +
-                "itlt-," +
-                "jeed-," +
-                "jehc-," +
-                "jeiintegration_," +
-                "just-enough-harvestcraft-," +
-                "justenoughbeacons-," +
-                "justenoughdrags-," +
-                "justzoom_," +
-                "keymap-," +
-                "keywizard-," +
-                "lazydfu-," +
-                "lib39-," +
-                "light-overlay-," +
-                "lightfallclient-," +
-                "lightspeed-," +
-                "loadmyresources_," +
-                "lock_minecart_view-," +
-                "lootbeams-," +
-                "lwl-," +
-                "magnesium_extras-," +
-                "maptooltip-," +
-                "massunbind," +
-                "mcbindtype-," +
-                "mcwifipnp-," +
-                "medievalmusic-," +
-                "memoryusagescreen-," +
-                "mightyarchitect-," +
-                "mindful-eating-," +
-                "minetogether-," +
-                "mobplusplus-," +
-                "modcredits-," +
-                "modernworldcreation_," +
-                "modnametooltip-," +
-                "modnametooltip_," +
-                "moreoverlays-," +
-                "mousewheelie-," +
-                "movement-vision-," +
-                "multihotbar-," +
-                "music-duration-reducer-," +
-                "musicdr-," +
-                "neiRecipeHandlers-," +
-                "ngrok-lan-expose-mod-," +
-                "no_nv_flash-," +
-                "nopotionshift_," +
-                "notenoughanimations-," +
-                "oculus-," +
-                "ornaments-," +
-                "overloadedarmorbar-," +
-                "panorama-," +
-                "paperdoll-," +
-                "phosphor-," +
-                "preciseblockplacing-," +
-                "radon-," +
-                "realm-of-lost-souls-," +
-                "rebind_narrator-," +
-                "rebind-narrator-," +
-                "rebindnarrator-," +
-                "rebrand-," +
-                "reforgium-," +
-                "replanter-," +
-                "rubidium-," +
-                "rubidium_extras-," +
-                "screenshot-to-clipboard-," +
-                "shutupexperimentalsettings-," +
-                "shutupmodelloader-," +
-                "signtools-," +
-                "simple-rpc-," +
-                "simpleautorun-," +
-                "smartcursor-," +
-                "smoothboot-," +
-                "smoothfocus-," +
-                "sodium-fabric-," +
-                "sounddeviceoptions-," +
-                "soundreloader-," +
-                "spoticraft-," +
-                "tconplanner-," +
-                "textrues_embeddium_options-," +
-                "timestamps-," +
-                "tooltipscroller-," +
-                "torchoptimizer-," +
-                "torohealth-," +
-                "totaldarkness," +
-                "toughnessbar-," +
-                "whats-that-slot-forge-," +
-                "wisla-," +
-                "xlifeheartcolors-," +
-                "yisthereautojump-"
-
-    @Suppress("SpellCheckingInspection")
-    private var fallbackModsRegex =
-        "^3dskinlayers-.*$," +
-                "^Absolutely-Not-A-Zoom-Mod-.*$," +
-                "^AdvancedChat-.*$," +
-                "^AdvancedChatCore-.*$," +
-                "^AdvancedChatHUD-.*$," +
-                "^AdvancedCompas-.*$," +
-                "^Ambience.*$," +
-                "^AmbientEnvironment-.*$," +
-                "^AmbientSounds_.*$," +
-                "^AreYouBlind-.*$," +
-                "^Armor Status HUD-.*$," +
-                "^ArmorSoundTweak-.*$," +
-                "^BH-Menu-.*$," +
-                "^Batty's Coordinates PLUS Mod.*$," +
-                "^BetterAdvancements-.*$," +
-                "^BetterAnimationsCollection-.*$," +
-                "^BetterModsButton-.*$," +
-                "^BetterDarkMode-.*$," +
-                "^BetterF3-.*$," +
-                "^BetterFog-.*$," +
-                "^BetterFoliage-.*$," +
-                "^BetterPingDisplay-.*$," +
-                "^BetterPlacement-.*$," +
-                "^BetterTaskbar-.*$," +
-                "^BetterThirdPerson.*$," +
-                "^BetterTitleScreen-.*$," +
-                "^Blur-.*$," +
-                "^BorderlessWindow-.*$," +
-                "^CTM-.*$," +
-                "^ChunkAnimator-.*$," +
-                "^ClientTweaks_.*$," +
-                "^CompletionistsIndex-.*$," +
-                "^Controller Support-.*$," +
-                "^Controlling-.*$," +
-                "^CraftPresence-.*$," +
-                "^Create_Questing-.*$," +
-                "^CullLessLeaves-Reforged-.*$," +
-                "^CustomCursorMod-.*$," +
-                "^CustomMainMenu-.*$," +
-                "^DefaultOptions_.*$," +
-                "^DefaultSettings-.*$," +
-                "^DeleteWorldsToTrash-.*$," +
-                "^DetailArmorBar-.*$," +
-                "^Ding-.*$," +
-                "^DistantHorizons-.*$," +
-                "^DripSounds-.*$," +
-                "^Durability101-.*$," +
-                "^DurabilityNotifier-.*$," +
-                "^DynamicSurroundings-.*$," +
-                "^DynamicSurroundingsHuds-.*$," +
-                "^EffectsLeft-.*$," +
-                "^EiraMoticons_.*$," +
-                "^EnchantmentDescriptions-.*$," +
-                "^EnhancedVisuals_.*$," +
-                "^EquipmentCompare-.*$," +
-                "^FPS-Monitor-.*$," +
-                "^FabricCustomCursorMod-.*$," +
-                "^Fallingleaves-.*$," +
-                "^FancySpawnEggs.*$," +
-                "^FancyVideo-API-.*$," +
-                "^FirstPersonMod.*$," +
-                "^FogTweaker-.*$," +
-                "^ForgeCustomCursorMod-.*$," +
-                "^FpsReducer-.*$," +
-                "^FpsReducer2-.*$," +
-                "^FullscreenWindowed-.*$," +
-                "^GameMenuModOption-.*$," +
-                "^HealthOverlay-.*$," +
-                "^HeldItemTooltips-.*$," +
-                "^HorseStatsMod-.*$," +
-                "^ImmediatelyFastReforged-.*$," +
-                "^InventoryEssentials_.*$," +
-                "^InventoryHud_\\[1\\.17\\.1\\]\\.forge-.*$," +
-                "^InventorySpam-.*$," +
-                "^InventoryTweaks-.*$," +
-                "^ItemBorders-.*$," +
-                "^ItemPhysicLite_.*$," +
-                "^ItemStitchingFix-.*$," +
-                "^JBRA-Client-.*$," +
-                "^JustEnoughCalculation-.*$," +
-                "^JustEnoughEffects-.*$," +
-                "^JustEnoughProfessions-.*$," +
-                "^LeaveMyBarsAlone-.*$," +
-                "^LLOverlayReloaded-.*$," +
-                "^LOTRDRP-.*$," +
-                "^LegendaryTooltips-.*$," +
-                "^LegendaryTooltips.*$," +
-                "^LightOverlay-.*$," +
-                "^MoBends.*$," +
-                "^MouseTweaks-.*$," +
-                "^MyServerIsCompatible-.*$," +
-                "^Neat .*$," +
-                "^Neat-.*$," +
-                "^NekosEnchantedBooks-.*$," +
-                "^NoAutoJump-.*$," +
-                "^NoFog-.*$," +
-                "^Notes-.*$," +
-                "^NotifMod-.*$," +
-                "^OldJavaWarning-.*$," +
-                "^OptiFine.*$," +
-                "^OptiFine_.*$," +
-                "^OptiForge-.*$," +
-                "^OptiForge.*$," +
-                "^OverflowingBars-.*$," +
-                "^PackMenu-.*$," +
-                "^PackModeMenu-.*$," +
-                "^PickUpNotifier-.*$," +
-                "^Ping-.*$," +
-                "^PingHUD-.*$," +
-                "^PresenceFootsteps-.*$," +
-                "^RPG-HUD-.*$," +
-                "^ReAuth-.*$," +
-                "^Reforgium-.*$," +
-                "^ResourceLoader-.*$," +
-                "^ResourcePackOrganizer.*$," +
-                "^ShoulderSurfing-.*$," +
-                "^ShulkerTooltip-.*$," +
-                "^SimpleDiscordRichPresence-.*$," +
-                "^SimpleWorldTimer-.*$," +
-                "^SoundFilters-.*$," +
-                "^SpawnerFix-.*$," +
-                "^StylishEffects-.*$," +
-                "^TextruesRubidiumOptions-.*$," +
-                "^TRansliterationLib-.*$," +
-                "^TipTheScales-.*$," +
-                "^Tips-.*$," +
-                "^Toast Control-.*$," +
-                "^Toast-Control-.*$," +
-                "^ToastControl-.*$," +
-                "^TravelersTitles-.*$," +
-                "^VoidFog-.*$," +
-                "^VR-Combat_.*$," +
-                "^WindowedFullscreen-.*$," +
-                "^WorldNameRandomizer-.*$," +
-                "^\\[1\\.12\\.2\\]DamageIndicatorsMod-.*$," +
-                "^\\[1\\.12\\.2\\]bspkrscore-.*$," +
-                "^antighost-.*$," +
-                "^anviltooltipmod-.*$," +
-                "^appleskin-.*$," +
-                "^armorchroma-.*$," +
-                "^armorpointspp-.*$," +
-                "^auditory-.*$," +
-                "^authme-.*$," +
-                "^auto-reconnect-.*$," +
-                "^autojoin-.*$," +
-                "^autoreconnect-.*$," +
-                "^axolotl-item-fix-.*$," +
-                "^backtools-.*$," +
-                "^bannerunlimited-.*$," +
-                "^beenfo-1.19-.*$," +
-                "^better-recipe-book-.*$," +
-                "^betterbiomeblend-.*$," +
-                "^bhmenu-.*$," +
-                "^blur-.*$," +
-                "^borderless-mining-.*$," +
-                "^catalogue-.*$," +
-                "^charmonium-.*$," +
-                "^chat_heads-.*$," +
-                "^cherishedworlds-.*$," +
-                "^cirback-1.0-.*$," +
-                "^classicbar-.*$," +
-                "^clickadv-.*$," +
-                "^clienttweaks-.*$," +
-                "^combat_music-.*$," +
-                "^connectedness-.*$," +
-                "^controllable-.*$," +
-                "^cullleaves-.*$," +
-                "^cullparticles-.*$," +
-                "^custom-crosshair-mod-.*$," +
-                "^customdiscordrpc-.*$," +
-                "^darkness-.*$," +
-                "^dashloader-.*$," +
-                "^defaultoptions-.*$," +
-                "^desiredservers-.*$," +
-                "^discordrpc-.*$," +
-                "^drippyloadingscreen-.*$," +
-                "^drippyloadingscreen_.*$," +
-                "^durabilitytooltip-.*$," +
-                "^durabilitytooltip-.*$," +
-                "^dynamic-fps-.*$," +
-                "^dynamic-music-.*$," +
-                "^dynamiclights-.*$," +
-                "^dynmus-.*$," +
-                "^effective-.*$," +
-                "^eggtab-.*$," +
-                "^eguilib-.*$," +
-                "^eiramoticons-.*$," +
-                "^embeddium-.*$," +
-                "^enchantment-lore-.*$," +
-                "^entity-texture-features-.*$," +
-                "^entityculling-.*$," +
-                "^essential_.*$," +
-                "^exhaustedstamina-.*$," +
-                "^extremesoundmuffler-.*$," +
-                "^fabricemotes-.*$," +
-                "^fancymenu_.*$," +
-                "^fancymenu_video_extension.*$," +
-                "^flickerfix-.*$," +
-                "^fm_audio_extension_.*$," +
-                "^forgemod_VoxelMap-.*$," +
-                "^freelook-.*$," +
-                "^galacticraft-rpc-.*$," +
-                "^gamestagesviewer-.*$," +
-                "^gpumemleakfix-.*$," +
-                "^grid-.*$," +
-                "^helium-.*$," +
-                "^hiddenrecipebook_.*$," +
-                "^hiddenrecipebook-.*$," +
-                "^infinitemusic-.*$," +
-                "^inventoryprofiles.*$," +
-                "^invtweaks-.*$," +
-                "^itemzoom.*$," +
-                "^itlt-.*$," +
-                "^jeed-.*$," +
-                "^jehc-.*$," +
-                "^jeiintegration_.*$," +
-                "^just-enough-harvestcraft-.*$," +
-                "^justenoughbeacons-.*$," +
-                "^justenoughdrags-.*$," +
-                "^justzoom_.*$," +
-                "^keymap-.*$," +
-                "^keywizard-.*$," +
-                "^lazydfu-.*$," +
-                "^lib39-.*$," +
-                "^light-overlay-.*$," +
-                "^lightfallclient-.*$," +
-                "^lightspeed-.*$," +
-                "^loadmyresources_.*$," +
-                "^lock_minecart_view-.*$," +
-                "^lootbeams-.*$," +
-                "^lwl-.*$," +
-                "^magnesium_extras-.*$," +
-                "^maptooltip-.*$," +
-                "^massunbind.*$," +
-                "^mcbindtype-.*$," +
-                "^mcwifipnp-.*$," +
-                "^medievalmusic-.*$," +
-                "^memoryusagescreen-.*$," +
-                "^mightyarchitect-.*$," +
-                "^mindful-eating-.*$," +
-                "^minetogether-.*$," +
-                "^mobplusplus-.*$," +
-                "^modcredits-.*$," +
-                "^modernworldcreation_.*$," +
-                "^modnametooltip-.*$," +
-                "^modnametooltip_.*$," +
-                "^moreoverlays-.*$," +
-                "^mousewheelie-.*$," +
-                "^movement-vision-.*$," +
-                "^multihotbar-.*$," +
-                "^music-duration-reducer-.*$," +
-                "^musicdr-.*$," +
-                "^neiRecipeHandlers-.*$," +
-                "^ngrok-lan-expose-mod-.*$," +
-                "^no_nv_flash-.*$," +
-                "^nopotionshift_.*$," +
-                "^notenoughanimations-.*$," +
-                "^oculus-.*$," +
-                "^ornaments-.*$," +
-                "^overloadedarmorbar-.*$," +
-                "^panorama-.*$," +
-                "^paperdoll-.*$," +
-                "^phosphor-.*$," +
-                "^preciseblockplacing-.*$," +
-                "^radon-.*$," +
-                "^realm-of-lost-souls-.*$," +
-                "^rebind_narrator-.*$," +
-                "^rebind-narrator-.*$," +
-                "^rebindnarrator-.*$," +
-                "^rebrand-.*$," +
-                "^reforgium-.*$," +
-                "^replanter-.*$," +
-                "^rubidium-.*$," +
-                "^rubidium_extras-.*$," +
-                "^screenshot-to-clipboard-.*$," +
-                "^shutupexperimentalsettings-.*$," +
-                "^shutupmodelloader-.*$," +
-                "^signtools-.*$," +
-                "^simple-rpc-.*$," +
-                "^simpleautorun-.*$," +
-                "^smartcursor-.*$," +
-                "^smoothboot-.*$," +
-                "^smoothfocus-.*$," +
-                "^sodium-fabric-.*$," +
-                "^sounddeviceoptions-.*$," +
-                "^soundreloader-.*$," +
-                "^spoticraft-.*$," +
-                "^tconplanner-.*$," +
-                "^textrues_embeddium_options-.*$," +
-                "^timestamps-.*$," +
-                "^tooltipscroller-.*$," +
-                "^torchoptimizer-.*$," +
-                "^torohealth-.*$," +
-                "^totaldarkness.*$," +
-                "^toughnessbar-.*$," +
-                "^whats-that-slot-forge-.*$," +
-                "^wisla-.*$," +
-                "^xlifeheartcolors-.*$," +
-                "^yisthereautojump-.*$"
-=======
     private var fallbackMods = TreeSet(
         listOf(
             "3dskinlayers-",
@@ -1072,7 +469,6 @@
             "Zoestria"
         )
     )
->>>>>>> 23477993
 
     @Suppress("MemberVisibilityCanBePrivate")
     val fallbackDirectoriesExclusion = TreeSet(
@@ -2305,97 +1701,6 @@
     val fallbackScriptTemplates = defaultScriptTemplates().joinToString(",")
 
     /**
-<<<<<<< HEAD
-     * Load the [propertiesFile] into the provided [props]
-     *
-     * @author Griefed
-     */
-    private fun loadFile(propertiesFile: File, props: Properties) {
-        if (!propertiesFile.isFile) {
-            log.warn("Properties-file does not exist: ${propertiesFile.absolutePath} ($propertiesFile).")
-            return
-        }
-        try {
-            propertiesFile.inputStream().use {
-                props.load(it)
-            }
-            log.info("Loaded properties from $propertiesFile.")
-        } catch (ex: Exception) {
-            log.error("Couldn't read properties from ${propertiesFile.absolutePath}.", ex)
-        }
-    }
-
-
-    /**
-     * Reload from a specific properties-file.
-     *
-     * @param propertiesFile The properties-file with which to loadProperties the settings and
-     * configuration.
-     * @author Griefed
-     */
-    fun loadProperties(propertiesFile: File = File(serverPackCreatorProperties)) {
-        val props = Properties()
-        val jarFolderFile = File(jarInformation.jarFolder.absoluteFile, serverPackCreatorProperties).absoluteFile
-        val homeDirFile = File(
-            File(System.getProperty("user.home"), "ServerPackCreator").absoluteFile,
-            "serverpackcreator.properties"
-        ).absoluteFile
-        val relativeDirFile = File(serverPackCreatorProperties).absoluteFile
-
-        // Load the properties file from the classpath, providing default values.
-        try {
-            this.javaClass.getResourceAsStream("/$serverPackCreatorProperties").use {
-                props.load(it)
-            }
-            log.info("Loaded properties from classpath.")
-        } catch (ex: Exception) {
-            log.error("Couldn't read properties from classpath.", ex)
-        }
-
-        // If our properties-file exists in SPCs home directory, load it.
-        loadFile(jarFolderFile, props)
-        // If our properties-file exists in the users home dir ServerPackCreator-dir, load it.
-        loadFile(homeDirFile, props)
-        // If our properties-file in the directory from which the user is executing SPC exists, load it.
-        loadFile(relativeDirFile, props)
-        // Load the specified properties-file.
-        loadFile(propertiesFile, props)
-
-        internalProperties.putAll(props)
-
-        setHome()
-        if (updateFallback()) {
-            log.info("Fallback lists updated.")
-        } else {
-            setFallbackModsList()
-        }
-        computeServerPacksDir()
-        computeDirsToIncludeList()
-        computeDirsToExcludeList()
-        computeQueueMaxDiskUsage()
-        computeSaveLoadedConfiguration()
-        computeCheckForPreReleases()
-        computeAikarsFlags()
-        computeFilesToExcludeFromZip()
-        computeZipFileExclusionEnabled()
-        computeScriptTemplates()
-        computeAutoExclusionOfMods()
-        computeServerPackOverwrite()
-        computeServerPackCleanup()
-        computeLanguage()
-        computeHasteBinServerUrl()
-        computeMinecraftPreReleases()
-        computeModExclusionFilterMethod()
-        computeJavaPath()
-        computeJavaScriptsVariablePaths()
-        computeAutoUpdateScriptVariablesJavaPlaceholder()
-        computeDatabaseProperty()
-        computeTomcatLogsDirectory()
-        computeTomcatBaseDirectory()
-        computeArtemisDataDirectory()
-        saveToDisk(File(homeDirectory, serverPackCreatorProperties).absoluteFile)
-    }
-=======
      * Directory in which the properties for quick selection are to be stored in and retrieved from.
      */
     var propertiesDirectory: File = File(serverFilesDirectory, "properties").absoluteFile
@@ -2404,7 +1709,6 @@
             return field
         }
         private set
->>>>>>> 23477993
 
     /**
      * Directory in which the icons for quick selection are to be stored in and retrieved from.
@@ -2493,14 +1797,6 @@
      *
      * @author Griefed
      */
-<<<<<<< HEAD
-    @Suppress("SameParameterValue")
-    private fun getFileListProperty(key: String, defaultValue: String, filePrefix: String): List<File> {
-        val files: MutableList<File> = ArrayList(10)
-        val entries = getListProperty(key, defaultValue)
-        for (entry in entries) {
-            files.add(File(filePrefix + entry))
-=======
     private fun loadFile(propertiesFile: File, props: Properties) {
         if (!propertiesFile.isFile) {
             log.warn("Properties-file does not exist: ${propertiesFile.absolutePath}.")
@@ -2513,7 +1809,6 @@
             log.info("Loaded properties from $propertiesFile.")
         } catch (ex: Exception) {
             log.error("Couldn't read properties from ${propertiesFile.absolutePath}.", ex)
->>>>>>> 23477993
         }
     }
 
@@ -2636,17 +1931,6 @@
      * @return The requested list.
      * @author Griefed
      */
-<<<<<<< HEAD
-    private fun computeScriptTemplates() {
-        scriptTemplates.clear()
-        val prefix = homeDirectory.absolutePath + File.separator + "server_files" + File.separator
-        val templates = getFileListProperty(pServerPackScriptTemplates, fallbackScriptTemplates, prefix)
-        scriptTemplates.addAll(templates)
-        log.info("Using script templates:")
-        for (template in scriptTemplates) {
-            log.info("    " + template.path)
-        }
-=======
     private fun getListProperty(
         key: String,
         defaultValue: String
@@ -2656,7 +1940,6 @@
             .dropLastWhile { it.isEmpty() }
     } else {
         listOf(acquireProperty(key, defaultValue))
->>>>>>> 23477993
     }
 
     /**
