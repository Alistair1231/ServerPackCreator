plugins {
    id("serverpackcreator.kotlin-multiplatform-conventions")
    id("serverpackcreator.dokka-conventions")
    id("de.comahe.i18n4k") version "0.5.0"
}

repositories {
    mavenCentral()
}

kotlin {
    sourceSets {
        val commonMain by getting {
            dependencies {
                api("io.github.microutils:kotlin-logging:3.0.5")
                api("org.jetbrains.kotlinx:kotlinx-datetime:0.4.0")
                api("de.jensklingenberg.ktorfit:ktorfit-lib:1.1.0")
                api("de.comahe.i18n4k:i18n4k-core:0.5.0")
            }
        }
        val commonTest by getting {
            dependencies {
                implementation(kotlin("test"))
                implementation(kotlin("test-common"))
                implementation(kotlin("test-annotations-common"))
            }
        }
        val jvmMain by getting {
            dependsOn(commonMain)
            dependencies {
                implementation("org.jetbrains.kotlin:kotlin-bom")
                implementation("org.jetbrains.kotlin:kotlin-stdlib")
                implementation(files("${layout.buildDirectory.asFile.get()}/resources/"))
                api("de.comahe.i18n4k:i18n4k-core-jvm:0.5.0")
                api("com.electronwill.night-config:toml:3.6.6")
                api("com.fasterxml.jackson.core:jackson-databind:2.15.0")
<<<<<<< HEAD
                api("com.github.vatbub:mslinks:1.0.6.2")
=======
>>>>>>> 23477993
                api("net.lingala.zip4j:zip4j:2.11.5")
                api("org.apache.logging.log4j:log4j-api-kotlin:1.2.0")
                api("org.apache.logging.log4j:log4j-core:2.20.0")
                api("org.jetbrains.kotlinx:kotlinx-coroutines-core:1.6.4")
                api("org.pf4j:pf4j:3.9.0")
            }
        }
        val jvmTest by getting {
            dependencies {
                implementation(kotlin("test"))
<<<<<<< HEAD
                implementation("org.junit.jupiter:junit-jupiter-api:5.9.3")
                implementation("org.junit.jupiter:junit-jupiter-engine:5.9.3")
                implementation("org.jetbrains.kotlin:kotlin-test:1.8.21")
=======
                implementation("org.jetbrains.kotlin:kotlin-test:1.8.21")
                implementation("org.junit.jupiter:junit-jupiter-api:5.9.3")
                implementation("org.junit.jupiter:junit-jupiter-engine:5.9.3")
>>>>>>> 23477993
            }
        }
// Uncomment if you wish to start developing the JS component
//        val jsMain by getting {
//            dependsOn(commonMain)
//            dependencies {
//                api(kotlin("stdlib-js"))
//                api("io.github.microutils:kotlin-logging-js:3.0.4")
//                api("de.comahe.i18n4k:i18n4k-core-js:0.5.0")
//            }
//        }
//        val jsTest by getting {
//            dependencies {
//                implementation(kotlin("test-js"))
//            }
//        }
    }
}

tasks.signJvmPublication {
    dependsOn(tasks.dokkaJavadocJar)
}

tasks.signKotlinMultiplatformPublication {
    dependsOn(tasks.dokkaJavadocJar)
}

tasks.jvmSourcesJar {
    dependsOn(tasks.generateI18n4kFiles)
}

tasks.jvmProcessResources {
    dependsOn(tasks.generateI18n4kFiles)
}

//Fix resources missing in multiplatform jvm inDev run https://youtrack.jetbrains.com/issue/KTIJ-16582/Consumer-Kotlin-JVM-library-cannot-access-a-Kotlin-Multiplatform-JVM-target-resources-in-multi-module-Gradle-project
tasks.register<Copy>("fixMissingResources") {
    dependsOn(tasks.jvmProcessResources)
    from("${layout.buildDirectory.asFile.get()}/processedResources/jvm/main")
    into("${layout.buildDirectory.asFile.get()}/resources/")
}

tasks.dokkaHtml {
    dependsOn(tasks.generateI18n4kFiles, tasks.getByName("fixMissingResources"))
}

tasks.jvmJar {
    dependsOn(tasks.getByName("fixMissingResources"))
}

tasks.register<Copy>("updateManifests") {
    dependsOn(tasks.test)
    from(projectDir.resolve("tests/manifests"))
    into(projectDir.resolve("src/jvmMain/resources/de/griefed/resources/manifests"))
}

tasks.jvmTest {
    dependsOn(tasks.getByName("fixMissingResources"))
}

tasks.build {
    doLast {
        tasks.dokkaJavadocJar
    }
}

tasks.withType(PublishToMavenRepository::class) {
    dependsOn(tasks.signKotlinMultiplatformPublication,tasks.signJvmPublication)
}<|MERGE_RESOLUTION|>--- conflicted
+++ resolved
@@ -34,10 +34,6 @@
                 api("de.comahe.i18n4k:i18n4k-core-jvm:0.5.0")
                 api("com.electronwill.night-config:toml:3.6.6")
                 api("com.fasterxml.jackson.core:jackson-databind:2.15.0")
-<<<<<<< HEAD
-                api("com.github.vatbub:mslinks:1.0.6.2")
-=======
->>>>>>> 23477993
                 api("net.lingala.zip4j:zip4j:2.11.5")
                 api("org.apache.logging.log4j:log4j-api-kotlin:1.2.0")
                 api("org.apache.logging.log4j:log4j-core:2.20.0")
@@ -48,15 +44,9 @@
         val jvmTest by getting {
             dependencies {
                 implementation(kotlin("test"))
-<<<<<<< HEAD
-                implementation("org.junit.jupiter:junit-jupiter-api:5.9.3")
-                implementation("org.junit.jupiter:junit-jupiter-engine:5.9.3")
-                implementation("org.jetbrains.kotlin:kotlin-test:1.8.21")
-=======
                 implementation("org.jetbrains.kotlin:kotlin-test:1.8.21")
                 implementation("org.junit.jupiter:junit-jupiter-api:5.9.3")
                 implementation("org.junit.jupiter:junit-jupiter-engine:5.9.3")
->>>>>>> 23477993
             }
         }
 // Uncomment if you wish to start developing the JS component
