--- conflicted
+++ resolved
@@ -116,15 +116,6 @@
     }
 }
 
-<<<<<<< HEAD
-fun cleanup() {
-    delete {
-        fileTree("tests") {
-            exclude(".gitkeep")
-        }
-    }
-
-=======
 
 fun cleanup() {
     projectDir.resolve("tests")
@@ -133,7 +124,6 @@
         .forEach {
         it.deleteRecursively()
     }
->>>>>>> 969dacf6
     val tests = File(projectDir,"tests").absoluteFile
     mkdir(tests.absolutePath)
     val gitkeep = File(tests,".gitkeep").absoluteFile
