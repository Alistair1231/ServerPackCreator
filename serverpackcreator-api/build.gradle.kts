--- conflicted
+++ resolved
@@ -46,15 +46,9 @@
         val jvmTest by getting {
             dependencies {
                 implementation(kotlin("test"))
-<<<<<<< HEAD
-                implementation("org.jetbrains.kotlin:kotlin-test:1.8.20")
                 implementation("org.junit.jupiter:junit-jupiter-api:5.9.3")
                 implementation("org.junit.jupiter:junit-jupiter-engine:5.9.3")
-=======
                 implementation("org.jetbrains.kotlin:kotlin-test:1.8.21")
-                implementation("org.junit.jupiter:junit-jupiter-api:5.9.2")
-                implementation("org.junit.jupiter:junit-jupiter-engine:5.9.2")
->>>>>>> a46ee75f
             }
         }
 // Uncomment if you wish to start developing the JS component
