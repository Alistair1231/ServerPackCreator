/* Copyright (C) 2022  Griefed
 *
 * This library is free software; you can redistribute it and/or
 * modify it under the terms of the GNU Lesser General Public
 * License as published by the Free Software Foundation; either
 * version 2.1 of the License, or (at your option) any later version.
 *
 * This library is distributed in the hope that it will be useful,
 * but WITHOUT ANY WARRANTY; without even the implied warranty of
 * MERCHANTABILITY or FITNESS FOR A PARTICULAR PURPOSE.  See the GNU
 * Lesser General Public License for more details.
 *
 * You should have received a copy of the GNU Lesser General Public
 * License along with this library; if not, write to the Free Software
 * Foundation, Inc., 51 Franklin Street, Fifth Floor, Boston, MA  02110-1301
 * USA
 *
 * The full license can be found at https:github.com/Griefed/ServerPackCreator/blob/main/LICENSE
 */
package de.griefed.serverpackcreator;

import com.electronwill.nightconfig.core.CommentedConfig;
import com.electronwill.nightconfig.core.file.FileNotFoundAction;
import com.electronwill.nightconfig.toml.TomlParser;
import de.griefed.serverpackcreator.addons.configurationhandler.ConfigCheckExtension;
import de.griefed.serverpackcreator.addons.serverpackhandler.PostGenExtension;
import de.griefed.serverpackcreator.addons.serverpackhandler.PreGenExtension;
import de.griefed.serverpackcreator.addons.serverpackhandler.PreZipExtension;
import de.griefed.serverpackcreator.addons.swinggui.ConfigPanelExtension;
import de.griefed.serverpackcreator.addons.swinggui.ExtensionConfigPanel;
import de.griefed.serverpackcreator.addons.swinggui.TabExtension;
import de.griefed.serverpackcreator.swing.TabCreateServerPack;
import de.griefed.serverpackcreator.utilities.common.Utilities;
import de.griefed.serverpackcreator.versionmeta.VersionMeta;
import java.io.File;
import java.nio.charset.StandardCharsets;
import java.util.ArrayList;
import java.util.HashMap;
import java.util.List;
import java.util.Optional;
import java.util.concurrent.atomic.AtomicBoolean;
import javax.swing.JTabbedPane;
import net.lingala.zip4j.ZipFile;
import org.apache.logging.log4j.LogManager;
import org.apache.logging.log4j.Logger;
import org.pf4j.JarPluginManager;
import org.pf4j.PluginWrapper;
import org.springframework.beans.factory.annotation.Autowired;
import org.springframework.stereotype.Component;

/**
 * Manager for ServerPackCreator plugins. In itself it doesn't do much. It gathers lists of all
 * available extensions for {@link TabExtension},{@link PreGenExtension},{@link PreZipExtension} and
 * {@link PostGenExtension} so they can then be run during server pack generation and during
 * initialization of the GUI.
 *
 * @author Griefed
 */
@Component
public final class ApplicationAddons extends JarPluginManager {

  private static final Logger LOG = LogManager.getLogger(ApplicationAddons.class);
  private static final Logger LOG_ADDONS = LogManager.getLogger("AddonsLogger");
  private final ApplicationProperties APPLICATIONPROPERTIES;
  private final VersionMeta VERSIONMETA;
  private final Utilities UTILITIES;
  private final HashMap<String, CommentedConfig> ADDON_CONFIGS = new HashMap<>();
  private final HashMap<String, File> ADDON_CONFIG_FILES = new HashMap<>();

  /**
   * Initialize ServerPackCreators addons and give access to any and all available extensions.
   *
   * @param tomlParser                    To read addon-configurations, so they can be provided to
   *                                      extensions.
   * @param injectedApplicationProperties ServerPackCreator settings to be provided to extensions.
   * @param injectedVersionMeta           Version meta to be provided to extensions.
   * @param injectedUtilities             Utilities to be provided to extensions.
   * @author Griefed
   */
  @Autowired
  public ApplicationAddons(TomlParser tomlParser,
      ApplicationProperties injectedApplicationProperties, VersionMeta injectedVersionMeta,
      Utilities injectedUtilities) {
    super();

    APPLICATIONPROPERTIES = injectedApplicationProperties;
    VERSIONMETA = injectedVersionMeta;
    UTILITIES = injectedUtilities;

    LOG.info(
        "Addon directory: "
            + new File(System.getProperty("pf4j.pluginsDir", "plugins")).getAbsolutePath());

    loadPlugins();

    startPlugins();

    extractAddonConfigs(tomlParser);

    availableExtensions();
  }

  /**
   * Retrieve the config.toml of an addon and store it in the <code>plugins/config</code>-directory,
   * using the ID of the addon as the name for the extracted file. <code>addon.toml</code>-files
   * must be stored in the root of a addon JAR-file in order for ServerPackCreator to be reliably be
   * able to retrieve it.<br><br>A given addon does not have to provide a config.toml, as not every
   * addons requires a global config. When no file is provided by the addon, no file is extracted.
   * This also means that subsequent runs of any extension provided by the addon do not receive a
   * global, addon-specific, configuration.<br><br>When a config-file has been successfully
   * extracted, it is added to a map with the addons ID, which in turn will be accessed when
   * extensions are run, to retrieve said configuration and pass it to any extensions.
   *
   * @param tomlParser Toml parser to read the config into a {@link CommentedConfig}, mapped to the
   *                   addons ID.
   * @author Griefed
   */
  private void extractAddonConfigs(final TomlParser tomlParser) {
    getPlugins().forEach(
        plugin -> {

          String path = "./plugins/config";
          String addonConfig = plugin.getPluginId() + ".toml";
<<<<<<< HEAD

          if (!new File(path + "/" + addonConfig).exists()) {
=======
          File addonConfigFile = new File(path + "/" + addonConfig);

          if (!addonConfigFile.exists()) {
>>>>>>> 6b168390

            try (ZipFile addonJar = new ZipFile(plugin.getPluginPath().toFile())) {

              addonJar.extractFile("config.toml", path, addonConfig);
<<<<<<< HEAD
              registerAddonConfig(tomlParser, plugin.getPluginId(),
                  new File(path + "/" + addonConfig));
=======
>>>>>>> 6b168390

            } catch (Exception ex) {
              LOG.error(
                  "Could not extract config.toml from " + plugin.getPluginPath().toFile().getName()
                      + ". Does it contain a valid config.toml?");
              LOG.debug("", ex);
            }

          }

          if (addonConfigFile.isFile()) {

            registerAddonConfig(tomlParser, plugin.getPluginId(), addonConfigFile);

          }

        });
  }

  /**
   * Parse and register a config.toml of an addon mapped to the addons ID.
   *
   * @param tomlParser  Toml parser to parse the config into a {@link CommentedConfig}.
   * @param addonId     The addons ID to map the config to.
   * @param addonConfig The global configuration file corresponding to the addons ID.
   * @author Griefed
   */
  private void registerAddonConfig(final TomlParser tomlParser, final String addonId,
      final File addonConfig) {
    try {
      ADDON_CONFIGS.put(addonId, tomlParser.parse(addonConfig, FileNotFoundAction.THROW_ERROR,
          StandardCharsets.UTF_8));
      ADDON_CONFIG_FILES.put(addonId, addonConfig);
    } catch (Exception ex) {
      LOG.error("Could not parse addon config for " + addonId + ", file " + addonConfig.getName(),
          ex);
    }
  }

  /**
   * Get the global addon configuration for an addon of the passed ID. The configuration is wrapped
   * in an {@link Optional}, because an addon may not provide a global configuration. If you intend
   * on using a global configuration for your addon, make sure to check whether it is present before
   * trying to use it!
   *
   * @param addonId The addon ID of the...well...addon.
   * @return The global addon configuration, wrapped in an Optional.
   * @author Griefed
   */
  public Optional<CommentedConfig> getAddonConfig(final String addonId) {
    return Optional.ofNullable(ADDON_CONFIGS.get(addonId));
  }

  /**
   * Get the configuration-file for an addon, if it exists. This is wrapped in an {@link Optional},
   * because not every addon may provide a configuration-file to use globally for the relevant
   * addons settings. If you intend on using a global configuration, make sure to check whether the
   * file is present, before moving on!
   *
   * @param addonId The addon ID with which to identify the correct config-file to return.
   * @return The config-file corresponding to the ID of the addon, wrapped in an Optional.
   * @author Griefed
   */
  public Optional<File> getAddonConfigFile(final String addonId) {
    return Optional.ofNullable(ADDON_CONFIG_FILES.get(addonId));
  }

  /**
   * Get and return any configuration for the extension about to be run. If none is available, the
   * returned list is empty. In order for a given extension to provide a configuration, the list of
   * available configurations for the encompassing addon is scanned for
   * <code>extension=extensionID</code> pairs. If any <code>extension</code> matches the ID of the
   * extension being run, the configuration is added to the list and provided to the extension by
   * ServerPackCreator.
   *
   * @param plugin             The addon which contains the extension.
   * @param configurationModel The configuration model with which the server pack is, or will be,
   *                           generated.
   * @param extensionId        The ID of the extension about to be run.
   * @return A list of configurations for the specified extension of the specified addon. May be
   * empty, if no configuration is available.
   * @author Griefed
   */
  private ArrayList<CommentedConfig> getExtensionSpecificConfigs(final PluginWrapper plugin,
      final ConfigurationModel configurationModel, final String extensionId) {

    ArrayList<CommentedConfig> extConf = new ArrayList<>();

    if (configurationModel.getAddonConfigs(plugin.getPluginId()).isPresent()) {

      getExtensionConfigs(plugin, configurationModel).forEach(
          config -> {

            if (config.get("extension").equals(extensionId)) {
              extConf.add(config);
            }
          }
      );
    }
    return extConf;
  }

  /**
   * Get all available extension configurations from the passed ConfigurationModel for the specified
   * addon.
   *
   * @param plugin             The addon for which to acquire the list of extension-configurations.
   * @param configurationModel The configuration model which holds the extension configurations.
   * @return A list of available extension-configurations, if any.
   * @author Griefed
   */
  private ArrayList<CommentedConfig> getExtensionConfigs(final PluginWrapper plugin,
      final ConfigurationModel configurationModel) {
    ArrayList<CommentedConfig> configs = new ArrayList<>();

    if (configurationModel.getAddonConfigs(plugin.getPluginId()).isPresent()) {
      configs.addAll(configurationModel.getAddonConfigs(plugin.getPluginId()).get());
    }

    return configs;
  }

  /**
   * Run any and all Pre-Server Pack-Generation extensions, using the passed configuration model and
   * the destination at which the server pack is to be generated and stored at.
   *
   * @param configurationModel The configuration model from which to create the server pack.
   * @param destination        The destination at which the server pack will be generated and stored
   *                           at.
   * @author Griefed
   */
  void runPreGenExtensions(final ConfigurationModel configurationModel, final String destination) {
    getPlugins().forEach(
        plugin -> {
          if (!plugin.getPluginManager().getExtensions(PreGenExtension.class).isEmpty()) {

            LOG.info("Executing PreGenExtension extensions.");
            LOG_ADDONS.info("Executing PreGenExtension extensions.");

            plugin.getPluginManager().getExtensions(PreGenExtension.class).forEach(
                preGenExt -> {
                  LOG_ADDONS.info("Executing extension " + preGenExt.getName());

                  try {
                    preGenExt.run(
                        VERSIONMETA,
                        UTILITIES,
                        APPLICATIONPROPERTIES,
                        configurationModel,
                        destination,
                        getAddonConfig(plugin.getPluginId()),
                        getExtensionSpecificConfigs(plugin, configurationModel,
                            preGenExt.getExtensionId()));

                  } catch (Exception | Error ex) {
                    LOG_ADDONS.error(
                        "Extension " + preGenExt.getName() + " in plugin " + plugin.getPluginId()
                            + " encountered an error.",
                        ex);
                  }
                });

          } else {
            LOG.info("No PreGenExtension extension to execute.");
            LOG_ADDONS.info("No PreGenExtension extension to execute.");
          }
        });
  }

  /**
   * Run any and all Pre-ZIP-archive creation extensions, using the passed configuration model and
   * the destination at which the server pack is to be generated and stored at.
   *
   * @param configurationModel The configuration model from which to create the server pack.
   * @param destination        The destination at which the server pack will be generated and stored
   *                           at.
   * @author Griefed
   */
  void runPreZipExtensions(final ConfigurationModel configurationModel, final String destination) {
    getPlugins().forEach(
        plugin -> {
          if (!plugin.getPluginManager().getExtensions(PreZipExtension.class).isEmpty()) {

            LOG.info("Executing PreZipExtension extensions.");
            LOG_ADDONS.info("Executing PreZipExtension extensions.");

            plugin.getPluginManager().getExtensions(PreZipExtension.class).forEach(
                preZipExt -> {
                  LOG_ADDONS.info("Executing extension " + preZipExt.getName());

                  try {
                    preZipExt.run(
                        VERSIONMETA,
                        UTILITIES,
                        APPLICATIONPROPERTIES,
                        configurationModel,
                        destination,
                        getAddonConfig(plugin.getPluginId()),
                        getExtensionSpecificConfigs(plugin, configurationModel,
                            preZipExt.getExtensionId()));

                  } catch (Exception | Error ex) {
                    LOG_ADDONS.error(
                        "Extension " + preZipExt.getName() + " in plugin " + plugin.getPluginId()
                            + " encountered an error.",
                        ex);
                  }
                }
            );

          } else {
            LOG.info("No PreZipExtension extension to execute.");
            LOG_ADDONS.info("No PreZipExtension extension to execute.");
          }
        }
    );
  }

  /**
   * Run any and all Post-server pack-generation extensions, using the passed configuration model
   * and the destination at which the server pack is to be generated and stored at.
   *
   * @param configurationModel The configuration model from which to create the server pack.
   * @param destination        The destination at which the server pack will be generated and stored
   *                           at.
   * @author Griefed
   */
  void runPostGenExtensions(final ConfigurationModel configurationModel, final String destination) {
    getPlugins().forEach(
        plugin -> {
          if (!plugin.getPluginManager().getExtensions(PostGenExtension.class).isEmpty()) {

            LOG.info("Executing PostGenExtension extensions.");
            LOG_ADDONS.info("Executing PostGenExtension extensions.");

            plugin.getPluginManager().getExtensions(PostGenExtension.class).forEach(
                postGenExt -> {
                  LOG_ADDONS.info("Executing extension " + postGenExt.getName());

                  try {
                    postGenExt.run(
                        VERSIONMETA,
                        UTILITIES,
                        APPLICATIONPROPERTIES,
                        configurationModel,
                        destination,
                        getAddonConfig(plugin.getPluginId()),
                        getExtensionSpecificConfigs(plugin, configurationModel,
                            postGenExt.getExtensionId()));

                  } catch (Exception | Error ex) {
                    LOG_ADDONS.error(
                        "Extension " + postGenExt.getName() + " in plugin " + plugin.getPluginId()
                            + " encountered an error.",
                        ex);
                  }
                }
            );

          } else {
            LOG.info("No PostGenExtension extension to execute.");
            LOG_ADDONS.info("No PostGenExtension extension to execute.");
          }
        }
    );
  }

  /**
   * Add any and all additional tabs to the ServerPackCreator tabbed pane (main GUI). You may use
   * this to add tabs to your own {@link JTabbedPane}, if you so desire. Could be pretty awesome to
   * have your addons extra tabs in a separate window!
   *
   * @param tabbedPane The tabbed pane to which the additional panels should be added to as tabs.
   * @author Griefed
   */
  public void addTabExtensionTabs(final JTabbedPane tabbedPane) {
    getPlugins().forEach(
        plugin -> {
          if (!plugin.getPluginManager().getExtensions(TabExtension.class).isEmpty()) {

            LOG.info("Executing TabExtensions extensions.");
            LOG_ADDONS.info("Executing TabExtensions extensions.");

            plugin.getPluginManager().getExtensions(TabExtension.class).forEach(
                tabExt -> {
                  LOG_ADDONS.info("Executing extension " + tabExt.getName());

                  try {

                    tabbedPane.addTab(
                        tabExt.getTabTitle(),
                        tabExt.getTabIcon(),
                        tabExt.getTab(
                            VERSIONMETA,
                            APPLICATIONPROPERTIES,
                            UTILITIES,
                            getAddonConfig(plugin.getPluginId()),
                            getAddonConfigFile(plugin.getPluginId())
                        ),
                        tabExt.getTabTooltip()
                    );
                  } catch (Exception | Error ex) {
                    LOG_ADDONS.error(
                        "Extension " + tabExt.getName() + " in plugin " + plugin.getPluginId()
                            + " encountered an error.",
                        ex);
                  }
                }
            );

          } else {
            LOG.info("No TabExtension extension to execute.");
            LOG_ADDONS.info("No TabExtension extension to execute.");
          }
        }
    );
  }

  /**
   * Create config panels for the passed server pack configuration tab. Note that this method does
   * <strong>NOT</strong> add the panels to the tab, it only creates them and passes the server
   * pack config tab object-reference to each config panel, so they, in turn, may use any available
   * fields and methods for their own operations. A given server pack config tab needs to add the
   * panels which are returned by this method, so a user may make their configurations accordingly.
   *
   * @param tabCreateServerPack The server pack configuration tab to which the config panels are to
   *                            be added.
   * @return A list of config panels specifically created for the passed server pack
   * configuration-tab.
   * @author Griefed
   */
  public List<ExtensionConfigPanel> getConfigPanels(
      final TabCreateServerPack tabCreateServerPack) {

    List<ExtensionConfigPanel> panels = new ArrayList<>();
    getPlugins().forEach(
        plugin -> {
          if (!plugin.getPluginManager().getExtensions(ConfigPanelExtension.class).isEmpty()) {

            LOG.info("Executing ConfigPanelExtension extensions.");
            LOG_ADDONS.info("Executing ConfigPanelExtension extensions.");

            plugin.getPluginManager().getExtensions(ConfigPanelExtension.class).forEach(
                configPanel -> {
                  LOG_ADDONS.info("Executing extension " + configPanel.getName());

                  try {

                    panels.add(
                        configPanel.getPanel(
                            VERSIONMETA,
                            APPLICATIONPROPERTIES,
                            UTILITIES,
                            tabCreateServerPack,
                            getAddonConfig(plugin.getPluginId()),
                            configPanel.getName(),
                            plugin.getPluginId()
                        )
                    );
                  } catch (Exception | Error ex) {
                    LOG_ADDONS.error(
                        "Extension " + configPanel.getName() + " in plugin " + plugin.getPluginId()
                            + " encountered an error.",
                        ex);
                  }
                }
            );

          } else {
            LOG.info("No ConfigPanelExtension extension to execute.");
            LOG_ADDONS.info("No ConfigPanelExtension extension to execute.");
          }
        }
    );
    return panels;
  }

  /**
   * Run any and all configuration-check extensions, using the passed configuration model and the
   * destination at which the server pack is to be generated and stored at.
   *
   * @param configurationModel The configuration model containing the server pack and addon
   *                           configurations to check.
   * @param encounteredErrors  A list of encountered errors to add to in case anything goes wrong.
   *                           This list is displayed to the user after am unsuccessful server pack
   *                           generation to help them figure out what went wrong.
   * @return <code>true</code> if any custom check detected an error with the configuration.
   * <strong>Only</strong> return <code>false</code> when not a <strong>single</strong> check
   * errored.
   * @author Griefed
   */
  boolean runConfigCheckExtensions(final ConfigurationModel configurationModel,
      final List<String> encounteredErrors) {
    AtomicBoolean hasError = new AtomicBoolean(false);

    getPlugins().forEach(
        plugin -> {
          if (!plugin.getPluginManager().getExtensions(ConfigCheckExtension.class).isEmpty()) {

            LOG.info("Executing ConfigCheckExtensions extensions.");
            LOG_ADDONS.info("Executing ConfigCheckExtensions extensions.");

            plugin.getPluginManager().getExtensions(ConfigCheckExtension.class).forEach(
                configCheckExt -> {
                  LOG_ADDONS.info("Executing addon " + configCheckExt.getName());

                  try {
                    if (configCheckExt
                        .runCheck(
                            VERSIONMETA,
                            APPLICATIONPROPERTIES,
                            UTILITIES,
                            configurationModel,
                            encounteredErrors,
                            getAddonConfig(plugin.getPluginId()),
<<<<<<< HEAD
                            getExtensionConfigs(plugin, configurationModel,
                                configCheckExt.getExtensionId()))) {
=======
                            getExtensionConfigs(plugin, configurationModel))
                    ) {
>>>>>>> 6b168390
                      hasError.set(true);
                    }
                  } catch (Exception | Error ex) {
                    LOG_ADDONS.error(
                        "Extension " + configCheckExt.getName() + " in plugin "
                            + plugin.getPluginId()
                            + " encountered an error.",
                        ex);
                  }
                }
            );

          } else {
            LOG.info("No ConfigCheckExtension extension to execute.");
            LOG_ADDONS.info("No ConfigCheckExtension extension to execute.");
          }
        }
    );
    return hasError.get();
  }

  /**
   * Print information about available plugins to our logs.
   *
   * @author Griefed
   */
  private void availableExtensions() {

    if (preGenExtensions().isEmpty()
        && preZipExtensions().isEmpty()
        && postGenExtensions().isEmpty()
        && tabExtensions().isEmpty()
        && configPanelExtensions().isEmpty()
        && configCheckExtensions().isEmpty()) {

      LOG.info("No extensions installed.");
      return;
    }

    if (!preGenExtensions().isEmpty()) {
      LOG.info("Available PreGenExtension extensions:");
      preGenExtensions().forEach(
          extension -> {
            LOG.info("  Name:       " + extension.getName());
            LOG.info("    Description:" + extension.getDescription());
            LOG.info("    Version:    " + extension.getVersion());
            LOG.info("    Author:     " + extension.getAuthor());
          });
    } else {
      LOG.info("No PreGenExtensions installed.");
    }

    if (!preZipExtensions().isEmpty()) {
      LOG.info("Available PreZipExtension extensions:");
      preZipExtensions().forEach(
          extension -> {
            LOG.info("  Name:       " + extension.getName());
            LOG.info("    Description:" + extension.getDescription());
            LOG.info("    Version:    " + extension.getVersion());
            LOG.info("    Author:     " + extension.getAuthor());
          });
    } else {
      LOG.info("No PreZipExtension installed.");
    }

    if (!postGenExtensions().isEmpty()) {
      LOG.info("Available PostGenExtension extensions:");
      postGenExtensions().forEach(
          extension -> {
            LOG.info("  Name:       " + extension.getName());
            LOG.info("    Description:" + extension.getDescription());
            LOG.info("    Version:    " + extension.getVersion());
            LOG.info("    Author:     " + extension.getAuthor());
          });
    } else {
      LOG.info("No PostGenExtension installed.");
    }

    if (!tabExtensions().isEmpty()) {
      LOG.info("Available TabExtension extensions:");
      tabExtensions().forEach(
          extension -> {
            LOG.info("  Name:       " + extension.getName());
            LOG.info("    Description:" + extension.getDescription());
            LOG.info("    Version:    " + extension.getVersion());
            LOG.info("    Author:     " + extension.getAuthor());
          });
    } else {
      LOG.info("No TabExtension installed.");
    }

    if (!configPanelExtensions().isEmpty()) {
      LOG.info("Available ConfigPane extensions:");
      configPanelExtensions().forEach(
          extension -> {
            LOG.info("  Name:       " + extension.getName());
            LOG.info("    Description:" + extension.getDescription());
            LOG.info("    Version:    " + extension.getVersion());
            LOG.info("    Author:     " + extension.getAuthor());
          });
    } else {
      LOG.info("No ConfigPane installed.");
    }

    if (!configCheckExtensions().isEmpty()) {
      LOG.info("Available ConfigCheck extensions:");
      configCheckExtensions().forEach(
          extension -> {
            LOG.info("  Name:       " + extension.getName());
            LOG.info("    Description:" + extension.getDescription());
            LOG.info("    Version:    " + extension.getVersion());
            LOG.info("    Author:     " + extension.getAuthor());
          });
    } else {
      LOG.info("No ConfigCheck installed.");
    }
  }

  /**
   * List of available {@link PreGenExtension}-extensions.
   *
   * @return List of available {@link PreGenExtension}-extensions.
   * @author Griefed
   */
  List<PreGenExtension> preGenExtensions() {
    return getExtensions(PreGenExtension.class);
  }

  /**
   * List of available {@link PreZipExtension}-extensions.
   *
   * @return List of available {@link PreZipExtension}-extensions.
   * @author Griefed
   */
  List<PreZipExtension> preZipExtensions() {
    return getExtensions(PreZipExtension.class);
  }

  /**
   * List of available {@link PostGenExtension}-extensions.
   *
   * @return List of available {@link PostGenExtension}-extensions.
   * @author Griefed
   */
  List<PostGenExtension> postGenExtensions() {
    return getExtensions(PostGenExtension.class);
  }

  /**
   * List of available {@link TabExtension}-extensions.
   *
   * @return List of available {@link TabExtension}-extensions.
   * @author Griefed
   */
  public List<TabExtension> tabExtensions() {
    return getExtensions(TabExtension.class);
  }

  /**
   * List of available {@link ConfigPanelExtension}-extensions.
   *
   * @return List of available {@link ConfigPanelExtension}-extensions.
   * @author Griefed
   */
  public List<ConfigPanelExtension> configPanelExtensions() {
    return getExtensions(ConfigPanelExtension.class);
  }

  /**
   * List of available {@link ConfigCheckExtension}-extensions.
   *
   * @return List of available {@link ConfigCheckExtension}-extensions.
   * @author Griefed
   */
  List<ConfigCheckExtension> configCheckExtensions() {
    return getExtensions(ConfigCheckExtension.class);
  }
}<|MERGE_RESOLUTION|>--- conflicted
+++ resolved
@@ -115,29 +115,19 @@
    *                   addons ID.
    * @author Griefed
    */
-  private void extractAddonConfigs(final TomlParser tomlParser) {
+  private void extractAddonConfigs(TomlParser tomlParser) {
     getPlugins().forEach(
         plugin -> {
 
           String path = "./plugins/config";
           String addonConfig = plugin.getPluginId() + ".toml";
-<<<<<<< HEAD
-
-          if (!new File(path + "/" + addonConfig).exists()) {
-=======
           File addonConfigFile = new File(path + "/" + addonConfig);
 
           if (!addonConfigFile.exists()) {
->>>>>>> 6b168390
 
             try (ZipFile addonJar = new ZipFile(plugin.getPluginPath().toFile())) {
 
               addonJar.extractFile("config.toml", path, addonConfig);
-<<<<<<< HEAD
-              registerAddonConfig(tomlParser, plugin.getPluginId(),
-                  new File(path + "/" + addonConfig));
-=======
->>>>>>> 6b168390
 
             } catch (Exception ex) {
               LOG.error(
@@ -553,13 +543,8 @@
                             configurationModel,
                             encounteredErrors,
                             getAddonConfig(plugin.getPluginId()),
-<<<<<<< HEAD
-                            getExtensionConfigs(plugin, configurationModel,
-                                configCheckExt.getExtensionId()))) {
-=======
                             getExtensionConfigs(plugin, configurationModel))
                     ) {
->>>>>>> 6b168390
                       hasError.set(true);
                     }
                   } catch (Exception | Error ex) {
