/* Copyright (C) 2022  Griefed
 *
 * This library is free software; you can redistribute it and/or
 * modify it under the terms of the GNU Lesser General Public
 * License as published by the Free Software Foundation; either
 * version 2.1 of the License, or (at your option) any later version.
 *
 * This library is distributed in the hope that it will be useful,
 * but WITHOUT ANY WARRANTY; without even the implied warranty of
 * MERCHANTABILITY or FITNESS FOR A PARTICULAR PURPOSE.  See the GNU
 * Lesser General Public License for more details.
 *
 * You should have received a copy of the GNU Lesser General Public
 * License along with this library; if not, write to the Free Software
 * Foundation, Inc., 51 Franklin Street, Fifth Floor, Boston, MA  02110-1301
 * USA
 *
 * The full license can be found at https:github.com/Griefed/ServerPackCreator/blob/main/LICENSE
 */
package de.griefed.serverpackcreator;

import org.apache.logging.log4j.LogManager;
import org.apache.logging.log4j.Logger;
import org.springframework.beans.factory.annotation.Autowired;
import org.springframework.core.io.ClassPathResource;
import org.springframework.stereotype.Component;

import java.io.*;
import java.net.HttpURLConnection;
import java.net.MalformedURLException;
import java.net.URL;
<<<<<<< HEAD
=======
import java.nio.file.Files;
import java.nio.file.Path;
import java.nio.file.Paths;
>>>>>>> 7a1d2dea
import java.util.*;

/**
 * Our properties-class. Extends {@link java.util.Properties}. Sets up default properties loaded from the local serverpackcreator.properties
 * and allows reloading of said properties if the file has changed.
 * @author Griefed
 */
@SuppressWarnings("UnusedAssignment")
@Component
public class ApplicationProperties extends Properties {

    private final Logger LOG = LogManager.getLogger(ApplicationProperties.class);

    // ServerPackHandler related
    public final File FILE_SERVERPACKCREATOR_PROPERTIES = new File("serverpackcreator.properties");
    public final File FILE_WINDOWS = new File("start.bat");
    public final File FILE_LINUX = new File("start.sh");
    public final File FILE_FORGE_ONE_SEVEN_USER_JVM_ARGS = new File("user_jvm_args.txt");
    private final String FALLBACK_MODS_DEFAULT_ASSTRING =
            "3dSkinLayers-," +
            "3dskinlayers-," +
            "Absolutely-Not-A-Zoom-Mod-," +
            "AdvancementPlaques-," +
            "AmbientEnvironment-," +
            "AmbientSounds_," +
            "antighost-," +
            "armorchroma-," +
            "armorpointspp-," +
            "ArmorSoundTweak-," +
            "authme-," +
            "autoreconnect-," +
            "auto-reconnect-," +
            "axolotl-item-fix-," +
            "backtools-," +
            "BetterAdvancements-," +
            "BetterAnimationsCollection-," +
            "BetterDarkMode-," +
            "BetterF3-," +
            "BetterFoliage-," +
            "BetterPingDisplay-," +
            "BetterPlacement-," +
            "BetterTaskbar-," +
            "bhmenu-," +
            "BH-Menu-," +
            "Blur-," +
            "borderless-mining-," +
            "catalogue-," +
            "charmonium-," +
            "Charmonium-," +
            "chat_heads-," +
            "cherishedworlds-," +
            "classicbar-," +
            "clickadv-," +
            "ClientTweaks_," +
            "configured-," +
            "Controlling-," +
            "CraftPresence-," +
            "CTM-," +
            "cullleaves-," +
            "customdiscordrpc-," +
            "CustomMainMenu-," +
            "dashloader-," +
            "DefaultOptions_," +
            "defaultoptions-," +
            "DeleteWorldsToTrash-," +
            "desiredservers-," +
            "Ding-," +
            "drippyloadingscreen_," +
            "drippyloadingscreen-," +
            "DripSounds-," +
            "Durability101-," +
            "dynamic-music-," +
            "DynamicSurroundings-," +
            "DynamicSurroundingsHuds-," +
            "dynmus-," +
            "effective-," +
            "EiraMoticons_," +
            "eiramoticons-," +
            "EnchantmentDescriptions-," +
            "entity-texture-features-," +
            "EquipmentCompare-," +
            "extremesoundmuffler-," +
            "extremeSoundMuffler-," +
            "fabricemotes-," +
            "Fallingleaves-," +
            "fallingleaves-," +
            "fancymenu_," +
            "findme-," +
            "flickerfix-," +
            "FPS-Monitor-," +
            "FpsReducer-," +
            "FullscreenWindowed-," +
            "InventoryEssentials_," +
            "InventorySpam-," +
            "InventoryTweaks-," +
            "invtweaks-," +
            "ItemBorders-," +
            "itemzoom," +
            "itlt-," +
            "jeed-," +
            "jehc-," +
            "jeiintegration_," +
            "JEITweaker-," +
            "just-enough-harvestcraft-," +
            "justenoughbeacons-," +
            "JustEnoughCalculation-," +
            "JustEnoughProfessions-," +
            "JustEnoughProfessions-," +
            "JustEnoughResources-," +
            "keymap-," +
            "keywizard-," +
            "konkrete_," +
            "lazydfu-," +
            "LegendaryTooltips-," +
            "light-overlay-," +
            "LightOverlay-," +
            "LLOverlayReloaded-," +
            "loadmyresources_," +
            "lootbeams-," +
            "mcbindtype-," +
            "medievalmusic-," +
            "modnametooltip_," +
            "modnametooltip-," +
            "moreoverlays-," +
            "MouseTweaks-," +
            "movement-vision-," +
            "multihotbar-," +
            "musicdr-," +
            "music-duration-reducer-," +
            "MyServerIsCompatible-," +
            "Neat ," +
            "ngrok-lan-expose-mod-," +
            "NotifMod-," +
            "OldJavaWarning-," +
            "OptiFine," +
            "OptiForge," +
            "ornaments-," +
            "overloadedarmorbar-," +
            "PackMenu-," +
            "PickUpNotifier-," +
            "Ping-," +
            "preciseblockplacing-," +
            "presencefootsteps-," +
            "PresenceFootsteps-," +
            "ReAuth-," +
            "ResourceLoader-," +
            "shutupexperimentalsettings-," +
            "SimpleDiscordRichPresence-," +
            "smoothboot-," +
            "sounddeviceoptions-," +
            "SpawnerFix-," +
            "spoticraft-," +
            "tconplanner-," +
            "timestamps-," +
            "Tips-," +
            "TipTheScales-," +
            "Toast Control-," +
            "Toast-Control-," +
            "ToastControl-," +
            "torchoptimizer-," +
            "torohealth-," +
            "toughnessbar-," +
            "TravelersTitles-," +
            "WindowedFullscreen-," +
            "WorldNameRandomizer-," +
            "yisthereautojump-";
    public final List<String> LIST_FALLBACK_MODS_DEFAULT = new ArrayList<>(Arrays.asList(FALLBACK_MODS_DEFAULT_ASSTRING.split(",")));

    //DefaultFiles related
    public final File FILE_CONFIG = new File("serverpackcreator.conf");
    public final File FILE_CONFIG_OLD = new File("creator.conf");
    public final File FILE_SERVER_PROPERTIES = new File("server.properties");
    public final File FILE_SERVER_ICON = new File("server-icon.png");
    public final File FILE_MANIFEST_MINECRAFT = new File("minecraft-manifest.json");
    public final File FILE_MANIFEST_FORGE = new File("forge-manifest.json");
    public final File FILE_MANIFEST_FABRIC = new File("fabric-manifest.xml");
    public final File FILE_MANIFEST_FABRIC_INSTALLER = new File("fabric-installer-manifest.xml");
    public final File FILE_SERVERPACKCREATOR_DATABASE = new File ("serverpackcreator.db");

    //VersionLister related
    public final File PATH_FILE_MANIFEST_MINECRAFT = new File("./work/minecraft-manifest.json");
    public final File PATH_FILE_MANIFEST_FORGE = new File("./work/forge-manifest.json");
    public final File PATH_FILE_MANIFEST_FABRIC = new File("./work/fabric-manifest.xml");
    public final File PATH_FILE_MANIFEST_FABRIC_INSTALLER = new File("./work/fabric-installer-manifest.xml");

    /**
     * The directory in which server packs will be generated and stored in, as well as server pack ZIP-archives.
     * Default is ./server-packs
     */
    private String directoryServerPacks = "server-packs";

    /**
     * List of mods which should be excluded from server packs.
     */
    private List<String> listFallbackMods = LIST_FALLBACK_MODS_DEFAULT;

    /**
     * List of directories which should be excluded from server packs.
     * Default is overrides, packmenu, resourcepacks, server_pack, fancymenu.
     */
    private List<String> listDirectoriesExclude = new ArrayList<>(
            Arrays.asList(
                    "overrides",
                    "packmenu",
                    "resourcepacks",
                    "server_pack",
                    "fancymenu",
                    "downloads"
            )
    );

    /**
     * When running as a webservice: Whether regeneration of server packs, that have already been generated, is enabled.
     * Default is false.
     */
    private boolean curseControllerRegenerationEnabled = false;

    /**
     * List of directories which must not be excluded from server packs.
     * Default is mods, config, defaultconfigs, scripts, saves, seeds, libraries.
     */
    private List<String> listCheckAgainstNewEntry = new ArrayList<>(
            Arrays.asList(
                    "mods",
                    "config",
                    "defaultconfigs",
                    "scripts",
                    "saves",
                    "seeds",
                    "libraries",
                    "kubejs"
            ));

    /**
     * When running as a webservice: Maximum disk usage in % at which JMS/Artemis will stop storing message in the queue saved on disk.
     * Default is 90%.
     */
    private int queueMaxDiskUsage = 90;

    /**
     * Whether the manually loaded configuration file should be saved as well as the default serverpackcreator.conf. Setting this to true will make ServerPackCreator save serverpackcreator.conf as well as the last loaded configuration-file.
     * Default is false.
     */
    private boolean saveLoadedConfiguration = false;

    /**
     * The version of ServerPackCreator.<br>
     * If a JAR-file compiled from a release-job from a CI/CD-pipeline is used, it should contain a VERSION.txt-file which contains the version of said release.
     * If a non-release-version is used, from a regular pipeline or local dev-build, then this will be set to <code>dev</code>.
     */
    private String serverPackCreatorVersion = "dev";

    /**
     * Whether ServerPackCreator should check for available PreReleases.
     * Set to <code>true</code> to get notified about available PreReleases. Set to <code>false</code> if you only want stable releases.
     */
    private boolean versioncheck_prerelease = false;

    /**
     * Whether the CurseForge API in ServerPackCreator is activated.
     * Requires a valid CurseAPI token to be set in <code>de.griefed.serverpackcreator.curseforge.api.token</code>.
     */
    private boolean isCurseForgeActivated = false;

    /**
     * Constructor for our properties. Sets a couple of default values for use in ServerPackCreator.
     * @author Griefed
     */
    @Autowired
    public ApplicationProperties() {

        // Load the properties file from the classpath, providing default values.
        try (InputStream inputStream = new ClassPathResource("serverpackcreator.properties").getInputStream()) {
            load(inputStream);
        } catch (IOException ex) {
            LOG.error("Couldn't read properties file.", ex);
        }
        /*
         * Now load the properties file from the local filesystem. This overwrites previously loaded properties
         * but has the advantage of always providing default values if any property in the applications.properties
         * on the filesystem should be commented out.
         */
        try (InputStream inputStream = Files.newInputStream(Paths.get("serverpackcreator.properties"))) {
            new Properties();
            load(inputStream);
        } catch (
        IOException ex) {
            LOG.error("Couldn't read properties file.", ex);
        }

        // Set the directory where the generated server packs will be stored in.
        String tempDir = null;
        try {

            // Try to use the directory specified in the de.griefed.serverpackcreator.configuration.directories.serverpacks property.
            tempDir = this.getProperty("de.griefed.serverpackcreator.configuration.directories.serverpacks","server-packs");

        } catch (NullPointerException npe) {

            // If setting the directory via property fails, set the property to the default value server-packs.
            this.setProperty("de.griefed.serverpackcreator.configuration.directories.serverpacks","server-packs");
            tempDir = "server-packs";

        } finally {

            // Check tempDir for correctness. Set property and directory if it is correct and overwrite serverpackcreator.properties
            if (tempDir != null && !tempDir.equals("") && new File(tempDir).isDirectory()) {
                this.setProperty("de.griefed.serverpackcreator.configuration.directories.serverpacks",tempDir);
                this.directoryServerPacks = tempDir;

                try (OutputStream outputStream = Files.newOutputStream(this.FILE_SERVERPACKCREATOR_PROPERTIES.toPath())) {
                    this.store(outputStream, null);
                } catch (IOException ex) {
                    LOG.error("Couldn't write properties-file.", ex);
                }

            // Use directory server-packs
            } else {
                this.directoryServerPacks = "server-packs";
            }
        }

        if (this.getProperty("de.griefed.serverpackcreator.configuration.fallbackmodslist") == null) {

            this.listFallbackMods = this.LIST_FALLBACK_MODS_DEFAULT;
            LOG.debug("Fallbackmodslist property null. Using fallback: " + this.LIST_FALLBACK_MODS_DEFAULT);

        } else if (this.getProperty("de.griefed.serverpackcreator.configuration.fallbackmodslist").contains(",")) {

            this.listFallbackMods = new ArrayList<>(Arrays.asList(this.getProperty("de.griefed.serverpackcreator.configuration.fallbackmodslist",this.FALLBACK_MODS_DEFAULT_ASSTRING).split(",")));
            LOG.debug("Fallbackmodslist set to: " + this.listFallbackMods);

        } else {

            this.listFallbackMods = Collections.singletonList((this.getProperty("de.griefed.serverpackcreator.configuration.fallbackmodslist")));
            LOG.debug("Fallbackmodslist set to: " + this.listFallbackMods);
        }

        // List of directories which can be excluded from server packs
        if (this.getProperty("de.griefed.serverpackcreator.configuration.directories.shouldexclude") == null) {

            this.listDirectoriesExclude = new ArrayList<>(Arrays.asList("overrides","packmenu","resourcepacks","server_pack","fancymenu"));
            LOG.debug("directories.shouldexclude-property null. Using fallback: " + this.listDirectoriesExclude);

        } else if (this.getProperty("de.griefed.serverpackcreator.configuration.directories.shouldexclude").contains(",")) {

            this.listDirectoriesExclude = new ArrayList<>(Arrays.asList(this.getProperty("de.griefed.serverpackcreator.configuration.directories.shouldexclude","overrides,packmenu,resourcepacks,server_pack,fancymenu").split(",")));
            LOG.debug("Directories to exclude set to: " + this.listDirectoriesExclude);

        } else {

            this.listDirectoriesExclude = Collections.singletonList(this.getProperty("de.griefed.serverpackcreator.configuration.directories.shouldexclude"));
            LOG.debug("Directories to exclude set to: " + this.listDirectoriesExclude);
        }

        // List of directories which should always be included in a server pack, no matter what the users specify
        if (this.getProperty("de.griefed.serverpackcreator.configuration.directories.mustinclude") == null) {

            this.listCheckAgainstNewEntry = new ArrayList<>(Arrays.asList("overrides","packmenu","resourcepacks","server_pack","fancymenu"));
            LOG.debug("directories.mustinclude-property null. Using fallback: " + this.listCheckAgainstNewEntry);

        } else if (this.getProperty("de.griefed.serverpackcreator.configuration.directories.mustinclude").contains(",")) {

            this.listCheckAgainstNewEntry = new ArrayList<>(Arrays.asList(this.getProperty("de.griefed.serverpackcreator.configuration.directories.mustinclude","mods,config,defaultconfigs,scripts,saves,seeds,libraries").split(",")));
            LOG.debug("Directories which must always be included set to: " + this.listCheckAgainstNewEntry);

        } else {

            this.listCheckAgainstNewEntry = Collections.singletonList(this.getProperty("de.griefed.serverpackcreator.configuration.directories.mustinclude"));
            LOG.debug("Directories which must always be included set to: " + this.listCheckAgainstNewEntry);
        }

        this.curseControllerRegenerationEnabled = Boolean.parseBoolean(this.getProperty("de.griefed.serverpackcreator.spring.cursecontroller.regenerate.enabled", "false"));

        this.queueMaxDiskUsage = Integer.parseInt(getProperty("de.griefed.serverpackcreator.spring.artemis.queue.max_disk_usage", "90"));

        this.saveLoadedConfiguration = Boolean.parseBoolean(getProperty("de.griefed.serverpackcreator.configuration.saveloadedconfig", "false"));

        this.versioncheck_prerelease = Boolean.parseBoolean(getProperty("de.griefed.serverpackcreator.versioncheck.prerelease", "false"));

        String version = ApplicationProperties.class.getPackage().getImplementationVersion();
        if (version != null) {
            this.serverPackCreatorVersion = version;
        } else {
            this.serverPackCreatorVersion = "dev";
        }

        try {
            this.isCurseForgeActivated = testCurseApiToken();
        } catch (IOException ex) {
            LOG.error("CurseAPI check failed.",ex);
            this.isCurseForgeActivated = false;
        } finally {
            LOG.info("CurseForge API enabled: " + this.isCurseForgeActivated);
        }
    }

    /**
     * Reload serverpackcreator.properties.
     * @author Griefed
     * @return {@link ApplicationProperties} The updated instance of this object.
     */
    public ApplicationProperties reload() {

        try (InputStream inputStream = Files.newInputStream(Paths.get("serverpackcreator.properties"))) {
            new Properties();
            load(inputStream);
        } catch (
                IOException ex) {
            LOG.error("Couldn't read properties file.", ex);
        }

        String tempDir = null;
        try {

            tempDir = this.getProperty("de.griefed.serverpackcreator.configuration.directories.serverpacks","server-packs");

        } catch (NullPointerException npe) {

            this.setProperty("de.griefed.serverpackcreator.configuration.directories.serverpacks","server-packs");
            tempDir = "server-packs";

        } finally {

            if (tempDir != null && !tempDir.equals("") && new File(tempDir).isDirectory()) {
                this.setProperty("de.griefed.serverpackcreator.configuration.directories.serverpacks",tempDir);
                this.directoryServerPacks = tempDir;

                try (OutputStream outputStream = Files.newOutputStream(this.FILE_SERVERPACKCREATOR_PROPERTIES.toPath())) {
                    this.store(outputStream, null);
                } catch (IOException ex) {
                    LOG.error("Couldn't write properties-file.", ex);
                }

            } else {
                this.directoryServerPacks = "server-packs";
            }
        }

        if (this.getProperty("de.griefed.serverpackcreator.configuration.fallbackmodslist") == null) {

            this.listFallbackMods = this.LIST_FALLBACK_MODS_DEFAULT;
            LOG.debug("Fallbackmodslist property null. Using fallback: " + this.LIST_FALLBACK_MODS_DEFAULT);

        } else if (this.getProperty("de.griefed.serverpackcreator.configuration.fallbackmodslist").contains(",")) {

            this.listFallbackMods = new ArrayList<>(Arrays.asList(this.getProperty("de.griefed.serverpackcreator.configuration.fallbackmodslist",this.FALLBACK_MODS_DEFAULT_ASSTRING).split(",")));
            LOG.debug("Fallbackmodslist set to: " + this.listFallbackMods);

        } else {

            this.listFallbackMods = Collections.singletonList((this.getProperty("de.griefed.serverpackcreator.configuration.fallbackmodslist")));
            LOG.debug("Fallbackmodslist set to: " + this.listFallbackMods);
        }

        // List of directories which can be excluded from server packs
        if (this.getProperty("de.griefed.serverpackcreator.configuration.directories.shouldexclude") == null) {

            this.listDirectoriesExclude = new ArrayList<>(Arrays.asList("overrides","packmenu","resourcepacks","server_pack","fancymenu"));
            LOG.debug("directories.shouldexclude-property null. Using fallback: " + this.listDirectoriesExclude);

        } else if (this.getProperty("de.griefed.serverpackcreator.configuration.directories.shouldexclude").contains(",")) {

            this.listDirectoriesExclude = new ArrayList<>(Arrays.asList(this.getProperty("de.griefed.serverpackcreator.configuration.directories.shouldexclude","overrides,packmenu,resourcepacks,server_pack,fancymenu").split(",")));
            LOG.debug("Directories to exclude set to: " + this.listDirectoriesExclude);

        } else {

            this.listDirectoriesExclude = Collections.singletonList(this.getProperty("de.griefed.serverpackcreator.configuration.directories.shouldexclude"));
            LOG.debug("Directories to exclude set to: " + this.listDirectoriesExclude);
        }

        // List of directories which should always be included in a server pack, no matter what the users specify
        if (this.getProperty("de.griefed.serverpackcreator.configuration.directories.mustinclude") == null) {

            this.listCheckAgainstNewEntry = new ArrayList<>(Arrays.asList("overrides","packmenu","resourcepacks","server_pack","fancymenu"));
            LOG.debug("directories.mustinclude-property null. Using fallback: " + this.listCheckAgainstNewEntry);

        } else if (this.getProperty("de.griefed.serverpackcreator.configuration.directories.mustinclude").contains(",")) {

            this.listCheckAgainstNewEntry = new ArrayList<>(Arrays.asList(this.getProperty("de.griefed.serverpackcreator.configuration.directories.mustinclude","mods,config,defaultconfigs,scripts,saves,seeds,libraries").split(",")));
            LOG.debug("Directories which must always be included set to: " + this.listCheckAgainstNewEntry);

        } else {

            this.listCheckAgainstNewEntry = Collections.singletonList(this.getProperty("de.griefed.serverpackcreator.configuration.directories.mustinclude"));
            LOG.debug("Directories which must always be included set to: " + this.listCheckAgainstNewEntry);
        }

        this.curseControllerRegenerationEnabled = Boolean.parseBoolean(this.getProperty("de.griefed.serverpackcreator.spring.cursecontroller.regenerate.enabled", "false"));

        this.queueMaxDiskUsage = Integer.parseInt(getProperty("de.griefed.serverpackcreator.spring.artemis.queue.max_disk_usage", "90"));

        this.saveLoadedConfiguration = Boolean.parseBoolean(getProperty("de.griefed.serverpackcreator.configuration.saveloadedconfig", "false"));

        this.versioncheck_prerelease = Boolean.parseBoolean(getProperty("de.griefed.serverpackcreator.versioncheck.prerelease", "false"));

        try {
            this.isCurseForgeActivated = testCurseApiToken();
        } catch (IOException ex) {
            LOG.error("CurseAPI check failed.",ex);
            this.isCurseForgeActivated = false;
        } finally {
            LOG.info("CurseForge API enabled: " + this.isCurseForgeActivated);
        }

        return this;
    }

    /**
     * Test the CurseAPI token for validity.
     * @author Griefed
     * @throws IOException Thrown if the requested URL can not be reached or if any other error occurs during the request.
     * @return boolean. Returns true if the request with the given token returns a code 200, indicating success.
     */
    private boolean testCurseApiToken() throws IOException {
        URL curse = new URL("https://api.curseforge.com/v1/games");

        HttpURLConnection httpURLConnection = (HttpURLConnection) curse.openConnection();
        httpURLConnection.setRequestMethod("GET");

        httpURLConnection.setRequestProperty("Accept","application/json");
        httpURLConnection.setRequestProperty("x-api-key",getProperty("de.griefed.serverpackcreator.curseforge.api.token"));

        return httpURLConnection.getResponseCode() == 200;
    }

    /**
     * Getter for the directory in which the server packs are stored/generated in.
     * @author Griefed
     * @return String. Returns the directory in which the server packs are stored/generated in.
     */
    public String getDirectoryServerPacks() {
        return directoryServerPacks;
    }

    /**
     * Getter for the fallback list of clientside-only mods.
     * @author Griefed
     * @return List String. Returns the fallback list of clientside-only mods.
     */
    public List<String> getListFallbackMods() {
        return listFallbackMods;
    }

    /**
     * Getter for the list of directories to exclude from server packs.
     * @author Griefed
     * @return List String. Returns the list of directories to exclude from server packs.
     */
    public List<String> getListOfDirectoriesToExclude() {
        return listDirectoriesExclude;
    }

    /**
     * Adder for the list of directories to exclude from server packs.
     * @author Griefed
     * @param entry String. The directory to add to the list of directories to exclude from server packs.
     */
    public void addToListOfDirectoriesToExclude(String entry) {
        if (!this.listDirectoriesExclude.contains(entry) && !this.listCheckAgainstNewEntry.contains(entry)) {
            LOG.debug("Adding " + entry + " to list of files or directories to exclude.");
            this.listDirectoriesExclude.add(entry);
        }
    }

    /**
     * Getter for whether the regeneration of server packs is enabled.
     * @author Griefed
     * @return Boolean. Whether the regeneration of server packs is enabled.
     */
    public boolean getCurseControllerRegenerationEnabled() {
        return curseControllerRegenerationEnabled;
    }

    /**
     * Getter for whether the last loaded configuration file should be saved to as well.
     * @author Griefed
     * @return Boolean. Whether the last loaded configuration file should be saved to as well.
     */
    public boolean getSaveLoadedConfiguration() {
        return saveLoadedConfiguration;
    }

    /**
     * Getter for the maximum disk usage at which JMS/Artemis will stop storing queues on disk.
     * @author Griefed
     * @return Integer. The maximum disk usage at which JMS/Artemis will stop storing queues on disk.
     */
    public int getQueueMaxDiskUsage() {
        return queueMaxDiskUsage;
    }

    /**
     * Getter for the version of ServerPackCreator.<br>
     * If a JAR-file compiled from a release-job from a CI/CD-pipeline is used, it should contain a VERSION.txt-file which contains the version of said release.
     * If a non-release-version is used, from a regular pipeline or local dev-build, then this will be set to <code>dev</code>.
     * @author Griefed
     * @return String. Returns the version of ServerPackCreator.
     */
    public String getServerPackCreatorVersion() {
        return serverPackCreatorVersion;
    }

    /**
     * Getter for whether the search for available PreReleases is enabled or disabled.<br>
     * Depending on <code>de.griefed.serverpackcreator.versioncheck.prerelease</code>, returns <code>true</code>
     * if checks for available PreReleases are enabled, <code>false</code> if no checks for available PreReleases should
     * be made.
     * @author Griefed
     * @return Boolean. Whether checks for available PreReleases are enabled.
     */
    public boolean checkForAvailablePreReleases() {
        return versioncheck_prerelease;
    }

    /**
     * Getter for whether the CurseForge API in ServerPackCreator is activated. In order for the CurseForge API to be
     * activated, you need to set the property <code>de.griefed.serverpackcreator.curseforge.api.token</code> with a
     * valid CurseAPI token in the serverpackcreator.properties-file.
     * @author Griefed
     * @return Boolean. Whether the CurseForge API in ServerPackCreator is activated.
     */
    public boolean isCurseForgeActivated() {
        return isCurseForgeActivated;
    }

    /**
     * Update the fallback clientside-only modlist of our <code>serverpackcreator.properties</code> from the main-repository
     * or one of its mirrors.
     * @author Griefed
     */
    public boolean updateFallback() {

        Properties properties;

        try (InputStream github = new URL("https://raw.githubusercontent.com/Griefed/ServerPackCreator/main/backend/main/resources/serverpackcreator.properties").openStream()) {

            properties = new Properties();
            properties.load(github);

        } catch (IOException e) {

            LOG.debug("GitHub could not be reached. Checking GitLab.",e);
            properties = null;
            try (InputStream gitlab = new URL("https://gitlab.com/Griefed/ServerPackCreator/-/raw/main/backend/main/resources/serverpackcreator.properties").openStream()) {

                properties = new Properties();
                properties.load(gitlab);

            } catch (IOException ex) {
                LOG.debug("GitLab could not be reached. Checking GitGriefed",ex);
                properties = null;
                try (InputStream gitgriefed = new URL("https://git.griefed.de/Griefed/ServerPackCreator/-/raw/main/backend/main/resources/serverpackcreator.properties").openStream()) {

                    properties = new Properties();
                    properties.load(gitgriefed);

                } catch (IOException exe) {
                    LOG.debug("GitGriefed could not be reached.",exe);
                    properties = null;
                }
            }
        }
        
        if (properties != null &&
                getProperty("de.griefed.serverpackcreator.configuration.fallbackmodslist").hashCode() !=
                        properties.getProperty("de.griefed.serverpackcreator.configuration.fallbackmodslist").hashCode()) {

            setProperty(
                    "de.griefed.serverpackcreator.configuration.fallbackmodslist",
                    properties.getProperty("de.griefed.serverpackcreator.configuration.fallbackmodslist")
            );

            try (OutputStream outputStream = Files.newOutputStream(this.FILE_SERVERPACKCREATOR_PROPERTIES.toPath())) {
                this.store(outputStream, null);
            } catch (IOException ex) {
                LOG.error("Couldn't write properties-file.", ex);
            }

            this.listFallbackMods = new ArrayList<>(Arrays.asList(this.getProperty("de.griefed.serverpackcreator.configuration.fallbackmodslist",this.FALLBACK_MODS_DEFAULT_ASSTRING).split(",")));
            LOG.debug("Fallbackmodslist set to: " + this.listFallbackMods);
            LOG.info("The fallback-list for clientside only mods has been updated.");
            return true;

        } else {
            LOG.info("No fallback-list updates available.");
            return false;
        }
    }

    @Override
    public String toString() {
        return "ApplicationProperties{" +
                "FILE_SERVERPACKCREATOR_PROPERTIES=" + FILE_SERVERPACKCREATOR_PROPERTIES +
                ", FILE_WINDOWS=" + FILE_WINDOWS +
                ", FILE_LINUX=" + FILE_LINUX +
                ", FILE_FORGE_ONE_SEVEN_USER_JVM_ARGS=" + FILE_FORGE_ONE_SEVEN_USER_JVM_ARGS +
                ", LIST_FALLBACK_MODS_DEFAULT=" + LIST_FALLBACK_MODS_DEFAULT +
                ", FILE_CONFIG=" + FILE_CONFIG +
                ", FILE_CONFIG_OLD=" + FILE_CONFIG_OLD +
                ", FILE_SERVER_PROPERTIES=" + FILE_SERVER_PROPERTIES +
                ", FILE_SERVER_ICON=" + FILE_SERVER_ICON +
                ", FILE_MANIFEST_MINECRAFT=" + FILE_MANIFEST_MINECRAFT +
                ", FILE_MANIFEST_FORGE=" + FILE_MANIFEST_FORGE +
                ", FILE_MANIFEST_FABRIC=" + FILE_MANIFEST_FABRIC +
                ", FILE_MANIFEST_FABRIC_INSTALLER=" + FILE_MANIFEST_FABRIC_INSTALLER +
                ", FILE_SERVERPACKCREATOR_DATABASE=" + FILE_SERVERPACKCREATOR_DATABASE +
                ", PATH_FILE_MANIFEST_MINECRAFT=" + PATH_FILE_MANIFEST_MINECRAFT +
                ", PATH_FILE_MANIFEST_FORGE=" + PATH_FILE_MANIFEST_FORGE +
                ", PATH_FILE_MANIFEST_FABRIC=" + PATH_FILE_MANIFEST_FABRIC +
                ", PATH_FILE_MANIFEST_FABRIC_INSTALLER=" + PATH_FILE_MANIFEST_FABRIC_INSTALLER +
                ", directoryServerPacks='" + getDirectoryServerPacks() + '\'' +
                ", listFallbackMods=" + getListFallbackMods() +
                ", listDirectoriesExclude=" + getListOfDirectoriesToExclude() +
                ", curseControllerRegenerationEnabled=" + getCurseControllerRegenerationEnabled() +
                ", listCheckAgainstNewEntry=" + listCheckAgainstNewEntry +
                ", queueMaxDiskUsage=" + getQueueMaxDiskUsage() +
                ", saveLoadedConfiguration=" + getSaveLoadedConfiguration() +
                ", serverPackCreatorVersion='" + getServerPackCreatorVersion() + '\'' +
                ", versioncheck_prerelease=" + checkForAvailablePreReleases() +
                ", isCurseForgeActivated=" + isCurseForgeActivated() +
                '}';
    }
}<|MERGE_RESOLUTION|>--- conflicted
+++ resolved
@@ -27,14 +27,9 @@
 
 import java.io.*;
 import java.net.HttpURLConnection;
-import java.net.MalformedURLException;
 import java.net.URL;
-<<<<<<< HEAD
-=======
 import java.nio.file.Files;
-import java.nio.file.Path;
 import java.nio.file.Paths;
->>>>>>> 7a1d2dea
 import java.util.*;
 
 /**
@@ -699,7 +694,7 @@
                 }
             }
         }
-        
+
         if (properties != null &&
                 getProperty("de.griefed.serverpackcreator.configuration.fallbackmodslist").hashCode() !=
                         properties.getProperty("de.griefed.serverpackcreator.configuration.fallbackmodslist").hashCode()) {
