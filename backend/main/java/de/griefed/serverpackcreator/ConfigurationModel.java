/* Copyright (C) 2022  Griefed
 *
 * This library is free software; you can redistribute it and/or
 * modify it under the terms of the GNU Lesser General Public
 * License as published by the Free Software Foundation; either
 * version 2.1 of the License, or (at your option) any later version.
 *
 * This library is distributed in the hope that it will be useful,
 * but WITHOUT ANY WARRANTY; without even the implied warranty of
 * MERCHANTABILITY or FITNESS FOR A PARTICULAR PURPOSE.  See the GNU
 * Lesser General Public License for more details.
 *
 * You should have received a copy of the GNU Lesser General Public
 * License along with this library; if not, write to the Free Software
 * Foundation, Inc., 51 Franklin Street, Fifth Floor, Boston, MA  02110-1301
 * USA
 *
 * The full license can be found at https:github.com/Griefed/ServerPackCreator/blob/main/LICENSE
 */
package de.griefed.serverpackcreator;

import com.electronwill.nightconfig.core.CommentedConfig;
import com.electronwill.nightconfig.core.Config;
import com.electronwill.nightconfig.core.file.FileConfig;
import com.electronwill.nightconfig.core.file.NoFormatFoundException;
import com.electronwill.nightconfig.core.io.WritingMode;
import com.electronwill.nightconfig.toml.TomlFormat;
import com.fasterxml.jackson.databind.JsonNode;
import de.griefed.serverpackcreator.utilities.common.Utilities;
import java.io.File;
import java.io.FileNotFoundException;
import java.nio.charset.StandardCharsets;
import java.util.ArrayList;
import java.util.Collections;
import java.util.HashMap;
import java.util.List;
import java.util.Map;
<<<<<<< HEAD
=======
import java.util.Optional;
>>>>>>> ad2d3136

/**
 * Class containing all fields and therefore all information either gathered from a configuration
 * file, stored by the creation of a modpack from CurseForge or passed otherwise.
 *
 * @author Griefed
 */
public class ConfigurationModel {

  private final List<String> clientMods = new ArrayList<>();
  private final List<String> copyDirs = new ArrayList<>();
  private final HashMap<String, String> scriptSettings = new HashMap<>();
  private final HashMap<String, ArrayList<CommentedConfig>> addonsConfigs = new HashMap<>();
  private String modpackDir = "";
  private String javaPath = "";
  private String minecraftVersion = "";
  private String modLoader = "";
  private String modLoaderVersion = "";
  private String javaArgs = "";
  private String serverPackSuffix = "";
  private String serverIconPath = "";
  private String serverPropertiesPath = "";
  private Boolean includeServerInstallation = true;
  private Boolean includeServerIcon = true;
  private Boolean includeServerProperties = true;
  private Boolean includeZipCreation = true;
  private JsonNode modpackJson = null;
  private String projectName;
  private String fileName;
  private String fileDiskName;

  /**
   * Constructor for our ConfigurationModel.
   *
   * @author Griefed
   */
  public ConfigurationModel() {
  }

  /**
   * Construct a new configuration model with custom values.
   *
   * @param clientMods                List of clientside mods to exclude from the server pack.
   * @param copyDirs                  List of directories and/or files to include in the server
   *                                  pack.
   * @param modpackDir                The path to the modpack.
   * @param javaPath                  The path to the java installation used for modloader server
   *                                  installation.
   * @param minecraftVersion          The Minecraft version the modpack uses.
   * @param modLoader                 The modloader the modpack uses. Either
   *                                  <code>Forge</code>,
   *                                  <code>Fabric</code> or <code>Quilt</code>.
   * @param modLoaderVersion          The modloader version the modpack uses.
   * @param javaArgs                  JVM flags to create the start scripts with.
   * @param serverPackSuffix          Suffix to create the server pack with.
   * @param serverIconPath            Path to the icon to use in the server pack.
   * @param serverPropertiesPath      Path to the server.properties to create the server pack with.
   * @param includeServerInstallation Whether to install the modloader server in the server pack.
   * @param includeServerIcon         Whether to include the server-icon.png in the server pack.
   * @param includeServerProperties   Whether to include the server.properties in the server pack.
   * @param includeZipCreation        Whether to create a ZIP-archive of the server pack.
   * @param scriptSettings            Map containing key-value pairs to be used in start script
   *                                  creation.
   * @param addonsConfigs             Configuration for any and all addons used by this
   *                                  configuration.
   * @author Griefed
   */
  public ConfigurationModel(
      List<String> clientMods,
      List<String> copyDirs,
      String modpackDir,
      String javaPath,
      String minecraftVersion,
      String modLoader,
      String modLoaderVersion,
      String javaArgs,
      String serverPackSuffix,
      String serverIconPath,
      String serverPropertiesPath,
      boolean includeServerInstallation,
      boolean includeServerIcon,
      boolean includeServerProperties,
      boolean includeZipCreation,
      HashMap<String, String> scriptSettings,
      HashMap<String, ArrayList<CommentedConfig>> addonsConfigs) {

    this.clientMods.addAll(clientMods);
    this.copyDirs.addAll(copyDirs);
    this.modpackDir = modpackDir;
    this.javaPath = javaPath;
    this.minecraftVersion = minecraftVersion;
    this.modLoader = modLoader;
    this.modLoaderVersion = modLoaderVersion;
    this.javaArgs = javaArgs;
    this.serverPackSuffix = serverPackSuffix;
    this.serverIconPath = serverIconPath;
    this.serverPropertiesPath = serverPropertiesPath;
    this.includeServerInstallation = includeServerInstallation;
    this.includeServerIcon = includeServerIcon;
    this.includeServerProperties = includeServerProperties;
    this.includeZipCreation = includeZipCreation;
    this.scriptSettings.putAll(scriptSettings);
    this.addonsConfigs.putAll(addonsConfigs);
  }

  /**
   * Create a new configuration model from a config file.
   *
   * @param utilities  Instance of our SPC utilities.
   * @param configFile Configuration file to load.
   * @throws FileNotFoundException  if the specified file can not be found.
   * @throws NoFormatFoundException if the configuration format could not be determined by
   *                                Night-Config.
   * @author Griefed
   */
  public ConfigurationModel(Utilities utilities, File configFile)
      throws FileNotFoundException, NoFormatFoundException {

    if (!configFile.exists()) {
      throw new FileNotFoundException("Couldn't find file: " + configFile);
    }

    FileConfig config = FileConfig.of(configFile, TomlFormat.instance());

    config.load();

    setClientMods(config.getOrElse("clientMods", Collections.singletonList("")));
    setCopyDirs(config.getOrElse("copyDirs", Collections.singletonList("")));
    setModpackDir(config.getOrElse("modpackDir", "").replace("\\", "/"));
    setJavaPath(config.getOrElse("javaPath", "").replace("\\", "/"));

    setMinecraftVersion(config.getOrElse("minecraftVersion", ""));
    setModLoader(config.getOrElse("modLoader", ""));
    setModLoaderVersion(config.getOrElse("modLoaderVersion", ""));
    setJavaArgs(config.getOrElse("javaArgs", ""));

    setServerPackSuffix(
        utilities.StringUtils().pathSecureText(config.getOrElse("serverPackSuffix", "")));
    setServerIconPath(config.getOrElse("serverIconPath", "").replace("\\", "/"));
    setServerPropertiesPath(config.getOrElse("serverPropertiesPath", "").replace("\\", "/"));

    setIncludeServerInstallation(config.getOrElse("includeServerInstallation", false));
    setIncludeServerIcon(config.getOrElse("includeServerIcon", false));
    setIncludeServerProperties(config.getOrElse("includeServerProperties", false));
    setIncludeZipCreation(config.getOrElse("includeZipCreation", false));

    try {
      for (Map.Entry<String, Object> entry : ((CommentedConfig) config.get("addons")).valueMap()
          .entrySet()) {
        addonsConfigs.put(entry.getKey(), (ArrayList<CommentedConfig>) entry.getValue());
      }
    } catch (Exception ignored) {

    }

    try {
      for (Map.Entry<String, Object> entry : ((CommentedConfig) config.get("scripts")).valueMap()
          .entrySet()) {
        scriptSettings.put(entry.getKey(), entry.getValue().toString());
      }
    } catch (Exception ignored) {

    }

    config.close();
  }

  /**
   * Save this configuration.
   *
   * @param destination The file to store the configuration in.
   * @return The configuration for further operations.
   * @author Griefed
   */
  public ConfigurationModel save(File destination) {

    CommentedConfig conf = TomlFormat.instance().createConfig();
    conf.set("includeServerInstallation",
        getIncludeServerInstallation());
    conf.setComment("includeServerInstallation",
        " Whether to install a Forge/Fabric/Quilt server for the serverpack. Must be true or false.\n Default value is true.");

    conf.setComment("serverIconPath",
        " Path to a custom server-icon.png-file to include in the server pack.");
    conf.set("serverIconPath", getServerIconPath());

    conf.setComment("copyDirs",
        " Name of directories or files to include in serverpack.\n When specifying \"saves/world_name\", \"world_name\" will be copied to the base directory of the serverpack\n for immediate use with the server. Automatically set when projectID,fileID for modpackDir has been specified.\n Example: [config,mods,scripts]");
    conf.set("copyDirs", getCopyDirs());

    conf.setComment("serverPackSuffix",
        " Suffix to append to the server pack to be generated. Can be left blank/empty.");
    conf.set("serverPackSuffix", getServerPackSuffix());

    conf.setComment("clientMods",
        " List of client-only mods to delete from serverpack.\n No need to include version specifics. Must be the filenames of the mods, not their project names on CurseForge!\n Example: [AmbientSounds-,ClientTweaks-,PackMenu-,BetterAdvancement-,jeiintegration-]");
    conf.set("clientMods", getClientMods());

    conf.setComment("serverPropertiesPath",
        " Path to a custom server.properties-file to include in the server pack.");
    conf.set("serverPropertiesPath", getServerPropertiesPath());

    conf.setComment("includeServerProperties",
        " Include a server.properties in your serverpack. Must be true or false.\n If no server.properties is provided but is set to true, a default one will be provided.\n Default value is true.");
    conf.set("includeServerProperties", getIncludeServerProperties());

    conf.setComment("javaArgs",
        " Java arguments to set in the start-scripts for the generated server pack. Default value is \"empty\".\n Leave as \"empty\" to not have Java arguments in your start-scripts.");
    conf.set("javaArgs", getJavaArgs());

    conf.setComment("javaPath",
        " Path to the Java executable. On Linux systems it would be something like \"/usr/bin/java\".\n Only needed if includeServerInstallation is true.");
    conf.set("javaPath", getJavaPath());

    conf.setComment("modpackDir",
        " Path to your modpack. Can be either relative or absolute.\n Example: \"./Some Modpack\" or \"C:/Minecraft/Some Modpack\"");
    conf.set("modpackDir", getModpackDir());

    conf.setComment("includeServerIcon",
        " Include a server-icon.png in your serverpack. Must be true or false\n Default value is true.");
    conf.set("includeServerIcon", getIncludeServerIcon());

    conf.setComment("includeZipCreation",
        " Create zip-archive of serverpack. Must be true or false.\n Default value is true.");
    conf.set("includeZipCreation", getIncludeZipCreation());

    conf.setComment("modLoaderVersion",
        " The version of the modloader you want to install. Example for Fabric=\"0.7.3\", example for Forge=\"36.0.15\".\n Automatically set when projectID,fileID for modpackDir has been specified.\n Only needed if includeServerInstallation is true.");
    conf.set("modLoaderVersion", getModLoaderVersion());

    conf.setComment("minecraftVersion",
        " Which Minecraft version to use. Example: \"1.16.5\".\n Automatically set when projectID,fileID for modpackDir has been specified.\n Only needed if includeServerInstallation is true.");
    conf.set("minecraftVersion", getMinecraftVersion());

    conf.setComment("modLoader",
        " Which modloader to install. Must be either \"Forge\", \"Fabric\", \"Quilt\" or \"LegacyFabric\".\n Automatically set when projectID,fileID for modpackDir has been specified.\n Only needed if includeServerInstallation is true.");
    conf.set("modLoader", getModLoader());

    Config addons = TomlFormat.newConfig();
    addons.valueMap().putAll(getAddonsConfigs());

    conf.setComment("addons",
        " Configurations for any and all addons installed and used by this configuration.");
    conf.setComment("addons", " Settings related to addons. An addon is identified by its ID.");
    conf.set("addons", addons);

    Config scripts = TomlFormat.newConfig();
    for (Map.Entry<String, String> entry : scriptSettings.entrySet()) {
      if (!entry.getKey().equals("SPC_SERVERPACKCREATOR_VERSION_SPC") && !entry.getKey()
          .equals("SPC_MINECRAFT_VERSION_SPC") && !entry.getKey()
          .equals("SPC_MODLOADER_SPC") && !entry.getKey()
          .equals("SPC_MODLOADER_VERSION_SPC") && !entry.getKey()
          .equals("SPC_JAVA_ARGS_SPC") && !entry.getKey()
          .equals("SPC_JAVA_SPC") && !entry.getKey()
          .equals("SPC_FABRIC_INSTALLER_VERSION_SPC") && !entry.getKey()
          .equals("SPC_QUILT_INSTALLER_VERSION_SPC") && !entry.getKey()
          .equals("SPC_LEGACYFABRIC_INSTALLER_VERSION_SPC")) {
        scripts.set(entry.getKey(), entry.getValue());
      }
    }
    conf.setComment("scripts",
        " Key-value pairs for start scripts. A given key in a start script is replaced with the value.");
    conf.add("scripts", scripts);

    TomlFormat.instance().createWriter()
        .write(conf, destination, WritingMode.REPLACE, StandardCharsets.UTF_8);

    return this;
  }

  /**
   * Get the configurations for various addons.
   *
   * @return A hashmap containing configurations for various addons.
   * @author Griefed
   */
  HashMap<String, ArrayList<CommentedConfig>> getAddonsConfigs() {
    return addonsConfigs;
  }

  /**
   * Clear and set the configs for addons.
   *
   * @param addonsConfigs The new configurations for various addons.
   * @author Griefed
   */
  void setAddonsConfigs(HashMap<String, ArrayList<CommentedConfig>> addonsConfigs) {
    this.addonsConfigs.clear();
    this.addonsConfigs.putAll(addonsConfigs);
  }

  /**
   * Get the list of configurations for a specific addon. If no configurations are available, a list
   * for the specified ID os added to the addons configuration so you may add, change or delete to
   * your hearts content.
   *
   * @param addonId The ID of the addon.
   * @return A list of configuration for the specified addon.
   * @author Griefed
   */
<<<<<<< HEAD
  public ArrayList<CommentedConfig> getAddonConfigs(String addonId) {
    if (addonsConfigs.containsKey(addonId)) {
      return addonsConfigs.get(addonId);
    } else {
      addonsConfigs.put(addonId, new ArrayList<>());
=======
  public Optional<ArrayList<CommentedConfig>> getAddonConfigs(String addonId) {
    return Optional.ofNullable(addonsConfigs.get(addonId));
  }

  /**
   * Get the configurations for the specified addon ID. If no list of configurations is present for
   * the requested ID, one is created, so it can then be adjusted as you wish.
   *
   * @param addonId The ID identifying the addon for which to get the list of configurations.
   * @return A list of configurations for the specified addon ID.
   * @author Griefed
   */
  public ArrayList<CommentedConfig> getOrCreateAddonConfigList(String addonId)
      throws IllegalArgumentException {
    if (!addonsConfigs.containsKey(addonId)) {
      addonsConfigs.put(addonId, new ArrayList<>());
      return addonsConfigs.get(addonId);
    } else {
>>>>>>> ad2d3136
      return addonsConfigs.get(addonId);
    }
  }

  /**
   * Getter for the suffix of the server pack to be generated.
   *
   * @return String. Returns the suffix for the server pack to be generated.
   * @author Griefed
   */
  public String getServerPackSuffix() {
    return serverPackSuffix;
  }

  /**
   * Setter for the suffix of the server pack to be generated
   *
   * @param serverPackSuffix The suffix of the server pack to be generated.
   * @author Griefed
   */
  public void setServerPackSuffix(String serverPackSuffix) {
    this.serverPackSuffix = serverPackSuffix;
  }

  /**
   * Getter for a list of clientside-only mods to exclude from server pack.
   *
   * @return Returns the list of clientside-only mods.
   * @author Griefed
   */
  public List<String> getClientMods() {
    return clientMods;
  }

  /**
   * Setter for the list of clientside-only mods to exclude from server pack.
   *
   * @param newClientMods The new list of clientside-only mods to store.
   * @author Griefed
   */
  public void setClientMods(List<String> newClientMods) {
    this.clientMods.clear();
    newClientMods.removeIf(entry ->
        entry.matches("\\s+") || entry.length() == 0
    );
    this.clientMods.addAll(newClientMods);
  }

  /**
   * Getter for the list of directories in the modpack to copy to the server pack.
   *
   * @return Returns the list of directories to copy to the server pack.
   * @author Griefed
   */
  public List<String> getCopyDirs() {
    return copyDirs;
  }

  /**
   * Setter for the list of directories in the modpack to copy to the server pack.
   *
   * @param newCopyDirs The new list of directories to include in server pack to store.
   * @author Griefed
   */
  public void setCopyDirs(List<String> newCopyDirs) {
    this.copyDirs.clear();
    newCopyDirs.removeIf(
        entry ->
            entry.equalsIgnoreCase("server_pack") || entry.matches("\\s+") || entry.length() == 0);
    newCopyDirs.replaceAll(entry -> entry.replace("\\", "/"));
    this.copyDirs.addAll(newCopyDirs);
  }

  /**
   * Getter for the path to the modpack directory.
   *
   * @return String. Returns the path to the modpack directory.
   * @author Griefed
   */
  public String getModpackDir() {
    return modpackDir;
  }

  /**
   * Setter for the path to the modpack directory. Replaces any occurrences of \ with /.
   *
   * @param newModpackDir The new modpack directory path to store.
   * @author Griefed
   */
  public void setModpackDir(String newModpackDir) {
    this.modpackDir = newModpackDir.replace("\\", "/");
  }

  /**
   * Getter for the path to the Java executable/binary.
   *
   * @return String. Returns the path to the Java executable/binary.
   * @author Griefed
   */
  public String getJavaPath() {
    return javaPath;
  }

  /**
   * Setter for the path to the Java executable/binary. Replaces any occurrences of \ with /.
   *
   * @param newJavaPath The new Java path to store.
   * @author Griefed
   */
  public void setJavaPath(String newJavaPath) {
    this.javaPath = newJavaPath.replace("\\", "/");
  }

  /**
   * Getter for the version of Minecraft used by the modpack.
   *
   * @return String. Returns the Minecraft version used in the modpack.
   * @author Griefed
   */
  public String getMinecraftVersion() {
    return minecraftVersion;
  }

  /**
   * Setter for the Minecraft version used by the modpack.
   *
   * @param newMinecraftVersion The new Minecraft version to store.
   * @author Griefed
   */
  public void setMinecraftVersion(String newMinecraftVersion) {
    this.minecraftVersion = newMinecraftVersion;
  }

  /**
   * Getter for the modloader used by the modpack.
   *
   * @return String. Returns the modloader used by the modpack.
   * @author Griefed
   */
  public String getModLoader() {
    return modLoader;
  }

  /**
   * Setter for the modloader used by the modpack.
   *
   * @param newModLoader The new modloader to store.
   * @author Griefed
   */
  public void setModLoader(String newModLoader) {
    if (newModLoader.toLowerCase().matches("^forge$")) {

      this.modLoader = "Forge";

    } else if (newModLoader.toLowerCase().matches("^fabric$")) {

      this.modLoader = "Fabric";

    } else if (newModLoader.toLowerCase().matches("^quilt$")) {

      this.modLoader = "Quilt";

    } else if (newModLoader.toLowerCase().matches("^legacyfabric$")) {

      this.modLoader = "LegacyFabric";
    }
  }

  /**
   * Getter for the version of the modloader used by the modpack.
   *
   * @return String. Returns the version of the modloader used by the modpack.
   * @author Griefed
   */
  public String getModLoaderVersion() {
    return modLoaderVersion;
  }

  /**
   * Setter for the version of the modloader used by the modpack.
   *
   * @param newModLoaderVersion The new modloader version to store.
   * @author Griefed
   */
  public void setModLoaderVersion(String newModLoaderVersion) {
    this.modLoaderVersion = newModLoaderVersion;
  }

  /**
   * Getter for whether the modloader server installation should be included.
   *
   * @return Boolean. Returns whether the server installation should be included.
   * @author Griefed
   */
  public boolean getIncludeServerInstallation() {
    return includeServerInstallation;
  }

  /**
   * Setter for whether the modloader server installation should be included.
   *
   * @param newIncludeServerInstallation The new boolean to store.
   * @author Griefed
   */
  public void setIncludeServerInstallation(boolean newIncludeServerInstallation) {
    this.includeServerInstallation = newIncludeServerInstallation;
  }

  /**
   * Getter for whether the server-icon.png should be included in the server pack.
   *
   * @return Boolean. Returns whether the server-icon.png should be included in the server pack.
   * @author Griefed
   */
  public boolean getIncludeServerIcon() {
    return includeServerIcon;
  }

  /**
   * Setter for whether the server-icon.png should be included in the server pack.
   *
   * @param newIncludeServerIcon The new boolean to store.
   * @author Griefed
   */
  public void setIncludeServerIcon(boolean newIncludeServerIcon) {
    this.includeServerIcon = newIncludeServerIcon;
  }

  /**
   * Getter for whether the server.properties should be included in the server pack.
   *
   * @return Boolean. Returns whether the server.properties should be included in the server pack.
   * @author Griefed
   */
  public boolean getIncludeServerProperties() {
    return includeServerProperties;
  }

  /**
   * Setter for whether the server.properties should be included in the server pack.
   *
   * @param newIncludeServerProperties The new boolean to store.
   * @author Griefed
   */
  public void setIncludeServerProperties(boolean newIncludeServerProperties) {
    this.includeServerProperties = newIncludeServerProperties;
  }

  /**
   * Getter for whether a ZIP-archive of the server pack should be created.
   *
   * @return Boolean. Returns whether a ZIP-archive of the server pack should be created.
   * @author Griefed
   */
  public boolean getIncludeZipCreation() {
    return includeZipCreation;
  }

  /**
   * Setter for whether a ZIP-archive of the server pack should be created.
   *
   * @param newIncludeZipCreation The new boolean to store.
   * @author Griefed
   */
  public void setIncludeZipCreation(boolean newIncludeZipCreation) {
    this.includeZipCreation = newIncludeZipCreation;
  }

  /**
   * Getter for the Java arguments with which the start-scripts will be generated.
   *
   * @return String. Returns the Java arguments with which the start-scripts will be generated.
   * @author Griefed
   */
  public String getJavaArgs() {
    return javaArgs;
  }

  /**
   * Setter for the Java arguments with which the start-scripts will be generated.
   *
   * @param javaArgs Sets the Java arguments with which the start-scripts will be generated.
   * @author Griefed
   */
  public void setJavaArgs(String javaArgs) {
    this.javaArgs = javaArgs;
  }

  /**
   * Getter for the JsonNode containing all information about the modpack. May be from various *
   * sources, so be careful when using this.
   *
   * @return JsonNode. The JsonNode containing all information about the modpack.
   * @author Griefed
   */
  public JsonNode getModpackJson() {
    return modpackJson;
  }

  /**
   * Setter for the JsonNode containing all information about the modpack. May be from various
   * sources, so be careful when using this.
   *
   * @param modpackJson JsonNode. The JsonNode containing all information about the modpack.
   * @author Griefed
   */
  public void setModpackJson(JsonNode modpackJson) {
    this.modpackJson = modpackJson;
  }

  /**
   * Getter for the name of the CurseForge project.
   *
   * @return String. The name of the CurseForge project.
   * @author Griefed
   */
  public String getProjectName() {
    return projectName;
  }

  /**
   * Setter for the name of the CurseForge project.
   *
   * @param projectName The name of the CurseForge project.
   * @author Griefed
   */
  public void setProjectName(String projectName) {
    this.projectName = projectName;
  }

  /**
   * Getter for the name of the CurseForge project file.
   *
   * @return String. The name of the CurseForge project file.
   * @author Griefed
   */
  public String getFileName() {
    return fileName;
  }

  /**
   * Setter for the name of the CurseForge project file.
   *
   * @param fileName The name of the CurseForge project file.
   * @author Griefed
   */
  public void setFileName(String fileName) {
    this.fileName = fileName;
  }

  /**
   * Getter for the disk-name of the CurseForge project file.
   *
   * @return String. The disk-name of the CurseForge project file.
   * @author Griefed
   */
  public String getFileDiskName() {
    return fileDiskName;
  }

  /**
   * Setter for the disk-name of the CurseForge project file.
   *
   * @param fileName The disk-name of the CurseForge project file.
   * @author Griefed
   */
  public void setFileDiskName(String fileName) {
    this.fileDiskName = fileName;
  }

  /**
   * Getter for the path to the server-icon.png to include in the server pack.
   *
   * @return String. Returns the path to the server-icon.png.
   * @author Griefed
   */
  public String getServerIconPath() {
    return serverIconPath;
  }

  /**
   * Setter for the path of the server-icon.png to include in the server pack.
   *
   * @param serverIconPath The path to the server-icon.png to include in the server pack.
   * @author Griefed
   */
  public void setServerIconPath(String serverIconPath) {
    this.serverIconPath = serverIconPath.replace("\\", "/");
  }

  /**
   * Getter for the path of the server.properties to include in the server pack.
   *
   * @return Returns the path to the server.properties to include in the server pack.
   * @author Griefed
   */
  public String getServerPropertiesPath() {
    return serverPropertiesPath;
  }

  /**
   * Setter for the path of the server.properties to include in the server pack.
   *
   * @param serverPropertiesPath The path to the server.properties to include in the server pack.
   * @author Griefed
   */
  public void setServerPropertiesPath(String serverPropertiesPath) {
    this.serverPropertiesPath = serverPropertiesPath.replace("\\", "/");
  }

  /**
   * Getter for the script settings used during script creation.
   *
   * @return Map of all script settings and their values.
   * @author Griefed
   */
  public HashMap<String, String> getScriptSettings() {
    return scriptSettings;
  }

  /**
   * Putter for the script settings used during script creation. All key-value pairs from the passed
   * hashmap are put into this models hashmap.
   *
   * @param settings Key-value pairs to be used in script creation.
   * @author Griefed
   */
  public void setScriptSettings(HashMap<String, String> settings) {
    this.scriptSettings.clear();
    this.scriptSettings.putAll(settings);
  }

  @Override
  public String toString() {
    return "ConfigurationModel{" +
        "clientMods=" + clientMods +
        ", copyDirs=" + copyDirs +
        ", scriptSettings=" + scriptSettings +
        ", modpackDir='" + modpackDir + '\'' +
        ", javaPath='" + javaPath + '\'' +
        ", minecraftVersion='" + minecraftVersion + '\'' +
        ", modLoader='" + modLoader + '\'' +
        ", modLoaderVersion='" + modLoaderVersion + '\'' +
        ", javaArgs='" + javaArgs + '\'' +
        ", serverPackSuffix='" + serverPackSuffix + '\'' +
        ", serverIconPath='" + serverIconPath + '\'' +
        ", serverPropertiesPath='" + serverPropertiesPath + '\'' +
        ", includeServerInstallation=" + includeServerInstallation +
        ", includeServerIcon=" + includeServerIcon +
        ", includeServerProperties=" + includeServerProperties +
        ", includeZipCreation=" + includeZipCreation +
        ", modpackJson=" + modpackJson +
        ", projectName='" + projectName + '\'' +
        ", fileName='" + fileName + '\'' +
        ", fileDiskName='" + fileDiskName + '\'' +
        '}';
  }
}<|MERGE_RESOLUTION|>--- conflicted
+++ resolved
@@ -35,10 +35,7 @@
 import java.util.HashMap;
 import java.util.List;
 import java.util.Map;
-<<<<<<< HEAD
-=======
 import java.util.Optional;
->>>>>>> ad2d3136
 
 /**
  * Class containing all fields and therefore all information either gathered from a configuration
@@ -339,13 +336,6 @@
    * @return A list of configuration for the specified addon.
    * @author Griefed
    */
-<<<<<<< HEAD
-  public ArrayList<CommentedConfig> getAddonConfigs(String addonId) {
-    if (addonsConfigs.containsKey(addonId)) {
-      return addonsConfigs.get(addonId);
-    } else {
-      addonsConfigs.put(addonId, new ArrayList<>());
-=======
   public Optional<ArrayList<CommentedConfig>> getAddonConfigs(String addonId) {
     return Optional.ofNullable(addonsConfigs.get(addonId));
   }
@@ -364,7 +354,6 @@
       addonsConfigs.put(addonId, new ArrayList<>());
       return addonsConfigs.get(addonId);
     } else {
->>>>>>> ad2d3136
       return addonsConfigs.get(addonId);
     }
   }
