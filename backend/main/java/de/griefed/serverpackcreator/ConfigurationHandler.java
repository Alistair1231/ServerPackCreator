/* Copyright (C) 2022  Griefed
 *
 * This library is free software; you can redistribute it and/or
 * modify it under the terms of the GNU Lesser General Public
 * License as published by the Free Software Foundation; either
 * version 2.1 of the License, or (at your option) any later version.
 *
 * This library is distributed in the hope that it will be useful,
 * but WITHOUT ANY WARRANTY; without even the implied warranty of
 * MERCHANTABILITY or FITNESS FOR A PARTICULAR PURPOSE.  See the GNU
 * Lesser General Public License for more details.
 *
 * You should have received a copy of the GNU Lesser General Public
 * License along with this library; if not, write to the Free Software
 * Foundation, Inc., 51 Franklin Street, Fifth Floor, Boston, MA  02110-1301
 * USA
 *
 * The full license can be found at https:github.com/Griefed/ServerPackCreator/blob/main/LICENSE
 */
package de.griefed.serverpackcreator;

<<<<<<< HEAD
import com.electronwill.nightconfig.core.file.FileConfig;
=======
import com.electronwill.nightconfig.toml.TomlParser;
>>>>>>> ad2d3136
import de.griefed.serverpackcreator.i18n.I18n;
import de.griefed.serverpackcreator.utilities.ConfigUtilities;
import de.griefed.serverpackcreator.utilities.common.FileUtilities;
import de.griefed.serverpackcreator.utilities.common.InvalidFileTypeException;
import de.griefed.serverpackcreator.utilities.common.Utilities;
import de.griefed.serverpackcreator.versionmeta.VersionMeta;
import java.io.BufferedReader;
import java.io.File;
import java.io.IOException;
import java.io.InputStreamReader;
import java.nio.file.Path;
import java.nio.file.Paths;
import java.util.ArrayList;
import java.util.Arrays;
import java.util.HashMap;
import java.util.List;
import net.lingala.zip4j.ZipFile;
import org.apache.commons.io.FileUtils;
import org.apache.logging.log4j.LogManager;
import org.apache.logging.log4j.Logger;
import org.jetbrains.annotations.NotNull;
import org.springframework.beans.factory.annotation.Autowired;
import org.springframework.stereotype.Component;

/**
 * This class revolves around checking and adjusting a given instance of {@link ConfigurationModel}
 * so it can safely be used in {@link ServerPackHandler#run(ConfigurationModel)} later.
 *
 * @author Griefed
 */
@Component
public final class ConfigurationHandler {

  private static final Logger LOG = LogManager.getLogger(ConfigurationHandler.class);
  private static final Logger LOG_ADDONS = LogManager.getLogger("AddonsLogger");

  private final I18n I18N;
  private final VersionMeta VERSIONMETA;
  private final ApplicationProperties APPLICATIONPROPERTIES;
  private final Utilities UTILITIES;
  private final ConfigUtilities CONFIGUTILITIES;
  private final ApplicationAddons APPLICATIONADDONS;
  private final TomlParser TOMLPARSER;

  /**
   * Construct a new ConfigurationHandler giving you access to various config check methods.
   *
   * @param injectedI18n                  Instance of {@link I18n} required for localized log
   *                                      messages.
   * @param injectedApplicationProperties Instance of {@link ApplicationProperties} required for
   *                                      various different things.
   * @param injectedVersionMeta           Instance of {@link VersionMeta} required for everything
   *                                      version-related.
   * @param injectedUtilities             Instance of {@link Utilities}.
   * @param injectedConfigUtilities       Instance of {@link ConfigUtilities}.
   * @param injectedApplicationAddons     Instance of {@link ApplicationAddons}.
   * @param injectedTomlParser            Instance of {@link TomlParser}.
   * @throws IOException if the {@link VersionMeta} could not be instantiated.
   * @author Griefed
   */
  @Autowired
  public ConfigurationHandler(
      I18n injectedI18n,
      VersionMeta injectedVersionMeta,
      ApplicationProperties injectedApplicationProperties,
      Utilities injectedUtilities,
      ConfigUtilities injectedConfigUtilities,
      ApplicationAddons injectedApplicationAddons,
      TomlParser injectedTomlParser)
      throws IOException {

    APPLICATIONPROPERTIES = injectedApplicationProperties;
    I18N = injectedI18n;
    VERSIONMETA = injectedVersionMeta;
    UTILITIES = injectedUtilities;
    CONFIGUTILITIES = injectedConfigUtilities;
    APPLICATIONADDONS = injectedApplicationAddons;
    TOMLPARSER = injectedTomlParser;
  }

  /**
   * Check the passed configuration-file. If any check returns <code>true</code> then the server
   * pack will not be created. In order to find out which check failed, the user has to check their
   * serverpackcreator.log in the logs-directory.<br> Does not create a modpack if a CurseForge
   * project and file is specified.
   *
   * @param configFile        The configuration file to check. Must either be an existing file to
   *                          load a configuration from or null if you want to use the passed
   *                          configuration model.
   * @param encounteredErrors A list of errors encountered during configuration checks which gets
   *                          printed to the console and log after all checks have run. Gives the
   *                          user more detail on what went wrong at which part of their
   *                          configuration. Can be used to display the errors, if any were
   *                          encountered, in a UI or be printed into the console or whatever have
   *                          you.
   * @param quietCheck        Whether the configuration should be printed to the console and logs.
   *                          Pass false to quietly check the configuration.
   * @return <code>false</code> if the configuration has passed all tests.
   * @author Griefed
   */
  public boolean checkConfiguration(
      @NotNull final File configFile, @NotNull final List<String> encounteredErrors,
      boolean quietCheck) {

    ConfigurationModel configurationModel = new ConfigurationModel();

    return checkConfiguration(configFile, configurationModel, encounteredErrors, quietCheck);
  }

  /**
   * Check the passed configuration-file. If any check returns <code>true</code> then the server
   * pack will not be created. In order to find out which check failed, the user has to check their
   * serverpackcreator.log in the logs-directory.
   *
   * @param configFile The configuration file to check. Must either be an existing file to load a
   *                   configuration from or null if you want to use the passed configuration
   *                   model.
   * @param quietCheck Whether the configuration should be printed to the console and logs. Pass
   *                   false to quietly check the configuration.
   * @return <code>false</code> if the configuration has passed all tests.
   * @author Griefed
   */
  public boolean checkConfiguration(@NotNull final File configFile, boolean quietCheck) {

    List<String> encounteredErrors = new ArrayList<>(100);

    ConfigurationModel configurationModel = new ConfigurationModel();

    return checkConfiguration(configFile, configurationModel, encounteredErrors, quietCheck);
  }

  /**
   * Check the passed configuration-file. If any check returns <code>true</code> then the server
   * pack will not be created. In order to find out which check failed, the user has to check their
   * serverpackcreator.log in the logs-directory.
   *
   * @param configFile         The configuration file to check. Must either be an existing file to
   *                           load a configuration from or null if you want to use the passed
   *                           configuration model.
   * @param configurationModel Instance of a configuration of a modpack. Can be used to further
   *                           display or use any information within, as it may be changed or
   *                           otherwise altered by this method.
   * @param quietCheck         Whether the configuration should be printed to the console and logs.
   *                           Pass false to quietly check the configuration.
   * @return <code>false</code> if the configuration has passed all tests.
   * @author Griefed
   */
  public boolean checkConfiguration(
      @NotNull final File configFile,
      @NotNull final ConfigurationModel configurationModel,
      boolean quietCheck) {

    List<String> encounteredErrors = new ArrayList<>(100);

    return checkConfiguration(configFile, configurationModel, encounteredErrors, quietCheck);
  }

  /**
   * Check the passed {@link ConfigurationModel}. If any check returns <code>true</code> then the
   * server pack will not be created. In order to find out which check failed, the user has to check
   * their serverpackcreator.log in the logs-directory.
   *
   * @param configurationModel Instance of a configuration of a modpack. Can be used to further
   *                           display or use any information within, as it may be changed or
   *                           otherwise altered by this method.
   * @param quietCheck         Whether the configuration should be printed to the console and logs.
   *                           Pass false to quietly check the configuration.
   * @return <code>false</code> if the configuration has passed all tests.
   * @author Griefed
   */
  public boolean checkConfiguration(
      @NotNull final ConfigurationModel configurationModel, boolean quietCheck) {

    List<String> encounteredErrors = new ArrayList<>(100);

    return checkConfiguration(configurationModel, encounteredErrors, quietCheck);
  }

  /**
   * Check the passed configuration-file. If any check returns <code>true</code> then the server
   * pack will not be created. In order to find out which check failed, the user has to check their
   * serverpackcreator.log in the logs-directory.
   *
   * @param configFile         The configuration file to check. Must either be an existing file to
   *                           load a configuration from or null if you want to use the passed
   *                           configuration model.
   * @param configurationModel Instance of a configuration of a modpack. Can be used to further
   *                           display or use any information within, as it may be changed or
   *                           otherwise altered by this method.
   * @param encounteredErrors  A list of errors encountered during configuration checks which gets
   *                           printed to the console and log after all checks have run. Gives the
   *                           user more detail on what went wrong at which part of their
   *                           configuration. Can be used to display the errors, if any were
   *                           encountered, in a UI or be printed into the console or whatever have
   *                           you.
   * @param quietCheck         Whether the configuration should be printed to the console and logs.
   *                           Pass false to quietly check the configuration.
   * @return <code>false</code> if the configuration has passed all tests.
   * @author Griefed
   */
  public boolean checkConfiguration(
      @NotNull final File configFile,
      @NotNull final ConfigurationModel configurationModel,
      @NotNull List<String> encounteredErrors,
      boolean quietCheck) {

    try {
      ConfigurationModel fileConf = new ConfigurationModel(UTILITIES, configFile);
      configurationModel.setClientMods(fileConf.getClientMods());
      configurationModel.setCopyDirs(fileConf.getCopyDirs());
      configurationModel.setModpackDir(fileConf.getModpackDir());
      configurationModel.setJavaPath(fileConf.getJavaPath());
      configurationModel.setMinecraftVersion(fileConf.getMinecraftVersion());
      configurationModel.setModLoader(fileConf.getModLoader());
      configurationModel.setModLoaderVersion(fileConf.getModLoaderVersion());
      configurationModel.setJavaArgs(fileConf.getJavaArgs());
      configurationModel.setServerPackSuffix(fileConf.getServerPackSuffix());
      configurationModel.setServerIconPath(fileConf.getServerIconPath());
      configurationModel.setServerPropertiesPath(fileConf.getServerPropertiesPath());
      configurationModel.setIncludeServerInstallation(fileConf.getIncludeServerInstallation());
      configurationModel.setIncludeServerIcon(fileConf.getIncludeServerIcon());
      configurationModel.setIncludeServerProperties(fileConf.getIncludeServerProperties());
      configurationModel.setIncludeZipCreation(fileConf.getIncludeZipCreation());
      configurationModel.setScriptSettings(fileConf.getScriptSettings());
      configurationModel.setAddonsConfigs(fileConf.getAddonsConfigs());
    } catch (Exception ex) {

      LOG.error(
          "Couldn't parse config file. Consider checking your config file and fixing empty values. If the value needs to be an empty string, leave its value to \"\".");

      /* This log is meant to be read by the user, therefore we allow translation. */
      encounteredErrors.add(I18N.getMessage("configuration.log.error.checkconfig.start"));
    }

    return checkConfiguration(configurationModel, encounteredErrors, quietCheck);
  }

  /**
   * Check the passed {@link ConfigurationModel}. If any check returns <code>true</code> then the
   * server pack will not be created. In order to find out which check failed, the user has to check
   * their serverpackcreator.log in the logs-directory.<br> The passed String List
   * <code>encounteredErrors</code> can be used to display the errors, if any were encountered, in
   * a UI or be printed into the console or whatever have you.<br> The passed
   * {@link ConfigurationModel} can be used to further display or use any information within, as it
   * may be changed or otherwise altered by this method.
   *
   * @param configurationModel Instance of a configuration of a modpack. Can be used to further
   *                           display or use any information within, as it may be changed or
   *                           otherwise altered by this method.
   * @param encounteredErrors  A list of errors encountered during configuration checks which gets
   *                           printed to the console and log after all checks have run. Gives the
   *                           user more detail on what went wrong at which part of their
   *                           configuration. Can be used to display the errors, if any were
   *                           encountered, in a UI or be printed into the console or whatever have
   *                           you.
   * @param quietCheck         Whether the configuration should be printed to the console and logs.
   *                           Pass false to quietly check the configuration.
   * @return <code>false</code> if all checks are passed.
   * @author Griefed
   */
  public boolean checkConfiguration(
      @NotNull final ConfigurationModel configurationModel,
      @NotNull final List<String> encounteredErrors,
      boolean quietCheck) {

    boolean configHasError = false;

    sanitizeLinks(configurationModel);

    LOG.info("Checking configuration...");

    if (configurationModel.getClientMods().isEmpty()) {

      LOG.warn("No clientside-only mods specified. Using fallback list.");
      configurationModel.setClientMods(APPLICATIONPROPERTIES.getListFallbackMods());
    }

    configurationModel.setJavaPath(
        getJavaPath(configurationModel.getJavaPath().replace("\\", "/")));

    if (!checkIconAndProperties(configurationModel.getServerIconPath())) {

      configHasError = true;

      LOG.error(
          "The specified server-icon does not exist: " + configurationModel.getServerIconPath());

      /* This log is meant to be read by the user, therefore we allow translation. */
      encounteredErrors.add(
          String.format(
              I18N.getMessage("configuration.log.error.servericon"),
              configurationModel.getServerIconPath()));

    } else if (configurationModel.getServerIconPath().length() > 0
        && new File(configurationModel.getServerIconPath()).exists()
        && !UTILITIES.FileUtils().checkReadPermission(configurationModel.getServerIconPath())) {

      configHasError = true;

      LOG.error("No read-permission for " + configurationModel.getServerIconPath());

      /* This log is meant to be read by the user, therefore we allow translation. */
      encounteredErrors.add(
          String.format(
              I18N.getMessage("configuration.log.error.checkcopydirs.read"),
              configurationModel.getServerIconPath()));
    }

    if (!checkIconAndProperties(configurationModel.getServerPropertiesPath())) {

      configHasError = true;

      LOG.error(
          "The specified server.properties does not exist: "
              + configurationModel.getServerPropertiesPath());

      /* This log is meant to be read by the user, therefore we allow translation. */
      encounteredErrors.add(
          String.format(
              I18N.getMessage("configuration.log.error.serverproperties"),
              configurationModel.getServerPropertiesPath()));

    } else if (configurationModel.getServerPropertiesPath().length() > 0
        && new File(configurationModel.getServerPropertiesPath()).exists()
        && !UTILITIES.FileUtils()
        .checkReadPermission(configurationModel.getServerPropertiesPath())) {

      configHasError = true;

      LOG.error("No read-permission for " + configurationModel.getServerPropertiesPath());

      /* This log is meant to be read by the user, therefore we allow translation. */
      encounteredErrors.add(
          String.format(
              I18N.getMessage("configuration.log.error.checkcopydirs.read"),
              configurationModel.getServerPropertiesPath()));
    }

    /*
     * Run checks on the specified modpack directory.
     * Depending on the setting, various configurations can be acquired automatically.
     *
     * 1. If the modpackDir is an actual directory, every check needs to run. Nothing can be acquired automatically, or rather, we want the user to set everything accordingly.
     * 2. If CurseForge is activated and the specified modpackDir is a CurseForge projectID and fileID combination, create the modpack and gather information from said CurseForge modpack.
     * 3. If the modpackDir is a ZIP-archive, check it and if it is found to be valid, extract it, gather as much information as possible.
     *
     * Last but by no means least: Run final checks.
     */
    File modpack = new File(configurationModel.getModpackDir());

    if (modpack.isDirectory()) {

      if (isDir(configurationModel, encounteredErrors)) {
        configHasError = true;
      }

    } else if (modpack.isFile() && modpack.getName().endsWith("zip")) {

      try {
        if (isZip(configurationModel, encounteredErrors)) {
          configHasError = true;
        }
      } catch (IOException ex) {
        configHasError = true;
        LOG.error("An error occurred whilst working with the ZIP-archive.", ex);
      }

    } else {
      configHasError = true;
      LOG.error("Modpack directory not specified. Please specify an existing directory. Specified: " + configurationModel.getModpackDir());

      /* This log is meant to be read by the user, therefore we allow translation. */
      encounteredErrors.add(I18N.getMessage("configuration.log.error.checkmodpackdir"));
    }

    if (checkModloader(configurationModel.getModLoader())) {

      if (VERSIONMETA.minecraft().checkMinecraftVersion(configurationModel.getMinecraftVersion())) {

        LOG.debug("minecraftVersion setting check passed.");
        LOG.debug("modLoader setting check passed.");

        if (checkModloaderVersion(
            configurationModel.getModLoader(),
            configurationModel.getModLoaderVersion(),
            configurationModel.getMinecraftVersion(),
            encounteredErrors)) {

          LOG.debug("modLoaderVersion setting check passed.");

        } else {

          configHasError = true;

          LOG.error("There's something wrong with your Modloader version setting.");

          /* This log is meant to be read by the user, therefore we allow translation. */
          encounteredErrors.add(I18N.getMessage("configuration.log.error.checkmodloaderversion"));
        }

      } else {

        configHasError = true;
        LOG.error("There's something wrong with your Minecraft version setting.");

        /* This log is meant to be read by the user, therefore we allow translation. */
        encounteredErrors.add(I18N.getMessage("configuration.log.error.minecraft"));
      }

    } else {

      configHasError = true;

      LOG.error("There's something wrong with your Modloader or Modloader version setting.");

      /* This log is meant to be read by the user, therefore we allow translation. */
      encounteredErrors.add(I18N.getMessage("configuration.log.error.checkmodloader"));
    }

    if (APPLICATIONADDONS.runConfigCheckExtensions(configurationModel, encounteredErrors)) {
      configHasError = true;
    }

    if (quietCheck) {
      CONFIGUTILITIES.printConfigurationModel(configurationModel);
    }

    if (!configHasError) {

      LOG.info("Config check successful. No errors encountered.");

    } else {

      LOG.error("Config check not successful. Check your config for errors.");
      printEncounteredErrors(encounteredErrors);
    }

    ensureScriptSettingsDefaults(configurationModel);

    return configHasError;
  }

  /**
   * If the in the configuration specified modpack dir is an existing directory, checks are made for
   * valid configuration of: directories to copy to server pack,<br> if includeServerInstallation
   * is
   * <code>true</code>) path to Java executable/binary, Minecraft version, modloader and modloader
   * version.
   *
   * @param configurationModel An instance of {@link ConfigurationModel} which contains the
   *                           configuration of the modpack.
   * @param encounteredErrors  A list to which all encountered errors are saved to.
   * @return <code>true</code> if an error is found during configuration check.
   * @author Griefed
   */
  public boolean isDir(final ConfigurationModel configurationModel,
      final List<String> encounteredErrors) {
    boolean configHasError = false;

    if (checkCopyDirs(
        configurationModel.getCopyDirs(), configurationModel.getModpackDir(), encounteredErrors)) {

      LOG.debug("copyDirs setting check passed.");

    } else {

      configHasError = true;
      LOG.error(
          "There's something wrong with your setting of directories to include in your server pack.");

      /* This log is meant to be read by the user, therefore we allow translation. */
      encounteredErrors.add(I18N.getMessage("configuration.log.error.isdir.copydir"));
    }

    return configHasError;
  }

  /**
   * Checks the specified ZIP-archive for validity. In order for a modpack ZIP-archive to be
   * considered valid, it needs to contain the <code>mods</code> and <code>config</code> folders at
   * minimum. If any of <code>manifest.json</code>, <code>minecraftinstance.json</code> or <code>
   * config.json</code> are available, gather as much information from them as possible.
   *
   * @param configurationModel Instance of {@link ConfigurationModel} with a server pack
   *                           configuration.
   * @param encounteredErrors  A list of errors encountered during configuration checks.
   * @return <code>false</code> when no errors were encountered.
   * @throws IOException if an error occurred trying to move the server pack directory.
   * @author Griefed
   */
  public boolean isZip(final ConfigurationModel configurationModel,
      final List<String> encounteredErrors)
      throws IOException {
    boolean configHasError = false;

    // modpackDir points at a ZIP-file. Get the path to the would be modpack directory.
    String destination =
        String.format(
            "./work/modpacks/%s",
            configurationModel
                .getModpackDir()
                .substring(configurationModel.getModpackDir().lastIndexOf("/") + 1)
                .substring(
                    0,
                    configurationModel
                        .getModpackDir()
                        .substring(configurationModel.getModpackDir().lastIndexOf("/") + 1)
                        .length()
                        - 4));

    if (checkZipArchive(Paths.get(configurationModel.getModpackDir()), encounteredErrors)) {
      return true;
    }

    // Does the modpack extracted from the ZIP-archive already exist?
    destination = acquireDestination(destination);

    // Extract the archive to the modpack directory.
    UTILITIES.FileUtils().unzipArchive(configurationModel.getModpackDir(), destination);

    // Expand the already set copyDirs with suggestions from extracted ZIP-archive.
    List<String> newCopyDirs = CONFIGUTILITIES.suggestCopyDirs(destination);
    for (String entry : configurationModel.getCopyDirs()) {
      if (!newCopyDirs.contains(entry)) {
        newCopyDirs.add(entry);
      }
    }
    configurationModel.setCopyDirs(newCopyDirs);

    // If various manifests exist, gather as much information as possible.
    // Check CurseForge manifest available if a modpack was exported through a client like
    // Overwolf's CurseForge or through GDLauncher.

    int amountOfErrors = encounteredErrors.size();

    String packName = checkManifests(destination, configurationModel, encounteredErrors);

    if (encounteredErrors.size() > amountOfErrors) {
      configHasError = true;
    }

    // If no json was read from the modpack, we must sadly use the ZIP-files name as the new
    // destination. Sadface.
    if (packName == null) {
      packName = destination;
    }

    packName = UTILITIES.StringUtils().pathSecureTextAlternative(packName.replace("\\", "/"));

    // Get the path to the would-be-server-pack with the new destination.
    String wouldBeServerPack =
        new File(
            String.format(
                "%s/%s",
                APPLICATIONPROPERTIES.getDirectoryServerPacks(),
                packName.substring(packName.lastIndexOf("/") + 1)
                    + configurationModel.getServerPackSuffix()))
            .getAbsolutePath()
            .replace("\\", "/");

    // Check whether a server pack for the new destination already exists.
    // If it does, we need to change it to avoid overwriting any existing files.
    packName = packName + "_" + getIncrementation(packName, wouldBeServerPack);

    // Finally, move to new destination to avoid overwriting of server pack
    FileUtils.moveDirectory(new File(destination), new File(packName));

    // Last but not least, use the newly acquired packname as the modpack directory.
    configurationModel.setModpackDir(packName);

    // Does the modpack contain a server-icon or server.properties? If so, include
    // them in the server pack.
    if (new File(packName + "/server-icon.png").exists()) {
      configurationModel.setServerIconPath(packName + "/server-icon.png");
    }
    if (new File(packName + "/server.properties").exists()) {
      configurationModel.setServerPropertiesPath(packName + "/server.properties");
    }

    return configHasError;
  }

  /**
   * Update the destination to which the ZIP-archive will the extracted to, based on whether a
   * directory of the same name already exists.
   *
   * @param destination The destination to where the ZIP-archive was about to be extracted to.
   * @return The destination where the ZIP-archive will be extracted to.
   * @author Griefed
   */
  private String acquireDestination(String destination) {
    // Does the modpack extracted from the ZIP-archive already exist?
    if (new File(destination).isDirectory()) {

      int incrementation = 0;

      // Has there been a previous getIncrementation?
      if (destination.matches(".*_\\d")) {

        incrementation = Integer.parseInt(destination.substring(destination.length() - 1));

        while (new File(destination.substring(0, destination.length() - 1) + "_" + incrementation)
            .isDirectory()) {
          incrementation++;
        }

        destination = destination.substring(0, destination.length() - 1) + "_" + incrementation;

        // No previous getIncrementation, but it exists. Append _0 to prevent overwrite.
      } else {
        while (new File(destination + "_" + incrementation).isDirectory()) {
          incrementation++;
        }

        destination = destination + "_" + incrementation;
      }
    }
    return destination;
  }

  /**
   * Check whether various manifests from various launchers exist and use them to update our
   * ConfigurationModel and pack name.
   *
   * @param destination        The destination in which the manifests are.
   * @param configurationModel The ConfigurationModel to update.
   * @param encounteredErrors  A list of errors encountered during configuration checks, to be added
   *                           to in case an error is encountered during manifest checks.
   * @return The name of the modpack currently being checked. <code>null</code> if the name could
   * not be acquired.
   * @author Griefed
   */
  public String checkManifests(String destination, final ConfigurationModel configurationModel,
      List<String> encounteredErrors) {
    String packName = null;

    if (new File(String.format("%s/manifest.json", destination)).exists()) {

      try {

        CONFIGUTILITIES.updateConfigModelFromCurseManifest(
            configurationModel, new File(String.format("%s/manifest.json", destination)));

        packName = updatePackName(configurationModel, "name");

      } catch (IOException ex) {

        LOG.error("Error parsing CurseForge manifest.json from ZIP-file.", ex);

        /* This log is meant to be read by the user, therefore we allow translation. */
        encounteredErrors.add(I18N.getMessage("configuration.log.error.zip.manifest"));
      }

      // Check minecraftinstance.json usually created by Overwolf's CurseForge launcher.
    } else if (new File(String.format("%s/minecraftinstance.json", destination)).exists()) {

      try {
        CONFIGUTILITIES.updateConfigModelFromMinecraftInstance(
            configurationModel, new File(String.format("%s/minecraftinstance.json", destination)));

        packName = updatePackName(configurationModel, "name");

      } catch (IOException ex) {

        LOG.error("Error parsing minecraftinstance.json from ZIP-file.", ex);

        /* This log is meant to be read by the user, therefore we allow translation. */
        encounteredErrors.add(I18N.getMessage("configuration.log.error.zip.instance"));
      }

      // Check modrinth.index.json usually available if the modpack is from Modrinth
    } else if (new File(String.format("%s/modrinth.index.json", destination)).exists()) {

      try {
        CONFIGUTILITIES.updateConfigModelFromModrinthManifest(
            configurationModel, new File(String.format("%s/modrinth.index.json", destination)));

        packName = updatePackName(configurationModel, "name");

      } catch (IOException ex) {

        LOG.error("Error parsing modrinth.index.json from ZIP-file.", ex);

        /* This log is meant to be read by the user, therefore we allow translation. */
        encounteredErrors.add(I18N.getMessage("configuration.log.error.zip.config"));
      }

      // Check instance.json usually created by ATLauncher
    } else if (new File(String.format("%s/instance.json", destination)).exists()) {

      try {
        CONFIGUTILITIES.updateConfigModelFromATLauncherInstance(
            configurationModel, new File(String.format("%s/instance.json", destination)));

        // If JSON was acquired, get the name of the modpack and overwrite newDestination using
        // modpack name.
        if (UTILITIES.JsonUtilities()
            .getNestedText(configurationModel.getModpackJson(), "launcher", "name") == null) {
          packName = UTILITIES.JsonUtilities()
              .getNestedText(configurationModel.getModpackJson(), "launcher", "pack");
        } else {
          packName = UTILITIES.JsonUtilities()
              .getNestedText(configurationModel.getModpackJson(), "launcher", "name");
        }

      } catch (IOException ex) {

        LOG.error("Error parsing config.json from ZIP-file.", ex);

        /* This log is meant to be read by the user, therefore we allow translation. */
        encounteredErrors.add(I18N.getMessage("configuration.log.error.zip.config"));
      }

      // Check the config.json usually created by GDLauncher.
    } else if (new File(String.format("%s/config.json", destination)).exists()) {

      try {
        CONFIGUTILITIES.updateConfigModelFromConfigJson(
            configurationModel, new File(String.format("%s/config.json", destination)));

        // If JSON was acquired, get the name of the modpack and overwrite newDestination using
        // modpack name.
        packName = UTILITIES.JsonUtilities()
            .getNestedText(configurationModel.getModpackJson(), "loader", "sourceName");

      } catch (IOException ex) {

        LOG.error("Error parsing config.json from ZIP-file.", ex);

        /* This log is meant to be read by the user, therefore we allow translation. */
        encounteredErrors.add(I18N.getMessage("configuration.log.error.zip.config"));
      }

      // Check mmc-pack.json usually created by MultiMC.
    } else if (new File(String.format("%s/mmc-pack.json", destination)).exists()) {

      try {
        CONFIGUTILITIES.updateConfigModelFromMMCPack(
            configurationModel, new File(String.format("%s/mmc-pack.json", destination)));

      } catch (IOException ex) {

        LOG.error("Error parsing mmc-pack.json from ZIP-file.", ex);

        /* This log is meant to be read by the user, therefore we allow translation. */
        encounteredErrors.add(I18N.getMessage("configuration.log.error.zip.mmcpack"));
      }

      try {

        if (new File(String.format("%s/instance.cfg", destination)).exists()) {

          String name =
              CONFIGUTILITIES.updateDestinationFromInstanceCfg(
                  new File(String.format("%s/instance.cfg", destination)));

          if (name != null) {
            packName = name;
          }
        }

      } catch (IOException ex) {
        LOG.error("Couldn't read instance.cfg.", ex);
      }
    }

    return packName;
  }

  /**
   * Acquire the modpacks name from the JSON previously acquired and stored in the
   * ConfigurationModel.
   *
   * @param configurationModel The ConfigurationModel containing the JsonNode from which to acquire
   *                           the modpacks name.
   * @param childNodes         The child nodes, in order, which contain the requested packname.
   * @return The new name of the modpack.
   * @author Griefed
   */
  private String updatePackName(final ConfigurationModel configurationModel, String... childNodes) {
    try {

      return
          String.format(
              "./work/modpacks/%s",
              UTILITIES.JsonUtilities()
                  .getNestedText(configurationModel.getModpackJson(), childNodes));

    } catch (NullPointerException npe) {

      return null;
    }
  }

  /**
   * Check whether a server pack for the given destination already exists and get an incrementor
   * based on whether one exists, how many, or none exist. Think if this as the incrementation
   * Windows does when a file of the same name is copied. <code>foo.bar</code> becomes <code>foo
   * (1).bar</code> etc.
   *
   * @param packName          The name of the modpack.
   * @param wouldBeServerPack The name of the server pack about to be generated.
   * @return An incremented number, based on whether a server pack of the same name already exists.
   * @author Griefed
   */
  private int getIncrementation(String packName, String wouldBeServerPack) {
    // Check whether a server pack for the new destination already exists.
    // If it does, we need to change it to avoid overwriting any existing files.
    int incrementation = 0;

    // If no name was acquired from the ZIP-archive, has there been a previous getIncrementation of the
    // pack?
    if (packName.matches(".*_\\d")) {

      // Has there been a previous getIncrementation of the would-be-server-pack?
      if (wouldBeServerPack.matches(".*_\\d")) {

        // Increment until both a free would-be-server-pack and packname are found.
        while (new File(
            wouldBeServerPack.substring(0, wouldBeServerPack.length() - 1)
                + "_"
                + incrementation)
            .isDirectory()
            || new File(packName.substring(0, packName.length() - 1) + "_" + incrementation)
            .isDirectory()) {

          incrementation++;
        }

        // No previous getIncrementation of the would-be-server-pack.
      } else {

        // Increment until both a free would-be-server-pack and packname are found.
        while (new File(wouldBeServerPack + "_" + incrementation).isDirectory()
            || new File(packName.substring(0, packName.length() - 1) + "_" + incrementation)
            .isDirectory()) {

          incrementation++;
        }
      }

      // the modpack has not been extracted yet by a previous run. FREEDOOOOOOM!
    } else {

      // Has there been a previous getIncrementation of the would-be-server-pack?
      if (wouldBeServerPack.matches(".*_\\d")) {

        // Increment until both a free would-be-server-pack and packname are found.
        while (new File(
            wouldBeServerPack.substring(0, wouldBeServerPack.length() - 1)
                + "_"
                + incrementation)
            .isDirectory()
            || new File(packName + "_" + incrementation).isDirectory()) {

          incrementation++;
        }

        // No previous getIncrementation of the would-be-server-pack.
      } else {

        // Increment until both a free would-be-server-pack and packname are found.
        while (new File(wouldBeServerPack + "_" + incrementation).isDirectory()
            || new File(packName + "_" + incrementation).isDirectory()) {

          incrementation++;
        }
      }
    }
    return incrementation;
  }

  /**
   * Check a given ZIP-archives contents. If the ZIP-archive only contains one directory, or if it
   * contains neither the mods nor the config directories, consider it invalid.
   *
   * @param pathToZip         Path to the ZIP-file to check.
   * @param encounteredErrors List of encountered errors for further processing, like printing to
   *                          logs or display in GUI or whatever you want, really.
   * @return Boolean. <code>false</code> if the ZIP-archive is considered valid.
   * @author Griefed
   */
  public boolean checkZipArchive(Path pathToZip, final List<String> encounteredErrors) {

    ZipFile modpackZip;

    try (ZipFile zipFile = new ZipFile(pathToZip.toString())) {

      if (!zipFile.isValidZipFile()) {

        return true;

      } else {

        modpackZip = zipFile;
      }

    } catch (IOException ex) {
      LOG.error("Could not validate ZIP-file " + pathToZip + ".", ex);
      return true;
    }

    try {
      List<String> foldersInModpackZip =
          CONFIGUTILITIES.getDirectoriesInModpackZipBaseDirectory(modpackZip);

      // If the ZIP-file only contains one directory, assume it is overrides and return true to
      // indicate invalid configuration.
      if (foldersInModpackZip.size() == 1) {

        LOG.error(
            "The ZIP-file you specified only contains one directory: "
                + foldersInModpackZip.get(0)
                + ". ZIP-files for ServerPackCreator must be full modpacks, with all their contents being in the root of the ZIP-file.");

        /* This log is meant to be read by the user, therefore we allow translation. */
        encounteredErrors.add(
            String.format(
                I18N.getMessage("configuration.log.error.zip.overrides"),
                foldersInModpackZip.get(0)));

        return true;

        // If the ZIP-file does not contain the mods or config directories, consider it invalid.
      } else if (!foldersInModpackZip.contains("mods/")
          || !foldersInModpackZip.contains("config/")) {

        LOG.error(
            "The ZIP-file you specified does not contain the mods or config directories. What use is a modded server without mods and their configurations?");

        /* This log is meant to be read by the user, therefore we allow translation. */
        encounteredErrors.add(I18N.getMessage("configuration.log.error.zip.modsorconfig"));

        return true;
      }

    } catch (IOException ex) {

      LOG.error("Couldn't acquire directories in ZIP-file.", ex);

      /* This log is meant to be read by the user, therefore we allow translation. */
      encounteredErrors.add(I18N.getMessage("configuration.log.error.zip.directories"));

      return true;
    }

    return false;
  }

  /**
   * Update the script settings and ensure the default keys, with values gathered from the passed
   * {@link ConfigurationModel}, are present:
   *
   * <ol>
   *   <li><code>SPC_SERVERPACKCREATOR_VERSION_SPC</code> : <code>
   *       ServerPackCreator version with which the scripts were created</code>
   *   <li><code>SPC_MINECRAFT_VERSION_SPC</code> : <code>Minecraft version of the modpack</code>
   *   <li><code>SPC_MINECRAFT_SERVER_URL_SPC</code> : <code>Download-URL to the Minecraft server
   *       </code>
   *   <li><code>SPC_MODLOADER_SPC</code> : <code>The modloader of the modpack</code>
   *   <li><code>SPC_MODLOADER_VERSION_SPC</code> : <code>The modloader version of the modpack
   *       </code>
   *   <li><code>SPC_JAVA_ARGS_SPC</code> : <code>The JVM args to be used to run the server</code>
   *   <li><code>SPC_JAVA_SPC</code> : <code>
   *       Path to the java installation to be used to run the server</code>
   *   <li><code>SPC_FABRIC_INSTALLER_VERSION_SPC</code> : <code>
   *       Most recent version of the Fabric installer at the time of creating the scripts</code>
   *   <li><code>SPC_QUILT_INSTALLER_VERSION_SPC</code> : <code>
   *       Most recent version of the Quilt installer at the time of creating the scripts</code>
   * </ol>
   *
   * @param configurationModel Model in which to ensure the default key-value pairs are present.
   * @author Griefed
   */
  public void ensureScriptSettingsDefaults(final ConfigurationModel configurationModel) {

    HashMap<String, String> scriptSettings = configurationModel.getScriptSettings();

    if (!VERSIONMETA.minecraft().getServer(configurationModel.getMinecraftVersion()).isPresent()
        || !VERSIONMETA
        .minecraft()
        .getServer(configurationModel.getMinecraftVersion())
        .get()
        .url()
        .isPresent()) {

      scriptSettings.put("SPC_MINECRAFT_SERVER_URL_SPC", "");

    } else {
      scriptSettings.put(
          "SPC_MINECRAFT_SERVER_URL_SPC",
          VERSIONMETA
              .minecraft()
              .getServer(configurationModel.getMinecraftVersion())
              .get()
              .url()
              .get()
              .toString());
    }

    scriptSettings.put(
        "SPC_SERVERPACKCREATOR_VERSION_SPC", APPLICATIONPROPERTIES.SERVERPACKCREATOR_VERSION());
    scriptSettings.put("SPC_MINECRAFT_VERSION_SPC", configurationModel.getMinecraftVersion());

    scriptSettings.put("SPC_MODLOADER_SPC", configurationModel.getModLoader());
    scriptSettings.put("SPC_MODLOADER_VERSION_SPC", configurationModel.getModLoaderVersion());
    scriptSettings.put("SPC_JAVA_ARGS_SPC", configurationModel.getJavaArgs());

    // To be enhanced in a later milestone
    scriptSettings.put("SPC_JAVA_SPC", "java");

    scriptSettings.put(
        "SPC_FABRIC_INSTALLER_VERSION_SPC", VERSIONMETA.fabric().releaseInstaller());
    scriptSettings.put(
        "SPC_QUILT_INSTALLER_VERSION_SPC", VERSIONMETA.quilt().releaseInstaller());
    scriptSettings.put("SPC_LEGACYFABRIC_INSTALLER_VERSION_SPC",
        VERSIONMETA.legacyFabric().releaseInstaller());
  }

  /**
   * Sanitize any and all links in a given instance of {@link ConfigurationModel} modpack-directory,
   * server-icon path, server-properties path, Java path and copy-directories entries.
   *
   * @param configurationModel Instance of {@link ConfigurationModel} in which to sanitize links to
   *                           their respective destinations.
   * @author Griefed
   */
  public void sanitizeLinks(final ConfigurationModel configurationModel) {

    LOG.info("Checking configuration for links...");

    if (configurationModel.getModpackDir().length() > 0
        && UTILITIES.FileUtils().isLink(configurationModel.getModpackDir())) {
      try {
        configurationModel.setModpackDir(
            UTILITIES.FileUtils().resolveLink(configurationModel.getModpackDir()));

        LOG.info("Resolved modpack directory link to: " + configurationModel.getModpackDir());

      } catch (InvalidFileTypeException | IOException ex) {
        LOG.error("Couldn't resolve link for modpack directory.", ex);
      }
    }

    if (configurationModel.getServerIconPath().length() > 0
        && UTILITIES.FileUtils().isLink(configurationModel.getServerIconPath())) {
      try {
        configurationModel.setServerIconPath(
            UTILITIES.FileUtils().resolveLink(configurationModel.getServerIconPath()));

        LOG.info("Resolved server-icon link to: " + configurationModel.getServerIconPath());

      } catch (InvalidFileTypeException | IOException ex) {
        LOG.error("Couldn't resolve link for server-icon.", ex);
      }
    }

    if (configurationModel.getServerPropertiesPath().length() > 0
        && UTILITIES.FileUtils().isLink(configurationModel.getServerPropertiesPath())) {
      try {
        configurationModel.setServerPropertiesPath(
            UTILITIES.FileUtils().resolveLink(configurationModel.getServerPropertiesPath()));

        LOG.info(
            "Resolved server-properties link to: " + configurationModel.getServerPropertiesPath());

      } catch (InvalidFileTypeException | IOException ex) {
        LOG.error("Couldn't resolve link for server-properties.", ex);
      }
    }

    if (configurationModel.getJavaPath().length() > 0
        && UTILITIES.FileUtils().isLink(configurationModel.getJavaPath())) {
      try {
        configurationModel.setJavaPath(
            UTILITIES.FileUtils().resolveLink(configurationModel.getJavaPath()));

        LOG.info("Resolved Java link to: " + configurationModel.getJavaPath());

      } catch (InvalidFileTypeException | IOException ex) {
        LOG.error("Couldn't resolve link for Java path.", ex);
      }
    }

    if (!configurationModel.getCopyDirs().isEmpty()) {
      List<String> copyDirs = new ArrayList<>(configurationModel.getCopyDirs());
      boolean copyDirChanges = false;

      for (int i = 0; i < copyDirs.size(); i++) {

        if (copyDirs.get(i).contains(";")) {
          // Source;Destination-combination

          String[] entries = copyDirs.get(i).split(";");

          if (UTILITIES.FileUtils().isLink(entries[0])) {
            try {
              copyDirs.set(i, UTILITIES.FileUtils().resolveLink(entries[0]) + ";" + entries[1]);

              LOG.info("Resolved copy-directories link to: " + copyDirs.get(i));
              copyDirChanges = true;

            } catch (InvalidFileTypeException | IOException ex) {
              LOG.error("Couldn't resolve link for copy-directories entry.", ex);
            }

          } else if (UTILITIES.FileUtils()
              .isLink(configurationModel.getModpackDir() + "/" + entries[0])) {
            try {
              copyDirs.set(
                  i,
                  UTILITIES.FileUtils()
                      .resolveLink(configurationModel.getModpackDir() + "/" + entries[0])
                      + ";"
                      + entries[1]);

              LOG.info("Resolved copy-directories link to: " + copyDirs.get(i));
              copyDirChanges = true;

            } catch (InvalidFileTypeException | IOException ex) {
              LOG.error("Couldn't resolve link for copy-directories entry.", ex);
            }
          }

        } else if (copyDirs.get(i).startsWith("!")) {
          // File exclusion

          if (UTILITIES.FileUtils().isLink(copyDirs.get(i).substring(1))) {

            try {
              copyDirs.set(
                  i, "!" + UTILITIES.FileUtils().resolveLink(copyDirs.get(i).substring(1)));

              LOG.info("Resolved copy-directories link to: " + copyDirs.get(i));
              copyDirChanges = true;

            } catch (InvalidFileTypeException | IOException ex) {
              LOG.error("Couldn't resolve link for copy-directories entry.", ex);
            }

          } else if (UTILITIES.FileUtils()
              .isLink(configurationModel.getModpackDir() + "/" + copyDirs.get(i).substring(1))) {

            try {
              copyDirs.set(
                  i,
                  UTILITIES.FileUtils()
                      .resolveLink(
                          "!"
                              + configurationModel.getModpackDir()
                              + "/"
                              + copyDirs.get(i).substring(1)));

              LOG.info("Resolved copy-directories link to: " + copyDirs.get(i));
              copyDirChanges = true;

            } catch (InvalidFileTypeException | IOException ex) {
              LOG.error("Couldn't resolve link for copy-directories entry.", ex);
            }
          }

        } else if (UTILITIES.FileUtils().isLink(copyDirs.get(i))) {
          // Regular entry, may be absolute path or relative one

          try {
            copyDirs.set(i, UTILITIES.FileUtils().resolveLink(copyDirs.get(i)));

            LOG.info("Resolved to: " + configurationModel.getModpackDir());
            copyDirChanges = true;

          } catch (InvalidFileTypeException | IOException ex) {
            LOG.error("Couldn't resolve link for modpack directory.", ex);
          }

        } else if (UTILITIES.FileUtils()
            .isLink(configurationModel.getModpackDir() + "/" + copyDirs.get(i))) {
          try {
            copyDirs.set(
                i,
                UTILITIES.FileUtils()
                    .resolveLink(configurationModel.getModpackDir() + "/" + copyDirs.get(i)));

            LOG.info("Resolved copy-directories link to: " + copyDirs.get(i));
            copyDirChanges = true;

          } catch (InvalidFileTypeException | IOException ex) {
            LOG.error("Couldn't resolve link for copy-directories entry.", ex);
          }
        }
      }

      if (copyDirChanges) {
        configurationModel.setCopyDirs(copyDirs);
      }
    }
  }

  /**
   * Print all encountered errors to logs.
   *
   * @param encounteredErrors List String. A list of all errors which were encountered during a
   *                          configuration check.
   * @author Griefed
   */
  private void printEncounteredErrors(final List<String> encounteredErrors) {

    LOG.error(
        "Encountered " + encounteredErrors.size() + " errors during the configuration check.");

    //noinspection UnusedAssignment
    int encounteredErrorNumber = 0;

    for (int i = 0; i < encounteredErrors.size(); i++) {

      encounteredErrorNumber = i + 1;

      LOG.error("Error " + encounteredErrorNumber + ": " + encounteredErrors.get(i));
    }
  }

  /**
   * Check the passed directory for existence and whether it is a directory, rather than a file.
   *
   * @param modpackDir The modpack directory.
   * @return Boolean. Returns true if the directory exists.
   * @author Griefed
   */
  public boolean checkModpackDir(String modpackDir) {
    return checkModpackDir(modpackDir, new ArrayList<>());
  }

  /**
   * Checks whether the passed String is empty and if it is empty, prints the corresponding message
   * to the console and serverpackcreator.log so the user knows what went wrong.<br> Checks whether
   * the passed String is a directory and if it is not, prints the corresponding message to the
   * console and serverpackcreator.log so the user knows what went wrong.
   *
   * @param modpackDir        String. The path to the modpack directory to check whether it is empty
   *                          and whether it is a directory.
   * @param encounteredErrors List String. A list to which all encountered errors are saved to.
   * @return Boolean. Returns true if the directory exists.
   * @author Griefed
   */
  public boolean checkModpackDir(String modpackDir, final List<String> encounteredErrors) {
    boolean configCorrect = false;

    if (modpackDir.isEmpty()) {

      LOG.error("Modpack directory not specified. Please specify an existing directory.");

      /* This log is meant to be read by the user, therefore we allow translation. */
      encounteredErrors.add(I18N.getMessage("configuration.log.error.checkmodpackdir"));

    } else if (!(new File(modpackDir).isDirectory())) {

      LOG.warn("Couldn't find directory " + modpackDir + ".");

      /* This log is meant to be read by the user, therefore we allow translation. */
      encounteredErrors.add(
          String.format(I18N.getMessage("configuration.log.error.modpackdirectory"), modpackDir));

    } else {

      configCorrect = true;
    }
    return configCorrect;
  }

  /**
   * Checks whether the passed list of directories which are supposed to be in the modpack directory
   * is empty, or whether all directories in the list exist in the modpack directory. If the user
   * specified a <code>source/file;destination/file</code>-combination, it is checked whether the
   * specified source-file exists on the host.
   *
   * @param directoriesToCopy List String. The list of directories, or <code>
   *                          source/file;destination/file</code>-combinations, to check for
   *                          existence. <code> source/file;destination/file</code>-combinations
   *                          must be absolute paths to the source-file.
   * @param modpackDir        String. The path to the modpack directory in which to check for
   *                          existence of the passed list of directories.
   * @return Boolean. Returns true if every directory was found in the modpack directory. If any
   * single one was not found, false is returned.
   * @author Griefed
   */
  public boolean checkCopyDirs(final List<String> directoriesToCopy, String modpackDir) {
    return checkCopyDirs(directoriesToCopy, modpackDir, new ArrayList<>());
  }

  /**
   * Checks whether the passed list of directories which are supposed to be in the modpack directory
   * is empty and prints a message to the console and serverpackcreator.log if it is.<br> Checks
   * whether all directories in the list exist in the modpack directory and prints a message to the
   * console and serverpackcreator.log if any one of the directories could not be found. If the user
   * specified a <code>source/file;destination/file</code>-combination, it is checked whether the
   * specified source-file exists on the host.
   *
   * @param directoriesToCopy List String. The list of directories, or <code>
   *                          source/file;destination/file</code>-combinations, to check for
   *                          existence. <code> source/file;destination/file</code>-combinations
   *                          must be absolute paths to the source-file.
   * @param modpackDir        String. The path to the modpack directory in which to check for
   *                          existence of the passed list of directories.
   * @param encounteredErrors List String. A list to which all encountered errors are saved to.
   * @return Boolean. Returns true if every directory was found in the modpack directory. If any
   * single one was not found, false is returned.
   * @author Griefed
   */
  public boolean checkCopyDirs(
      final List<String> directoriesToCopy, String modpackDir,
      final List<String> encounteredErrors) {
    boolean configCorrect = true;

    directoriesToCopy.removeIf(entry -> entry.matches("^\\s+$") || entry.length() == 0);

    if (directoriesToCopy.isEmpty()) {

      configCorrect = false;

      LOG.error(
          "No directories or files specified for copying. This would result in an empty serverpack.");

      /* This log is meant to be read by the user, therefore we allow translation. */
      encounteredErrors.add(I18N.getMessage("configuration.log.error.checkcopydirs.empty"));

    } else if (directoriesToCopy.size() == 1 && directoriesToCopy.get(0).equals("lazy_mode")) {

      LOG.warn(
          "!!!WARNING!!!WARNING!!!WARNING!!!WARNING!!!WARNING!!!WARNING!!!WARNING!!!WARNING!!!WARNING!!!");
      LOG.warn(
          "Lazy mode specified. This will copy the WHOLE modpack to the server pack. No exceptions.");
      LOG.warn("You will not receive support from me for a server pack generated this way.");
      LOG.warn(
          "Do not open an issue on GitHub if this configuration errors or results in a broken server pack.");
      LOG.warn(
          "!!!WARNING!!!WARNING!!!WARNING!!!WARNING!!!WARNING!!!WARNING!!!WARNING!!!WARNING!!!WARNING!!!");

    } else {

      if (directoriesToCopy.size() > 1 && directoriesToCopy.contains("lazy_mode")) {
        LOG.warn(
            "You specified lazy mode in your configuration, but your copyDirs configuration contains other entries. To use the lazy mode, only specify \"lazy_mode\" and nothing else. Ignoring lazy mode.");
      }

      directoriesToCopy.removeIf(entry -> entry.equals("lazy_mode"));

      for (String directory : directoriesToCopy) {

        // Check whether the user specified a source;destination-combination
        if (directory.contains(";")) {

          String[] sourceFileDestinationFileCombination = directory.split(";");

          File sourceFileToCheck =
              new File(String.format("%s/%s", modpackDir, sourceFileDestinationFileCombination[0]));

          if (!new File(String.format("%s/%s", modpackDir, sourceFileDestinationFileCombination[0]))
              .isFile()
              && !new File(
              String.format("%s/%s", modpackDir, sourceFileDestinationFileCombination[0]))
              .isDirectory()
              && !new File(sourceFileDestinationFileCombination[0]).isFile()
              && !new File(sourceFileDestinationFileCombination[0]).isDirectory()) {

            configCorrect = false;

            LOG.error(
                "Copy-file "
                    + sourceFileToCheck
                    + " does not exist. Please specify existing files.");

            /* This log is meant to be read by the user, therefore we allow translation. */
            encounteredErrors.add(
                String.format(
                    I18N.getMessage("configuration.log.error.checkcopydirs.filenotfound"),
                    sourceFileToCheck));

          } else {

            if (new File(
                String.format("%s/%s", modpackDir, sourceFileDestinationFileCombination[0]))
                .exists()
                && !UTILITIES.FileUtils()
                .checkReadPermission(
                    String.format(
                        "%s/%s", modpackDir, sourceFileDestinationFileCombination[0]))) {

              configCorrect = false;

              LOG.error(
                  "No read-permission for "
                      + String.format(
                      "%s/%s", modpackDir, sourceFileDestinationFileCombination[0]));

              /* This log is meant to be read by the user, therefore we allow translation. */
              encounteredErrors.add(
                  String.format(
                      I18N.getMessage("configuration.log.error.checkcopydirs.read"),
                      String.format("%s/%s", modpackDir, sourceFileDestinationFileCombination[0])));

            } else if (new File(
                String.format("%s/%s", modpackDir, sourceFileDestinationFileCombination[0]))
                .exists()
                && !UTILITIES.FileUtils()
                .checkReadPermission(
                    String.format(
                        "%s/%s", modpackDir, sourceFileDestinationFileCombination[0]))) {

              configCorrect = false;

              LOG.error(
                  "No read-permission for "
                      + String.format(
                      "%s/%s", modpackDir, sourceFileDestinationFileCombination[0]));

              /* This log is meant to be read by the user, therefore we allow translation. */
              encounteredErrors.add(
                  String.format(
                      I18N.getMessage("configuration.log.error.checkcopydirs.read"),
                      String.format("%s/%s", modpackDir, sourceFileDestinationFileCombination[0])));

            } else if (new File(sourceFileDestinationFileCombination[0]).exists()
                && !UTILITIES.FileUtils()
                .checkReadPermission(sourceFileDestinationFileCombination[0])) {

              configCorrect = false;

              LOG.error("No read-permission for " + sourceFileDestinationFileCombination[0]);

              /* This log is meant to be read by the user, therefore we allow translation. */
              encounteredErrors.add(
                  String.format(
                      I18N.getMessage("configuration.log.error.checkcopydirs.read"),
                      sourceFileDestinationFileCombination[0]));
            }

            if (new File(
                String.format("%s/%s", modpackDir, sourceFileDestinationFileCombination[0]))
                .isDirectory()) {

              //noinspection ConstantConditions
              for (File file :
                  new File(
                      String.format(
                          "%s/%s", modpackDir, sourceFileDestinationFileCombination[0]))
                      .listFiles()) {
                if (!UTILITIES.FileUtils().checkReadPermission(file)) {
                  configCorrect = false;

                  LOG.error("No read-permission for " + file);

                  /* This log is meant to be read by the user, therefore we allow translation. */
                  encounteredErrors.add(
                      String.format(
                          I18N.getMessage("configuration.log.error.checkcopydirs.read"), file));
                }
              }

            } else if (new File(sourceFileDestinationFileCombination[0]).isDirectory()) {

              //noinspection ConstantConditions
              for (File file : new File(sourceFileDestinationFileCombination[0]).listFiles()) {
                if (!UTILITIES.FileUtils().checkReadPermission(file)) {
                  configCorrect = false;

                  LOG.error("No read-permission for " + file);

                  /* This log is meant to be read by the user, therefore we allow translation. */
                  encounteredErrors.add(
                      String.format(
                          I18N.getMessage("configuration.log.error.checkcopydirs.read"), file));
                }
              }
            }
          }

          // Add an entry to the list of directories/files to exclude if it starts with !
        } else if (directory.startsWith("!")) {

          File fileOrDirectory =
              new File(String.format("%s/%s", modpackDir, directory.substring(1)));

          if (fileOrDirectory.isFile()) {

            LOG.warn("File " + directory.substring(1) + " will be ignored.");

          } else if (fileOrDirectory.isDirectory()) {

            LOG.warn("Directory " + directory.substring(1) + " will be ignored.");

          } else {

            LOG.debug("What? " + fileOrDirectory + " is neither a file nor directory.");
          }

          // Check if the entry exists
        } else {

          File dirToCheck = new File(String.format("%s/%s", modpackDir, directory));

          if (!dirToCheck.exists()
              && !new File(directory).exists()
              && !new File(directory).isFile()
              && !new File(directory).isDirectory()) {

            configCorrect = false;

            LOG.error(
                "Copy-file or copy-directory "
                    + directory
                    + " does not exist. Please specify existing directories or files.");

            /* This log is meant to be read by the user, therefore we allow translation. */
            encounteredErrors.add(
                String.format(
                    I18N.getMessage("configuration.log.error.checkcopydirs.notfound"), directory));

          } else {

            if (dirToCheck.exists() && !UTILITIES.FileUtils().checkReadPermission(dirToCheck)) {

              configCorrect = false;

              LOG.error("No read-permission for " + dirToCheck);

              /* This log is meant to be read by the user, therefore we allow translation. */
              encounteredErrors.add(
                  String.format(
                      I18N.getMessage("configuration.log.error.checkcopydirs.read"), dirToCheck));

            } else if (new File(directory).exists()
                && !UTILITIES.FileUtils().checkReadPermission(directory)) {

              configCorrect = false;

              LOG.error("No read-permission for " + directory);

              /* This log is meant to be read by the user, therefore we allow translation. */
              encounteredErrors.add(
                  String.format(
                      I18N.getMessage("configuration.log.error.checkcopydirs.read"), directory));
            }

            if (dirToCheck.isDirectory()) {

              //noinspection ConstantConditions
              for (File file : dirToCheck.listFiles()) {
                if (!UTILITIES.FileUtils().checkReadPermission(file)) {
                  configCorrect = false;

                  LOG.error("No read-permission for " + file);

                  /* This log is meant to be read by the user, therefore we allow translation. */
                  encounteredErrors.add(
                      String.format(
                          I18N.getMessage("configuration.log.error.checkcopydirs.read"), file));
                }
              }

            } else if (new File(directory).isDirectory()) {

              //noinspection ConstantConditions
              for (File file : new File(directory).listFiles()) {
                if (!UTILITIES.FileUtils().checkReadPermission(file)) {
                  configCorrect = false;

                  LOG.error("No read-permission for " + file);

                  /* This log is meant to be read by the user, therefore we allow translation. */
                  encounteredErrors.add(
                      String.format(
                          I18N.getMessage("configuration.log.error.checkcopydirs.read"), file));
                }
              }
            }
          }
        }
      }
    }
    return configCorrect;
  }

  /**
   * Checks the passed String whether it is an existing file. If the passed String is empty, then
   * ServerPackCreator will treat it as the user being fine with the default files and return the
   * corresponding boolean.
   *
   * @param iconOrPropertiesPath The path to the custom server-icon.png or server.properties file to
   *                             check.
   * @return Boolean. True if the file exists or an empty String was passed, false if a file was
   * specified, but the file was not found.
   * @author Griefed
   */
  public boolean checkIconAndProperties(String iconOrPropertiesPath) {

    if (iconOrPropertiesPath.isEmpty()) {

      return true;

    } else {

      return new File(iconOrPropertiesPath).exists();
    }
  }

  /**
   * Check whether the given path is a valid Java specification.
   *
   * @param pathToJava Path to the Java executable
   * @return Boolean. Returns <code>true</code> if the path is valid.
   * @author Griefed
   */
  public boolean checkJavaPath(String pathToJava) {

    if (pathToJava.length() == 0) {
      return false;
    }

    FileUtilities.FileType type = UTILITIES.FileUtils().checkFileType(pathToJava);

    switch (type) {
      case FILE:
        return testJava(pathToJava);

      case LINK:
      case SYMLINK:
        try {

          return testJava(UTILITIES.FileUtils().resolveLink(new File(pathToJava)));

        } catch (InvalidFileTypeException | IOException ex) {
          LOG.error("Could not read link/symlink.", ex);
        }

        return false;

      case DIRECTORY:
        LOG.error("Directory specified. Path to Java must lead to a lnk, symlink or file.");

      case INVALID:
      default:
        return false;
    }
  }

  /**
   * Test for a valid Java specification by trying to run <code>java -version</code>. If the command
   * goes through without errors, it is considered a correct specification.
   *
   * @param pathToJava Path to the java executable/binary.
   * @return <code>true</code> if the specified file is a valid Java
   * executable/binary.
   * @author Griefed
   */
  public boolean testJava(String pathToJava) {
    boolean testSuccessful;
    try {
      ProcessBuilder processBuilder =
          new ProcessBuilder(new ArrayList<>(Arrays.asList(pathToJava, "-version")));

      processBuilder.redirectErrorStream(true);

      Process process = processBuilder.start();

      BufferedReader bufferedReader =
          new BufferedReader(new InputStreamReader(process.getInputStream()));

      while (bufferedReader.readLine() != null && !bufferedReader.readLine().equals("null")) {
        System.out.println(bufferedReader.readLine());
      }

      bufferedReader.close();
      process.destroyForcibly();

      testSuccessful = true;
    } catch (IOException e) {

      LOG.error("Invalid Java specified.");
      testSuccessful = false;
    }

    return testSuccessful;
  }

  /**
   * Check the given path to a Java installation for validity and return it, if it is valid. If the
   * passed path is a UNIX symlink or Windows lnk, it is resolved, then returned. If the passed path
   * is considered invalid, the system default is acquired and returned.
   *
   * @param pathToJava The path to check for whether it is a valid Java installation.
   * @return String. Returns the path to the Java installation. If user input was incorrect, SPC
   * will try to acquire the path automatically.
   * @author Griefed
   */
  public String getJavaPath(String pathToJava) {

    String checkedJavaPath;

    try {

      if (pathToJava.length() > 0) {

        if (checkJavaPath(pathToJava)) {

          return pathToJava;
        }

        if (checkJavaPath(pathToJava + ".exe")) {

          return pathToJava + ".exe";
        }

        if (checkJavaPath(pathToJava + ".lnk")) {

          return UTILITIES.FileUtils().resolveLink(new File(pathToJava + ".lnk"));
        }
      }

      LOG.info("Java setting invalid or otherwise not usable. Using system default.");
      LOG.debug("Acquiring path to Java installation from system properties...");
      checkedJavaPath = UTILITIES.SystemUtils().acquireJavaPathFromSystem();

      LOG.debug("Automatically acquired path to Java installation: " + checkedJavaPath);

    } catch (NullPointerException | InvalidFileTypeException | IOException ex) {

      LOG.info("Java setting invalid or otherwise not usable. using system default.");
      checkedJavaPath = UTILITIES.SystemUtils().acquireJavaPathFromSystem();

      LOG.debug("Automatically acquired path to Java installation: " + checkedJavaPath, ex);
    }

    return checkedJavaPath;
  }

  /**
   * Checks whether either Forge or Fabric were specified as the modloader.
   *
   * @param modloader Check as case-insensitive for Forge or Fabric.
   * @return Boolean. Returns true if the specified modloader is either Forge or Fabric. False if
   * neither.
   * @author Griefed
   */
  public boolean checkModloader(String modloader) {

    if (modloader.toLowerCase().matches("^forge$")
        || modloader.toLowerCase().matches("^fabric$")
        || modloader.toLowerCase().matches("^quilt$")
        || modloader.toLowerCase().matches("^legacyfabric$")) {

      return true;

    } else {

      LOG.error("Invalid modloader specified. Modloader must be either Forge, Fabric or Quilt.");

      return false;
    }
  }

  /**
   * Check the given Minecraft and modloader versions for the specified modloader.
   *
   * @param modloader        The passed modloader which determines whether the check for Forge or
   *                         Fabric is called.
   * @param modloaderVersion The version of the modloader which is checked against the corresponding
   *                         modloaders manifest.
   * @param minecraftVersion The version of Minecraft used for checking the Forge version.
   * @return Returns true if the specified modloader version was found in the corresponding
   * manifest.
   * @author Griefed
   */
  public boolean checkModloaderVersion(
      String modloader, String modloaderVersion, String minecraftVersion) {

    return checkModloaderVersion(modloader, modloaderVersion, minecraftVersion, new ArrayList<>());
  }

  /**
   * Check the given Minecraft and modloader versions for the specified modloader and update the
   * passed error-list should any error be encountered.
   *
   * @param modloader         String. The passed modloader which determines whether the check for
   *                          Forge or Fabric is called.
   * @param modloaderVersion  String. The version of the modloader which is checked against the
   *                          corresponding modloaders manifest.
   * @param minecraftVersion  String. The version of Minecraft used for checking the Forge version.
   * @param encounteredErrors List of encountered errors to add to in case of errors.
   * @return Boolean. Returns true if the specified modloader version was found in the corresponding
   * manifest.
   * @author Griefed
   */
  public boolean checkModloaderVersion(
      String modloader,
      String modloaderVersion,
      String minecraftVersion,
      final List<String> encounteredErrors) {

    switch (modloader) {
      case "Forge":
        if (VERSIONMETA.forge().checkForgeAndMinecraftVersion(minecraftVersion, modloaderVersion)) {

          return true;

        } else {

          encounteredErrors.add(
              String.format(
                  I18N.getMessage("configuration.log.error.checkmodloaderandversion"),
                  minecraftVersion,
                  modloader,
                  modloaderVersion));

          return false;
        }

      case "Fabric":
        if (VERSIONMETA.fabric().isVersionValid(modloaderVersion)
            && VERSIONMETA
            .fabric()
            .getLoaderDetails(minecraftVersion, modloaderVersion)
            .isPresent()) {

          return true;

        } else {
          encounteredErrors.add(
              String.format(
                  I18N.getMessage("configuration.log.error.checkmodloaderandversion"),
                  minecraftVersion,
                  modloader,
                  modloaderVersion));

          return false;
        }

      case "Quilt":
        if (VERSIONMETA.quilt().isVersionValid(modloaderVersion)
            && VERSIONMETA.fabric().isMinecraftSupported(minecraftVersion)) {

          return true;

        } else {
          encounteredErrors.add(
              String.format(
                  I18N.getMessage("configuration.log.error.checkmodloaderandversion"),
                  minecraftVersion,
                  modloader,
                  modloaderVersion));

          return false;
        }

      case "LegacyFabric":
        if (VERSIONMETA.legacyFabric().isVersionValid(modloaderVersion)
            && VERSIONMETA.legacyFabric().isMinecraftSupported(minecraftVersion)) {

          return true;

        } else {
          encounteredErrors.add(
              String.format(
                  I18N.getMessage("configuration.log.error.checkmodloaderandversion"),
                  minecraftVersion,
                  modloader,
                  modloaderVersion));

          return false;
        }

      default:
        LOG.error(
            "Specified incorrect modloader version. Please check your modpack for the correct version and enter again.");

        return false;
    }
  }
}<|MERGE_RESOLUTION|>--- conflicted
+++ resolved
@@ -19,11 +19,7 @@
  */
 package de.griefed.serverpackcreator;
 
-<<<<<<< HEAD
-import com.electronwill.nightconfig.core.file.FileConfig;
-=======
 import com.electronwill.nightconfig.toml.TomlParser;
->>>>>>> ad2d3136
 import de.griefed.serverpackcreator.i18n.I18n;
 import de.griefed.serverpackcreator.utilities.ConfigUtilities;
 import de.griefed.serverpackcreator.utilities.common.FileUtilities;
@@ -393,7 +389,8 @@
 
     } else {
       configHasError = true;
-      LOG.error("Modpack directory not specified. Please specify an existing directory. Specified: " + configurationModel.getModpackDir());
+      LOG.error("Modpack directory not specified. Please specify an existing directory. Specified: "
+          + configurationModel.getModpackDir());
 
       /* This log is meant to be read by the user, therefore we allow translation. */
       encounteredErrors.add(I18N.getMessage("configuration.log.error.checkmodpackdir"));
