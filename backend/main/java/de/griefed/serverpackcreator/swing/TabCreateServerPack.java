/* Copyright (C) 2022  Griefed
 *
 * This library is free software; you can redistribute it and/or
 * modify it under the terms of the GNU Lesser General Public
 * License as published by the Free Software Foundation; either
 * version 2.1 of the License, or (at your option) any later version.
 *
 * This library is distributed in the hope that it will be useful,
 * but WITHOUT ANY WARRANTY; without even the implied warranty of
 * MERCHANTABILITY or FITNESS FOR A PARTICULAR PURPOSE.  See the GNU
 * Lesser General Public License for more details.
 *
 * You should have received a copy of the GNU Lesser General Public
 * License along with this library; if not, write to the Free Software
 * Foundation, Inc., 51 Franklin Street, Fifth Floor, Boston, MA  02110-1301
 * USA
 *
 * The full license can be found at https:github.com/Griefed/ServerPackCreator/blob/main/LICENSE
 */
package de.griefed.serverpackcreator.swing;

import com.electronwill.nightconfig.core.CommentedConfig;
import de.griefed.larsonscanner.LarsonScanner;
import de.griefed.larsonscanner.LarsonScanner.ScannerConfig;
import de.griefed.serverpackcreator.ApplicationAddons;
import de.griefed.serverpackcreator.ApplicationProperties;
import de.griefed.serverpackcreator.ConfigurationHandler;
import de.griefed.serverpackcreator.ConfigurationModel;
import de.griefed.serverpackcreator.ServerPackHandler;
import de.griefed.serverpackcreator.addons.swinggui.ExtensionConfigPanel;
import de.griefed.serverpackcreator.i18n.I18n;
import de.griefed.serverpackcreator.swing.themes.DarkTheme;
import de.griefed.serverpackcreator.swing.themes.LightTheme;
import de.griefed.serverpackcreator.swing.utilities.CompoundIcon;
import de.griefed.serverpackcreator.swing.utilities.IconTextArea;
import de.griefed.serverpackcreator.swing.utilities.IconTextField;
import de.griefed.serverpackcreator.swing.utilities.RotatedIcon;
import de.griefed.serverpackcreator.swing.utilities.SimpleDocumentListener;
import de.griefed.serverpackcreator.swing.utilities.TextIcon;
import de.griefed.serverpackcreator.utilities.ReticulatingSplines;
import de.griefed.serverpackcreator.utilities.common.Utilities;
import de.griefed.serverpackcreator.versionmeta.VersionMeta;
import java.awt.BorderLayout;
import java.awt.Color;
import java.awt.Desktop;
import java.awt.Dimension;
import java.awt.Font;
import java.awt.GridBagConstraints;
import java.awt.GridBagLayout;
import java.awt.Image;
import java.awt.Insets;
import java.awt.event.ActionEvent;
import java.awt.event.MouseAdapter;
import java.awt.event.MouseEvent;
import java.awt.image.BufferedImage;
import java.io.File;
import java.io.IOException;
import java.util.ArrayList;
import java.util.Arrays;
import java.util.HashMap;
import java.util.List;
import java.util.Objects;
import java.util.Properties;
import java.util.concurrent.ExecutorService;
import java.util.concurrent.Executors;
import java.util.concurrent.atomic.AtomicInteger;
import javax.imageio.ImageIO;
import javax.swing.BoxLayout;
import javax.swing.DefaultComboBoxModel;
import javax.swing.ImageIcon;
import javax.swing.JButton;
import javax.swing.JCheckBox;
import javax.swing.JComboBox;
import javax.swing.JFileChooser;
import javax.swing.JFrame;
import javax.swing.JLabel;
import javax.swing.JOptionPane;
import javax.swing.JPanel;
import javax.swing.JScrollPane;
import javax.swing.JTextPane;
import javax.swing.UIManager;
import javax.swing.filechooser.FileNameExtensionFilter;
import javax.swing.text.BadLocationException;
import javax.swing.text.DefaultStyledDocument;
import javax.swing.text.SimpleAttributeSet;
import javax.swing.text.StyleConstants;
import javax.swing.text.StyledDocument;
import mdlaf.components.textpane.MaterialTextPaneUI;
import org.apache.commons.io.input.Tailer;
import org.apache.commons.io.input.TailerListenerAdapter;
import org.apache.logging.log4j.LogManager;
import org.apache.logging.log4j.Logger;
import org.jetbrains.annotations.Nullable;

/**
 * This class creates the tab which displays the labels, textfields, buttons and functions in order
 * to create a new server pack. Available are:<br> JLabels and JTextFields for modpackDir,
 * clientMods, copyDirs, javaPath, minecraftVersion, modLoader, modLoaderVersion<br> Checkboxes for
 * Include- serverInstallation, serverIcon, serverProperties, startScripts, ZIP-archive<br> Buttons
 * opening the file explorer and choosing: modpackDir, clientMods, copyDirs, javaPath,
 * loadConfigFromFile<br> A button for displaying an information windows which provides detailed
 * explanation of the important parts of the GUI.<br> The button start the generation of a new
 * server pack.<br> The label under the button to start the generation of a new server pack, which
 * displays the latest log entry of the serverpackcreator.log <em>during</em> the creation of a new
 * server pack.
 * <br>
 * If a configuration file is found during startup of ServerPackCreator, it is automatically loaded
 * into the GUI.
 *
 * @author Griefed
 */
public class TabCreateServerPack extends JPanel {

  private static final Logger LOG = LogManager.getLogger(TabCreateServerPack.class);

  private final JFrame FRAME_SERVERPACKCREATOR;

  private final ConfigurationHandler CONFIGURATIONHANDLER;
  private final I18n I18N;
  private final ServerPackHandler SERVERPACKHANDLER;
  private final VersionMeta VERSIONMETA;
  private final Utilities UTILITIES;
  private final ApplicationProperties APPLICATIONPROPERTIES;
  private final DarkTheme DARKTHEME;
  private final LightTheme LIGHTTHEME;
  private final ApplicationAddons APPLICATIONADDONS;

  private final StyledDocument SERVERPACKGENERATEDDOCUMENT = new DefaultStyledDocument();
  private final SimpleAttributeSet SERVERPACKGENERATEDATTRIBUTESET = new SimpleAttributeSet();
  private final JTextPane SERVERPACKGENERATEDTEXTPANE = new JTextPane(SERVERPACKGENERATEDDOCUMENT);

  private final StyledDocument LAZYMODEDOCUMENT = new DefaultStyledDocument();
  private final JTextPane LAZYMODETEXTPANE = new JTextPane(LAZYMODEDOCUMENT);

  private final int ERROR_ICON_SIZE = 18;
  private final BufferedImage ERROR_ICON_BASE =
      ImageIO.read(
          Objects.requireNonNull(
              ServerPackCreatorGui.class.getResource("/de/griefed/resources/gui/error.png")));
  private final ImageIcon ERROR_ICON_MODPACKDIRECTORY =
      new ImageIcon(
          ERROR_ICON_BASE.getScaledInstance(ERROR_ICON_SIZE, ERROR_ICON_SIZE, Image.SCALE_SMOOTH));
  private final ImageIcon ERROR_ICON_SERVERPACK_SUFFIX =
      new ImageIcon(
          ERROR_ICON_BASE.getScaledInstance(ERROR_ICON_SIZE, ERROR_ICON_SIZE, Image.SCALE_SMOOTH));
  private final ImageIcon ERROR_ICON_CLIENTSIDE_MODS =
      new ImageIcon(
          ERROR_ICON_BASE.getScaledInstance(ERROR_ICON_SIZE, ERROR_ICON_SIZE, Image.SCALE_SMOOTH));
  private final ImageIcon ERROR_ICON_COPYDIRECTORIES =
      new ImageIcon(
          ERROR_ICON_BASE.getScaledInstance(ERROR_ICON_SIZE, ERROR_ICON_SIZE, Image.SCALE_SMOOTH));
  private final ImageIcon ERROR_ICON_JAVAPATH =
      new ImageIcon(
          ERROR_ICON_BASE.getScaledInstance(ERROR_ICON_SIZE, ERROR_ICON_SIZE, Image.SCALE_SMOOTH));
  private final ImageIcon ERROR_ICON_SERVERICON =
      new ImageIcon(
          ERROR_ICON_BASE.getScaledInstance(ERROR_ICON_SIZE, ERROR_ICON_SIZE, Image.SCALE_SMOOTH));
  private final ImageIcon ERROR_ICON_SERVERPROPERTIES =
      new ImageIcon(
          ERROR_ICON_BASE.getScaledInstance(ERROR_ICON_SIZE, ERROR_ICON_SIZE, Image.SCALE_SMOOTH));

  private final Dimension CHOOSERDIMENSION = new Dimension(750, 450);

  private final JButton BUTTON_GENERATESERVERPACK = new JButton();

  private final JPanel CREATESERVERPACKPANEL = new JPanel();

  private final LarsonScanner STATUS_BAR = new LarsonScanner();
  private final ScannerConfig IDLE_CONFIG =
      new ScannerConfig(
          2,
          new short[]{25, 50, 75, 100, 150, 200, 255},
          (short) 50,
          (short) 50,
          (byte) 7,
          new float[]{0.4f, 1.0f},
          50.0f,
          5.0D,
          false,
          false,
          true,
          false,
          false,
          new Color[]{
              new Color(50, 83, 88),
              new Color(50, 83, 88),
              new Color(50, 83, 88),
              new Color(50, 83, 88),
              new Color(50, 83, 88),
              new Color(50, 83, 88),
              new Color(50, 83, 88)
          },
          new Color(49, 47, 47),
          new Color(49, 47, 47));
  private final ScannerConfig BUSY_CONFIG =
      new ScannerConfig(
          2,
          new short[]{25, 50, 75, 100, 150, 200, 255},
          (short) 100,
          (short) 25,
          (byte) 7,
          new float[]{0.4f, 1.0f},
          25.0f,
          5.0D,
          false,
          false,
          true,
          true,
          false,
          new Color[]{
              new Color(192, 255, 238),
              new Color(192, 255, 238),
              new Color(192, 255, 238),
              new Color(192, 255, 238),
              new Color(192, 255, 238),
              new Color(192, 255, 238),
              new Color(192, 255, 238)
          },
          new Color(49, 47, 47),
          new Color(49, 47, 47));
  private final MaterialTextPaneUI MATERIALTEXTPANEUI = new MaterialTextPaneUI();

  private final JComboBox<String> COMBOBOX_MINECRAFTVERSIONS = new JComboBox<>();
  private final JComboBox<String> COMBOBOX_MODLOADERS = new JComboBox<>();
  private final JComboBox<String> COMBOBOX_MODLOADER_VERSIONS = new JComboBox<>();

  private final DefaultComboBoxModel<String> LEGACY_FABRIC_VERSIONS;
  private final DefaultComboBoxModel<String> FABRIC_VERSIONS;
  private final DefaultComboBoxModel<String> QUILT_VERSIONS;

  private final IconTextArea TEXTAREA_CLIENTSIDEMODS = new IconTextArea("");
  private final IconTextArea TEXTAREA_JAVAARGS = new IconTextArea("");
  private final IconTextArea TEXTAREA_COPYDIRECTORIES = new IconTextArea("");

  private final IconTextField TEXTFIELD_MODPACKDIRECTORY = new IconTextField("");
  private final IconTextField TEXTFIELD_JAVAPATH = new IconTextField("");
  private final IconTextField TEXTFIELD_SERVERPACKSUFFIX = new IconTextField("");
  private final IconTextField TEXTFIELD_SERVERICONPATH = new IconTextField("");
  private final IconTextField TEXTFIELD_SERVERPROPERTIESPATH = new IconTextField("");

  private final File DIRECTORY_CHOOSER = new File(".");

  private final String[] NONE;
  private final List<ExtensionConfigPanel> CONFIG_PANELS = new ArrayList<>();

  private final JLabel STATUS_LABEL_LINE_0;
  private final JLabel STATUS_LABEL_LINE_1;
  private final JLabel STATUS_LABEL_LINE_2;
  private final JLabel STATUS_LABEL_LINE_3;
  private final JLabel STATUS_LABEL_LINE_4;
  private final JLabel STATUS_LABEL_LINE_5;
  private final JCheckBox CHECKBOX_SERVER;
  private final JCheckBox CHECKBOX_ICON;
  private final JCheckBox CHECKBOX_PROPERTIES;
  private final JCheckBox CHECKBOX_ZIP;
  private String chosenModloader = "Fabric";
  private String chosenModloaderVersion;
  private String chosenMinecraftVersion = "1.18.2";
  private String javaArgs = "";

  /**
   * <strong>Constructor</strong>
   *
   * <p>Used for Dependency Injection.
   *
   * <p>Receives an instance of {@link I18n} or creates one if the received one is null. Required
   * for use of localization.
   *
   * <p>Receives an instance of {@link ConfigurationHandler} required to successfully and correctly
   * create the server pack.
   *
   * <p>Receives an instance of {@link ServerPackHandler} which is required to generate a server
   * pack.
   *
   * @param injectedI18n                   Instance of {@link I18n}.
   * @param injectedConfigurationHandler   Instance of {@link ConfigurationHandler}.
   * @param injectedServerPackHandler      Instance of {@link ServerPackHandler}.
   * @param injectedVersionMeta            Instance of {@link VersionMeta}.
   * @param injectedApplicationProperties  Instance of {@link Properties}.
   * @param injectedServerPackCreatorFrame Our parent frame which contains all of
   *                                       ServerPackCreator.
   * @param injectedUtilities              Instance of {@link Utilities}.
   * @param injectedDarkTheme              Instance of {@link DarkTheme}.
   * @param injectedLightTheme             Instance of {@link LightTheme}.
   * @param injectedApplicationAddons      Instance of {@link ApplicationAddons}.
   * @throws IOException if the {@link VersionMeta} could not be instantiated.
   * @author Griefed
   */
  public TabCreateServerPack(
      I18n injectedI18n,
      ConfigurationHandler injectedConfigurationHandler,
      ServerPackHandler injectedServerPackHandler,
      VersionMeta injectedVersionMeta,
      ApplicationProperties injectedApplicationProperties,
      JFrame injectedServerPackCreatorFrame,
      Utilities injectedUtilities,
      DarkTheme injectedDarkTheme,
      LightTheme injectedLightTheme,
      ApplicationAddons injectedApplicationAddons)
      throws IOException {

    DARKTHEME = injectedDarkTheme;
    LIGHTTHEME = injectedLightTheme;
    APPLICATIONPROPERTIES = injectedApplicationProperties;
    I18N = injectedI18n;
    VERSIONMETA = injectedVersionMeta;
    UTILITIES = injectedUtilities;
    CONFIGURATIONHANDLER = injectedConfigurationHandler;
    SERVERPACKHANDLER = injectedServerPackHandler;
    FRAME_SERVERPACKCREATOR = injectedServerPackCreatorFrame;
    APPLICATIONADDONS = injectedApplicationAddons;

    SERVERPACKGENERATEDTEXTPANE.setOpaque(false);
    SERVERPACKGENERATEDTEXTPANE.setEditable(false);
    StyleConstants.setBold(SERVERPACKGENERATEDATTRIBUTESET, true);
    StyleConstants.setFontSize(SERVERPACKGENERATEDATTRIBUTESET, 14);
    SERVERPACKGENERATEDTEXTPANE.setCharacterAttributes(SERVERPACKGENERATEDATTRIBUTESET, true);
    StyleConstants.setAlignment(SERVERPACKGENERATEDATTRIBUTESET, StyleConstants.ALIGN_LEFT);
    try {
      SERVERPACKGENERATEDDOCUMENT.insertString(
          0,
          I18N.getMessage("createserverpack.gui.createserverpack.openfolder.browse"),
          SERVERPACKGENERATEDATTRIBUTESET);
    } catch (BadLocationException ex) {
      LOG.error("Error inserting text into aboutDocument.", ex);
    }

    LAZYMODETEXTPANE.setOpaque(false);
    LAZYMODETEXTPANE.setEditable(false);
    SimpleAttributeSet LAZYMODEATTRIBUTESET = new SimpleAttributeSet();
    StyleConstants.setBold(LAZYMODEATTRIBUTESET, true);
    StyleConstants.setFontSize(LAZYMODEATTRIBUTESET, 14);
    LAZYMODETEXTPANE.setCharacterAttributes(LAZYMODEATTRIBUTESET, true);
    StyleConstants.setAlignment(LAZYMODEATTRIBUTESET, StyleConstants.ALIGN_LEFT);
    try {
      LAZYMODEDOCUMENT.insertString(
          0,
          I18N.getMessage("configuration.log.warn.checkconfig.copydirs.lazymode0")
              + "\n\n"
              + I18N.getMessage("configuration.log.warn.checkconfig.copydirs.lazymode1")
              + "\n"
              + I18N.getMessage("configuration.log.warn.checkconfig.copydirs.lazymode2")
              + "\n"
              + I18N.getMessage("configuration.log.warn.checkconfig.copydirs.lazymode3")
              + "\n\n"
              + I18N.getMessage("configuration.log.warn.checkconfig.copydirs.lazymode0"),
          LAZYMODEATTRIBUTESET);
    } catch (BadLocationException ex) {
      LOG.error("Error inserting text into aboutDocument.", ex);
    }

    NONE = new String[]{I18N.getMessage("createserverpack.gui.createserverpack.forge.none")};

    LEGACY_FABRIC_VERSIONS = new DefaultComboBoxModel<>(
        VERSIONMETA.legacyFabric().loaderVersionsArrayDescending());
    FABRIC_VERSIONS =
        new DefaultComboBoxModel<>(VERSIONMETA.fabric().loaderVersionsArrayDescending());
    QUILT_VERSIONS =
        new DefaultComboBoxModel<>(VERSIONMETA.quilt().loaderVersionsArrayDescending());

    CREATESERVERPACKPANEL.setLayout(new GridBagLayout());
    // ----------------------------------------------------------------LABELS AND TEXTFIELDS--------
    GridBagConstraints GRIDBAGCONSTRAINTS = new GridBagConstraints();
    GRIDBAGCONSTRAINTS.fill = GridBagConstraints.HORIZONTAL;
    GRIDBAGCONSTRAINTS.gridwidth = 3;
    GRIDBAGCONSTRAINTS.weightx = 1;

    // Label and textfield modpackDir
    JLabel labelModpackDir =
        new JLabel(I18N.getMessage("createserverpack.gui.createserverpack.labelmodpackdir"));
    labelModpackDir.setToolTipText(
        I18N.getMessage("createserverpack.gui.createserverpack.labelmodpackdir.tip"));

    GRIDBAGCONSTRAINTS.gridx = 0;
    GRIDBAGCONSTRAINTS.gridy = 0;
    Insets TWENTY_TEN_ZERO_ZERO = new Insets(20, 10, 0, 0);
    GRIDBAGCONSTRAINTS.insets = TWENTY_TEN_ZERO_ZERO;

    CREATESERVERPACKPANEL.add(labelModpackDir, GRIDBAGCONSTRAINTS);

    TEXTFIELD_MODPACKDIRECTORY.setToolTipText(
        I18N.getMessage("createserverpack.gui.createserverpack.labelmodpackdir.tip"));
    TEXTFIELD_MODPACKDIRECTORY.addDocumentListener(
        (SimpleDocumentListener) e -> validateModpackDir());

    GRIDBAGCONSTRAINTS.gridx = 0;
    GRIDBAGCONSTRAINTS.gridy = 1;
    Insets ZERO_TEN_ZERO_ZERO = new Insets(0, 10, 0, 0);
    GRIDBAGCONSTRAINTS.insets = ZERO_TEN_ZERO_ZERO;

    CREATESERVERPACKPANEL.add(TEXTFIELD_MODPACKDIRECTORY, GRIDBAGCONSTRAINTS);

    // Label and textfield server pack suffix
    JLabel labelServerPackSuffix =
        new JLabel(I18N.getMessage("createserverpack.gui.createserverpack.labelsuffix"));
    labelServerPackSuffix.setToolTipText(
        I18N.getMessage("createserverpack.gui.createserverpack.labelsuffix.tip"));

    GRIDBAGCONSTRAINTS.gridwidth = 2;
    GRIDBAGCONSTRAINTS.gridx = 4;
    GRIDBAGCONSTRAINTS.gridy = 0;
    GRIDBAGCONSTRAINTS.insets = new Insets(20, -140, 0, 0);

    CREATESERVERPACKPANEL.add(labelServerPackSuffix, GRIDBAGCONSTRAINTS);

    TEXTFIELD_SERVERPACKSUFFIX.setToolTipText(
        I18N.getMessage("createserverpack.gui.createserverpack.labelsuffix.tip"));
    ERROR_ICON_SERVERPACK_SUFFIX.setDescription(
        I18N.getMessage("createserverpack.gui.createserverpack.textsuffix.error"));
    TEXTFIELD_SERVERPACKSUFFIX.addDocumentListener((SimpleDocumentListener) e -> validateSuffix());

    GRIDBAGCONSTRAINTS.gridwidth = 1;
    GRIDBAGCONSTRAINTS.gridx = 4;
    GRIDBAGCONSTRAINTS.gridy = 1;
    GRIDBAGCONSTRAINTS.insets = new Insets(0, -140, 0, 0);

    CREATESERVERPACKPANEL.add(TEXTFIELD_SERVERPACKSUFFIX, GRIDBAGCONSTRAINTS);

    GRIDBAGCONSTRAINTS.gridwidth = 5;

    // Label and textfield clientMods
    JLabel labelClientMods =
        new JLabel(I18N.getMessage("createserverpack.gui.createserverpack.labelclientmods"));
    labelClientMods.setToolTipText(
        I18N.getMessage("createserverpack.gui.createserverpack.labelclientmods.tip"));

    GRIDBAGCONSTRAINTS.gridx = 0;
    GRIDBAGCONSTRAINTS.gridy = 2;
    GRIDBAGCONSTRAINTS.insets = TWENTY_TEN_ZERO_ZERO;

    CREATESERVERPACKPANEL.add(labelClientMods, GRIDBAGCONSTRAINTS);

    TEXTAREA_CLIENTSIDEMODS.setToolTipText(
        I18N.getMessage("createserverpack.gui.createserverpack.labelclientmods.tip"));
    TEXTAREA_CLIENTSIDEMODS.setFont(new Font("Noto Sans Display Regular", Font.PLAIN, 15));
    ERROR_ICON_CLIENTSIDE_MODS.setDescription(
        I18N.getMessage("createserverpack.gui.createserverpack.textclientmods.error"));
    TEXTAREA_CLIENTSIDEMODS.addDocumentListener((SimpleDocumentListener) e -> validateClientMods());
    JPanel CLIENTSIDEMODS_JPANEL = new JPanel();
    CLIENTSIDEMODS_JPANEL.setLayout(new GridBagLayout());
    GridBagConstraints TEXTAREA_CLIENTSIDEMODS_JPANEL_CONSTRAINTS = new GridBagConstraints();
    TEXTAREA_CLIENTSIDEMODS_JPANEL_CONSTRAINTS.anchor = GridBagConstraints.CENTER;
    TEXTAREA_CLIENTSIDEMODS_JPANEL_CONSTRAINTS.fill = GridBagConstraints.BOTH;
    TEXTAREA_CLIENTSIDEMODS_JPANEL_CONSTRAINTS.gridx = 0;
    TEXTAREA_CLIENTSIDEMODS_JPANEL_CONSTRAINTS.gridy = 0;
    TEXTAREA_CLIENTSIDEMODS_JPANEL_CONSTRAINTS.weighty = 1;
    TEXTAREA_CLIENTSIDEMODS_JPANEL_CONSTRAINTS.weightx = 1;

    JScrollPane SCROLL_PANEL_CLIENTSIDEMODS =
        new JScrollPane(
            TEXTAREA_CLIENTSIDEMODS,
            JScrollPane.VERTICAL_SCROLLBAR_ALWAYS,
            JScrollPane.HORIZONTAL_SCROLLBAR_AS_NEEDED);
    CLIENTSIDEMODS_JPANEL.add(
        SCROLL_PANEL_CLIENTSIDEMODS, TEXTAREA_CLIENTSIDEMODS_JPANEL_CONSTRAINTS);
    CLIENTSIDEMODS_JPANEL.setSize(100, 100);
    CLIENTSIDEMODS_JPANEL.setPreferredSize(new Dimension(100, 100));
    CLIENTSIDEMODS_JPANEL.setMaximumSize(new Dimension(100, 100));
    CLIENTSIDEMODS_JPANEL.setMinimumSize(new Dimension(100, 100));

    GRIDBAGCONSTRAINTS.gridx = 0;
    GRIDBAGCONSTRAINTS.gridy = 3;
    GRIDBAGCONSTRAINTS.insets = ZERO_TEN_ZERO_ZERO;

    CREATESERVERPACKPANEL.add(CLIENTSIDEMODS_JPANEL, GRIDBAGCONSTRAINTS);

    // Label and textfield copyDirs
    JLabel labelCopyDirs =
        new JLabel(I18N.getMessage("createserverpack.gui.createserverpack.labelcopydirs"));
    labelCopyDirs.setToolTipText(
        I18N.getMessage("createserverpack.gui.createserverpack.labelcopydirs.tip"));

    GRIDBAGCONSTRAINTS.gridx = 0;
    GRIDBAGCONSTRAINTS.gridy = 4;
    GRIDBAGCONSTRAINTS.insets = TWENTY_TEN_ZERO_ZERO;

    CREATESERVERPACKPANEL.add(labelCopyDirs, GRIDBAGCONSTRAINTS);

    TEXTAREA_COPYDIRECTORIES.setToolTipText(
        I18N.getMessage("createserverpack.gui.createserverpack.labelcopydirs.tip"));
    TEXTAREA_COPYDIRECTORIES.setFont(new Font("Noto Sans Display Regular", Font.PLAIN, 15));
    ERROR_ICON_COPYDIRECTORIES.setDescription(
        I18N.getMessage("createserverpack.gui.createserverpack.textclientmods.error"));
    TEXTAREA_COPYDIRECTORIES.addDocumentListener((SimpleDocumentListener) e -> validateCopyDirs());
    JPanel COPYDIRECTORIES_JPANEL = new JPanel();
    COPYDIRECTORIES_JPANEL.setLayout(new GridBagLayout());
    GridBagConstraints TEXTAREA_COPYDIRECTORIES_JPANEL_CONSTRAINTS = new GridBagConstraints();
    TEXTAREA_COPYDIRECTORIES_JPANEL_CONSTRAINTS.anchor = GridBagConstraints.CENTER;
    TEXTAREA_COPYDIRECTORIES_JPANEL_CONSTRAINTS.fill = GridBagConstraints.BOTH;
    TEXTAREA_COPYDIRECTORIES_JPANEL_CONSTRAINTS.gridx = 0;
    TEXTAREA_COPYDIRECTORIES_JPANEL_CONSTRAINTS.gridy = 0;
    TEXTAREA_COPYDIRECTORIES_JPANEL_CONSTRAINTS.weighty = 1;
    TEXTAREA_COPYDIRECTORIES_JPANEL_CONSTRAINTS.weightx = 1;

    JScrollPane SCROLL_PANEL_COPYDIRECTORIES =
        new JScrollPane(
            TEXTAREA_COPYDIRECTORIES,
            JScrollPane.VERTICAL_SCROLLBAR_ALWAYS,
            JScrollPane.HORIZONTAL_SCROLLBAR_AS_NEEDED);
    COPYDIRECTORIES_JPANEL.add(
        SCROLL_PANEL_COPYDIRECTORIES, TEXTAREA_COPYDIRECTORIES_JPANEL_CONSTRAINTS);
    COPYDIRECTORIES_JPANEL.setSize(100, 100);
    COPYDIRECTORIES_JPANEL.setPreferredSize(new Dimension(100, 100));
    COPYDIRECTORIES_JPANEL.setMaximumSize(new Dimension(100, 100));
    COPYDIRECTORIES_JPANEL.setMinimumSize(new Dimension(100, 100));

    GRIDBAGCONSTRAINTS.gridx = 0;
    GRIDBAGCONSTRAINTS.gridy = 5;
    GRIDBAGCONSTRAINTS.insets = ZERO_TEN_ZERO_ZERO;

    CREATESERVERPACKPANEL.add(COPYDIRECTORIES_JPANEL, GRIDBAGCONSTRAINTS);

    // Labels and textfields server-icon.png and server.properties paths
    GRIDBAGCONSTRAINTS.fill = GridBagConstraints.HORIZONTAL;
    GRIDBAGCONSTRAINTS.gridwidth = 2;

    JLabel labelServerIconPath =
        new JLabel(I18N.getMessage("createserverpack.gui.createserverpack.labeliconpath"));
    labelServerIconPath.setToolTipText(
        I18N.getMessage("createserverpack.gui.createserverpack.labeliconpath.tip"));

    GRIDBAGCONSTRAINTS.gridx = 0;
    GRIDBAGCONSTRAINTS.gridy = 6;
    GRIDBAGCONSTRAINTS.insets = TWENTY_TEN_ZERO_ZERO;

    CREATESERVERPACKPANEL.add(labelServerIconPath, GRIDBAGCONSTRAINTS);

    TEXTFIELD_SERVERICONPATH.setText("");
    TEXTFIELD_SERVERICONPATH.setToolTipText(
        I18N.getMessage("createserverpack.gui.createserverpack.textfield.iconpath"));
    ERROR_ICON_SERVERICON.setDescription(
        I18N.getMessage("createserverpack.gui.createserverpack.textfield.iconpath.error"));
    TEXTFIELD_SERVERICONPATH.addDocumentListener(
        (SimpleDocumentListener) e -> validateServerIcon());

    GRIDBAGCONSTRAINTS.gridx = 0;
    GRIDBAGCONSTRAINTS.gridy = 7;
    GRIDBAGCONSTRAINTS.insets = ZERO_TEN_ZERO_ZERO;

    CREATESERVERPACKPANEL.add(TEXTFIELD_SERVERICONPATH, GRIDBAGCONSTRAINTS);

    JLabel labelServerPropertiesPath =
        new JLabel(I18N.getMessage("createserverpack.gui.createserverpack.labelpropertiespath"));
    labelServerPropertiesPath.setToolTipText(
        I18N.getMessage("createserverpack.gui.createserverpack.labelpropertiespath.tip"));

    GRIDBAGCONSTRAINTS.gridx = 3;
    GRIDBAGCONSTRAINTS.gridy = 6;
    GRIDBAGCONSTRAINTS.insets = new Insets(20, -190, 0, 0);

    CREATESERVERPACKPANEL.add(labelServerPropertiesPath, GRIDBAGCONSTRAINTS);

    TEXTFIELD_SERVERPROPERTIESPATH.setText("");
    TEXTFIELD_SERVERPROPERTIESPATH.setToolTipText(
        I18N.getMessage("createserverpack.gui.createserverpack.textfield.propertiespath"));
    ERROR_ICON_SERVERPROPERTIES.setDescription(
        I18N.getMessage("createserverpack.gui.createserverpack.textfield.propertiespath.error"));
    TEXTFIELD_SERVERPROPERTIESPATH.addDocumentListener(
        (SimpleDocumentListener) e -> validateServerProperties());

    GRIDBAGCONSTRAINTS.gridx = 3;
    GRIDBAGCONSTRAINTS.gridy = 7;
    GRIDBAGCONSTRAINTS.insets = new Insets(0, -190, 0, 0);

    CREATESERVERPACKPANEL.add(TEXTFIELD_SERVERPROPERTIESPATH, GRIDBAGCONSTRAINTS);

    // Label and textfield javaPath
    GRIDBAGCONSTRAINTS.fill = GridBagConstraints.HORIZONTAL;
    GRIDBAGCONSTRAINTS.gridwidth = 5;

    JLabel labelJavaPath =
        new JLabel(I18N.getMessage("createserverpack.gui.createserverpack.labeljavapath"));
    labelJavaPath.setToolTipText(
        "<html>"
            + I18N.getMessage("createserverpack.gui.createserverpack.labeljavapath.tip")
            + "</html>");

    GRIDBAGCONSTRAINTS.gridx = 0;
    GRIDBAGCONSTRAINTS.gridy = 8;
    GRIDBAGCONSTRAINTS.insets = TWENTY_TEN_ZERO_ZERO;

    CREATESERVERPACKPANEL.add(labelJavaPath, GRIDBAGCONSTRAINTS);

    TEXTFIELD_JAVAPATH.setToolTipText(
        I18N.getMessage("createserverpack.gui.createserverpack.labeljavapath.tip"));
    ERROR_ICON_JAVAPATH.setDescription(
        I18N.getMessage("createserverpack.gui.createserverpack.textjavapath.error"));
    TEXTFIELD_JAVAPATH.addDocumentListener((SimpleDocumentListener) e -> validateJavaPath());

    GRIDBAGCONSTRAINTS.gridx = 0;
    GRIDBAGCONSTRAINTS.gridy = 9;
    GRIDBAGCONSTRAINTS.insets = ZERO_TEN_ZERO_ZERO;

    CREATESERVERPACKPANEL.add(TEXTFIELD_JAVAPATH, GRIDBAGCONSTRAINTS);

    GRIDBAGCONSTRAINTS.gridwidth = 1;

    // Label and combobox minecraftVersion
    JLabel labelMinecraftVersion =
        new JLabel(I18N.getMessage("createserverpack.gui.createserverpack.labelminecraft"));
    labelMinecraftVersion.setToolTipText(
        I18N.getMessage("createserverpack.gui.createserverpack.labelminecraft.tip"));

    GRIDBAGCONSTRAINTS.gridx = 0;
    GRIDBAGCONSTRAINTS.gridy = 10;
    GRIDBAGCONSTRAINTS.insets = TWENTY_TEN_ZERO_ZERO;

    CREATESERVERPACKPANEL.add(labelMinecraftVersion, GRIDBAGCONSTRAINTS);

    if (APPLICATIONPROPERTIES.enableMinecraftPreReleases()) {
      COMBOBOX_MINECRAFTVERSIONS.setModel(
          new DefaultComboBoxModel<>(VERSIONMETA.minecraft().allVersionsArrayDescending()));
    } else {
      COMBOBOX_MINECRAFTVERSIONS.setModel(
          new DefaultComboBoxModel<>(VERSIONMETA.minecraft().releaseVersionsArrayDescending()));
    }
    if (COMBOBOX_MINECRAFTVERSIONS.getSelectedItem() == null) {
      COMBOBOX_MINECRAFTVERSIONS.setSelectedIndex(0);
    }
    COMBOBOX_MINECRAFTVERSIONS.addActionListener(this::actionEventComboBoxMinecraftVersion);

    GRIDBAGCONSTRAINTS.gridx = 0;
    GRIDBAGCONSTRAINTS.gridy = 11;
    GRIDBAGCONSTRAINTS.insets = ZERO_TEN_ZERO_ZERO;

    CREATESERVERPACKPANEL.add(COMBOBOX_MINECRAFTVERSIONS, GRIDBAGCONSTRAINTS);

    // Label and radio buttons Modloader
    JLabel labelModloader =
        new JLabel(I18N.getMessage("createserverpack.gui.createserverpack.labelmodloader"));
    labelModloader.setToolTipText(
        I18N.getMessage("createserverpack.gui.createserverpack.labelmodloader.tip"));

    GRIDBAGCONSTRAINTS.gridx = 1;
    GRIDBAGCONSTRAINTS.gridy = 10;
    GRIDBAGCONSTRAINTS.insets = TWENTY_TEN_ZERO_ZERO;

    CREATESERVERPACKPANEL.add(labelModloader, GRIDBAGCONSTRAINTS);

    COMBOBOX_MODLOADERS.setModel(
        new DefaultComboBoxModel<>(APPLICATIONPROPERTIES.SUPPORTED_MODLOADERS()));
    if (COMBOBOX_MODLOADERS.getSelectedItem() == null) {
      COMBOBOX_MODLOADERS.setSelectedIndex(0);
    }
    COMBOBOX_MODLOADERS.addActionListener(this::actionEventComboBoxModloaders);

    GRIDBAGCONSTRAINTS.fill = GridBagConstraints.HORIZONTAL;
    GRIDBAGCONSTRAINTS.anchor = GridBagConstraints.WEST;
    GRIDBAGCONSTRAINTS.gridx = 1;
    GRIDBAGCONSTRAINTS.gridy = 11;
    GRIDBAGCONSTRAINTS.insets = ZERO_TEN_ZERO_ZERO;

    CREATESERVERPACKPANEL.add(COMBOBOX_MODLOADERS, GRIDBAGCONSTRAINTS);

    GRIDBAGCONSTRAINTS.fill = GridBagConstraints.HORIZONTAL;
    GRIDBAGCONSTRAINTS.gridwidth = 2;

    // Label and textfield modloaderVersion
    JLabel labelModloaderVersion =
        new JLabel(I18N.getMessage("createserverpack.gui.createserverpack.labelmodloaderversion"));
    labelModloaderVersion.setToolTipText(
        I18N.getMessage("createserverpack.gui.createserverpack.labelmodloaderversion.tip"));

    GRIDBAGCONSTRAINTS.gridx = 2;
    GRIDBAGCONSTRAINTS.gridy = 10;
    GRIDBAGCONSTRAINTS.insets = TWENTY_TEN_ZERO_ZERO;

    CREATESERVERPACKPANEL.add(labelModloaderVersion, GRIDBAGCONSTRAINTS);

    COMBOBOX_MODLOADER_VERSIONS.setModel(FABRIC_VERSIONS);
    COMBOBOX_MODLOADER_VERSIONS.setSelectedIndex(0);
    COMBOBOX_MODLOADER_VERSIONS.addActionListener(this::actionEventComboBoxModloaderVersions);
    COMBOBOX_MODLOADER_VERSIONS.setVisible(true);

    GRIDBAGCONSTRAINTS.gridx = 2;
    GRIDBAGCONSTRAINTS.gridy = 11;
    GRIDBAGCONSTRAINTS.insets = ZERO_TEN_ZERO_ZERO;

    CREATESERVERPACKPANEL.add(COMBOBOX_MODLOADER_VERSIONS, GRIDBAGCONSTRAINTS);

    // ----------------------------------------------------------------LABELS AND CHECKBOXES--------

    GRIDBAGCONSTRAINTS.insets = new Insets(10, 10, 0, 0);
    GRIDBAGCONSTRAINTS.gridwidth = 1;
    GRIDBAGCONSTRAINTS.anchor = GridBagConstraints.SOUTHWEST;
    GRIDBAGCONSTRAINTS.fill = GridBagConstraints.NONE;

    // Checkbox installServer
    CHECKBOX_SERVER =
        new JCheckBox(
            I18N.getMessage("createserverpack.gui.createserverpack.checkboxserver"), true);
    CHECKBOX_SERVER.setToolTipText(
        I18N.getMessage("createserverpack.gui.createserverpack.checkboxserver.tip"));
    CHECKBOX_SERVER.addActionListener(this::actionEventCheckBoxServer);

    GRIDBAGCONSTRAINTS.gridx = 0;
    GRIDBAGCONSTRAINTS.gridy = 14;

    CREATESERVERPACKPANEL.add(CHECKBOX_SERVER, GRIDBAGCONSTRAINTS);

    // Checkbox copyIcon
    CHECKBOX_ICON =
        new JCheckBox(I18N.getMessage("createserverpack.gui.createserverpack.checkboxicon"), true);
    CHECKBOX_ICON.setToolTipText(
        I18N.getMessage("createserverpack.gui.createserverpack.checkboxicon.tip"));

    GRIDBAGCONSTRAINTS.gridx = 1;
    GRIDBAGCONSTRAINTS.gridy = 14;

    CREATESERVERPACKPANEL.add(CHECKBOX_ICON, GRIDBAGCONSTRAINTS);

    // Checkbox copyProperties
    CHECKBOX_PROPERTIES =
        new JCheckBox(
            I18N.getMessage("createserverpack.gui.createserverpack.checkboxproperties"), true);
    CHECKBOX_PROPERTIES.setToolTipText(
        I18N.getMessage("createserverpack.gui.createserverpack.checkboxproperties.tip"));

    GRIDBAGCONSTRAINTS.gridx = 2;
    GRIDBAGCONSTRAINTS.gridy = 14;

    CREATESERVERPACKPANEL.add(CHECKBOX_PROPERTIES, GRIDBAGCONSTRAINTS);

    // Checkbox createZIP
    CHECKBOX_ZIP =
        new JCheckBox(I18N.getMessage("createserverpack.gui.createserverpack.checkboxzip"), true);
    CHECKBOX_ZIP.setToolTipText(
        I18N.getMessage("createserverpack.gui.createserverpack.checkboxzip.tip"));

    GRIDBAGCONSTRAINTS.gridx = 3;
    GRIDBAGCONSTRAINTS.gridy = 14;

    CREATESERVERPACKPANEL.add(CHECKBOX_ZIP, GRIDBAGCONSTRAINTS);

    JLabel labelJavaArgs =
        new JLabel(I18N.getMessage("createserverpack.gui.createserverpack.javaargs"));
    labelJavaArgs.setToolTipText(
        I18N.getMessage("createserverpack.gui.createserverpack.javaargs.tip"));

    GRIDBAGCONSTRAINTS.gridx = 0;
    GRIDBAGCONSTRAINTS.gridy = 15;
    GRIDBAGCONSTRAINTS.gridwidth = 5;
    GRIDBAGCONSTRAINTS.insets = new Insets(20, 10, -19, 0);

    CREATESERVERPACKPANEL.add(labelJavaArgs, GRIDBAGCONSTRAINTS);

    TEXTAREA_JAVAARGS.setToolTipText(
        I18N.getMessage("createserverpack.gui.createserverpack.javaargs.tip"));
    TEXTAREA_JAVAARGS.setFont(new Font("Noto Sans Display Regular", Font.PLAIN, 15));
    JPanel JAVAARGS_JPANEL = new JPanel();
    JAVAARGS_JPANEL.setLayout(new GridBagLayout());
    GridBagConstraints TEXTAREA_JAVAARGS_JPANEL_CONSTRAINTS = new GridBagConstraints();
    TEXTAREA_JAVAARGS_JPANEL_CONSTRAINTS.anchor = GridBagConstraints.CENTER;
    TEXTAREA_JAVAARGS_JPANEL_CONSTRAINTS.fill = GridBagConstraints.BOTH;
    TEXTAREA_JAVAARGS_JPANEL_CONSTRAINTS.gridx = 0;
    TEXTAREA_JAVAARGS_JPANEL_CONSTRAINTS.gridy = 0;
    TEXTAREA_JAVAARGS_JPANEL_CONSTRAINTS.weighty = 1;
    TEXTAREA_JAVAARGS_JPANEL_CONSTRAINTS.weightx = 1;

    JScrollPane SCROLL_PANEL_JAVAARGS =
        new JScrollPane(
            TEXTAREA_JAVAARGS,
            JScrollPane.VERTICAL_SCROLLBAR_ALWAYS,
            JScrollPane.HORIZONTAL_SCROLLBAR_AS_NEEDED);
    JAVAARGS_JPANEL.add(SCROLL_PANEL_JAVAARGS, TEXTAREA_JAVAARGS_JPANEL_CONSTRAINTS);
    JAVAARGS_JPANEL.setSize(100, 100);
    JAVAARGS_JPANEL.setPreferredSize(new Dimension(100, 100));
    JAVAARGS_JPANEL.setMaximumSize(new Dimension(100, 100));
    JAVAARGS_JPANEL.setMinimumSize(new Dimension(100, 100));

    GRIDBAGCONSTRAINTS.fill = GridBagConstraints.HORIZONTAL;
    GRIDBAGCONSTRAINTS.gridwidth = 4;
    GRIDBAGCONSTRAINTS.gridx = 0;
    GRIDBAGCONSTRAINTS.gridy = 16;
    GRIDBAGCONSTRAINTS.insets = ZERO_TEN_ZERO_ZERO;

    CREATESERVERPACKPANEL.add(JAVAARGS_JPANEL, GRIDBAGCONSTRAINTS);

    // ------------------------------------------------------------------------------BUTTONS--------

    GRIDBAGCONSTRAINTS.gridwidth = 1;
    GRIDBAGCONSTRAINTS.fill = GridBagConstraints.NONE;
    Insets ZERO_TEN_ZERO_TEN = new Insets(0, 10, 0, 10);
    GRIDBAGCONSTRAINTS.insets = ZERO_TEN_ZERO_TEN;
    GRIDBAGCONSTRAINTS.weightx = 0;
    GRIDBAGCONSTRAINTS.weighty = 0;

    JButton BUTTON_MODPACKDIRECTORY = new JButton();
    BUTTON_MODPACKDIRECTORY.setToolTipText(
        I18N.getMessage("createserverpack.gui.buttonmodpackdir"));
    BUTTON_MODPACKDIRECTORY.setContentAreaFilled(false);
    BUTTON_MODPACKDIRECTORY.setMultiClickThreshhold(1000);
    ImageIcon FOLDERICON =
        new ImageIcon(
            Objects.requireNonNull(
                ServerPackCreatorGui.class.getResource("/de/griefed/resources/gui/folder.png")));
    BUTTON_MODPACKDIRECTORY.setIcon(FOLDERICON);
    Dimension FOLDERBUTTONDIMENSION = new Dimension(24, 24);
    BUTTON_MODPACKDIRECTORY.setMinimumSize(FOLDERBUTTONDIMENSION);
    BUTTON_MODPACKDIRECTORY.setPreferredSize(FOLDERBUTTONDIMENSION);
    BUTTON_MODPACKDIRECTORY.setMaximumSize(FOLDERBUTTONDIMENSION);
    BUTTON_MODPACKDIRECTORY.addActionListener(this::selectModpackDirectory);
    addMouseListenerContentAreaFilledToButton(BUTTON_MODPACKDIRECTORY);

    GRIDBAGCONSTRAINTS.gridx = 3;
    GRIDBAGCONSTRAINTS.gridy = 1;

    CREATESERVERPACKPANEL.add(BUTTON_MODPACKDIRECTORY, GRIDBAGCONSTRAINTS);

    JButton BUTTON_CLIENTSIDEMODS = new JButton();
    BUTTON_CLIENTSIDEMODS.setToolTipText(I18N.getMessage("createserverpack.gui.buttonclientmods"));
    BUTTON_CLIENTSIDEMODS.setContentAreaFilled(false);
    BUTTON_CLIENTSIDEMODS.setMultiClickThreshhold(1000);
    BUTTON_CLIENTSIDEMODS.setIcon(FOLDERICON);
    BUTTON_CLIENTSIDEMODS.setMinimumSize(FOLDERBUTTONDIMENSION);
    BUTTON_CLIENTSIDEMODS.setPreferredSize(FOLDERBUTTONDIMENSION);
    BUTTON_CLIENTSIDEMODS.setMaximumSize(FOLDERBUTTONDIMENSION);
    BUTTON_CLIENTSIDEMODS.addActionListener(this::selectClientMods);
    addMouseListenerContentAreaFilledToButton(BUTTON_CLIENTSIDEMODS);

    GRIDBAGCONSTRAINTS.gridx = 5;
    GRIDBAGCONSTRAINTS.gridy = 3;

    CREATESERVERPACKPANEL.add(BUTTON_CLIENTSIDEMODS, GRIDBAGCONSTRAINTS);

    JButton BUTTON_COPYDIRECTORIES = new JButton();
    BUTTON_COPYDIRECTORIES.setToolTipText(I18N.getMessage("createserverpack.gui.buttoncopydirs"));
    BUTTON_COPYDIRECTORIES.setContentAreaFilled(false);
    BUTTON_COPYDIRECTORIES.setIcon(FOLDERICON);
    BUTTON_COPYDIRECTORIES.setMultiClickThreshhold(1000);
    BUTTON_COPYDIRECTORIES.setMinimumSize(FOLDERBUTTONDIMENSION);
    BUTTON_COPYDIRECTORIES.setPreferredSize(FOLDERBUTTONDIMENSION);
    BUTTON_COPYDIRECTORIES.setMaximumSize(FOLDERBUTTONDIMENSION);
    BUTTON_COPYDIRECTORIES.addActionListener(this::selectCopyDirs);
    addMouseListenerContentAreaFilledToButton(BUTTON_COPYDIRECTORIES);

    GRIDBAGCONSTRAINTS.gridx = 5;
    GRIDBAGCONSTRAINTS.gridy = 5;

    CREATESERVERPACKPANEL.add(BUTTON_COPYDIRECTORIES, GRIDBAGCONSTRAINTS);

    JButton BUTTON_JAVAPATH = new JButton();
    BUTTON_JAVAPATH.setToolTipText(I18N.getMessage("createserverpack.gui.buttonjavapath"));
    BUTTON_JAVAPATH.setContentAreaFilled(false);
    BUTTON_JAVAPATH.setIcon(FOLDERICON);
    BUTTON_JAVAPATH.setMultiClickThreshhold(1000);
    BUTTON_JAVAPATH.setMinimumSize(FOLDERBUTTONDIMENSION);
    BUTTON_JAVAPATH.setPreferredSize(FOLDERBUTTONDIMENSION);
    BUTTON_JAVAPATH.setMaximumSize(FOLDERBUTTONDIMENSION);
    BUTTON_JAVAPATH.addActionListener(this::selectJavaInstallation);
    addMouseListenerContentAreaFilledToButton(BUTTON_JAVAPATH);

    GRIDBAGCONSTRAINTS.gridx = 5;
    GRIDBAGCONSTRAINTS.gridy = 9;

    CREATESERVERPACKPANEL.add(BUTTON_JAVAPATH, GRIDBAGCONSTRAINTS);

    JButton BUTTON_SERVERICON = new JButton();
    BUTTON_SERVERICON.setToolTipText(
        I18N.getMessage("createserverpack.gui.createserverpack.button.icon"));
    BUTTON_SERVERICON.setContentAreaFilled(false);
    BUTTON_SERVERICON.setIcon(FOLDERICON);
    BUTTON_SERVERICON.setMultiClickThreshhold(1000);

    BUTTON_SERVERICON.setMinimumSize(FOLDERBUTTONDIMENSION);
    BUTTON_SERVERICON.setPreferredSize(FOLDERBUTTONDIMENSION);
    BUTTON_SERVERICON.setMaximumSize(FOLDERBUTTONDIMENSION);
    BUTTON_SERVERICON.addActionListener(this::selectServerIcon);
    addMouseListenerContentAreaFilledToButton(BUTTON_SERVERICON);
    GRIDBAGCONSTRAINTS.fill = GridBagConstraints.NONE;
    GRIDBAGCONSTRAINTS.anchor = GridBagConstraints.LINE_START;
    GRIDBAGCONSTRAINTS.weightx = 0;
    GRIDBAGCONSTRAINTS.gridx = 2;
    GRIDBAGCONSTRAINTS.gridy = 7;

    CREATESERVERPACKPANEL.add(BUTTON_SERVERICON, GRIDBAGCONSTRAINTS);

    JButton BUTTON_SERVERPROPERTIES = new JButton();
    BUTTON_SERVERPROPERTIES.setToolTipText(
        I18N.getMessage("createserverpack.gui.createserverpack.button.properties"));
    BUTTON_SERVERPROPERTIES.setContentAreaFilled(false);
    BUTTON_SERVERPROPERTIES.setIcon(FOLDERICON);
    BUTTON_SERVERPROPERTIES.setMultiClickThreshhold(1000);
    BUTTON_SERVERPROPERTIES.setMinimumSize(FOLDERBUTTONDIMENSION);
    BUTTON_SERVERPROPERTIES.setPreferredSize(FOLDERBUTTONDIMENSION);
    BUTTON_SERVERPROPERTIES.setMaximumSize(FOLDERBUTTONDIMENSION);
    BUTTON_SERVERPROPERTIES.addActionListener(this::selectServerProperties);
    addMouseListenerContentAreaFilledToButton(BUTTON_SERVERPROPERTIES);

    GRIDBAGCONSTRAINTS.gridx = 5;
    GRIDBAGCONSTRAINTS.gridy = 7;

    CREATESERVERPACKPANEL.add(BUTTON_SERVERPROPERTIES, GRIDBAGCONSTRAINTS);

    JButton BUTTON_AIKARS_FLAGS = new JButton();
    BUTTON_AIKARS_FLAGS.setToolTipText(
        I18N.getMessage("createserverpack.gui.createserverpack.button.properties"));
    BUTTON_AIKARS_FLAGS.setContentAreaFilled(false);
    BUTTON_AIKARS_FLAGS.setIcon(
        new RotatedIcon(
            new TextIcon(
                BUTTON_AIKARS_FLAGS,
                I18N.getMessage("createserverpack.gui.createserverpack.javaargs.aikar"),
                TextIcon.Layout.HORIZONTAL),
            RotatedIcon.Rotate.UP));
    BUTTON_AIKARS_FLAGS.setMultiClickThreshhold(1000);
    // BUTTON_AIKARS_FLAGS.setBorder(BorderFactory.createLineBorder(PRIMARY, 1));
    BUTTON_AIKARS_FLAGS.setMargin(new Insets(20, 20, 20, 20));
    BUTTON_AIKARS_FLAGS.addActionListener(this::setAikarsFlags);
    addMouseListenerContentAreaFilledToButton(BUTTON_AIKARS_FLAGS);

    GRIDBAGCONSTRAINTS.fill = GridBagConstraints.HORIZONTAL;
    GRIDBAGCONSTRAINTS.gridx = 5;
    GRIDBAGCONSTRAINTS.gridy = 16;

    CREATESERVERPACKPANEL.add(BUTTON_AIKARS_FLAGS, GRIDBAGCONSTRAINTS);

    // ---------------------------------------------------------MAIN ACTION BUTTON AND LABEL--------

    GRIDBAGCONSTRAINTS.weightx = 0;
    GRIDBAGCONSTRAINTS.fill = GridBagConstraints.NONE;
    GRIDBAGCONSTRAINTS.insets = new Insets(5, 0, 5, 0);

    JPanel statusPanel = new JPanel();
    statusPanel.setLayout(new BoxLayout(statusPanel, BoxLayout.Y_AXIS));

    ReticulatingSplines RETICULATOR = new ReticulatingSplines();
    STATUS_LABEL_LINE_0 = new JLabel("..." + RETICULATOR.reticulate() + "   ");
    STATUS_LABEL_LINE_1 = new JLabel("..." + RETICULATOR.reticulate() + "   ");
    STATUS_LABEL_LINE_2 = new JLabel("..." + RETICULATOR.reticulate() + "   ");
    STATUS_LABEL_LINE_3 = new JLabel("..." + RETICULATOR.reticulate() + "   ");
    STATUS_LABEL_LINE_4 = new JLabel("..." + RETICULATOR.reticulate() + "   ");
    STATUS_LABEL_LINE_5 =
        new JLabel(I18N.getMessage("createserverpack.gui.buttongenerateserverpack.ready") + "   ");

    // Make sure all labels start on the left and extrend to the right
    STATUS_LABEL_LINE_0.setHorizontalAlignment(JLabel.LEFT);
    STATUS_LABEL_LINE_1.setHorizontalAlignment(JLabel.LEFT);
    STATUS_LABEL_LINE_2.setHorizontalAlignment(JLabel.LEFT);
    STATUS_LABEL_LINE_3.setHorizontalAlignment(JLabel.LEFT);
    STATUS_LABEL_LINE_4.setHorizontalAlignment(JLabel.LEFT);
    STATUS_LABEL_LINE_5.setHorizontalAlignment(JLabel.LEFT);

    // Set the preferred size of the labels so they do not resize when long texts are set later on
    Dimension labelDimension = new Dimension(700, 30);
    STATUS_LABEL_LINE_0.setPreferredSize(labelDimension);
    STATUS_LABEL_LINE_1.setPreferredSize(labelDimension);
    STATUS_LABEL_LINE_2.setPreferredSize(labelDimension);
    STATUS_LABEL_LINE_3.setPreferredSize(labelDimension);
    STATUS_LABEL_LINE_4.setPreferredSize(labelDimension);
    STATUS_LABEL_LINE_5.setPreferredSize(labelDimension);

    updatePanelTheme();

    statusPanel.add(STATUS_LABEL_LINE_0);
    statusPanel.add(STATUS_LABEL_LINE_1);
    statusPanel.add(STATUS_LABEL_LINE_2);
    statusPanel.add(STATUS_LABEL_LINE_3);
    statusPanel.add(STATUS_LABEL_LINE_4);
    statusPanel.add(STATUS_LABEL_LINE_5);
    statusPanel.setPreferredSize(new Dimension(700, 140));

    GRIDBAGCONSTRAINTS.fill = GridBagConstraints.NONE;
    GRIDBAGCONSTRAINTS.gridx = 1;
    GRIDBAGCONSTRAINTS.gridy = 19;
    GRIDBAGCONSTRAINTS.gridwidth = 5;
    GRIDBAGCONSTRAINTS.gridheight = 2;
    GRIDBAGCONSTRAINTS.weightx = 1;
    GRIDBAGCONSTRAINTS.weighty = 1;
    GRIDBAGCONSTRAINTS.anchor = GridBagConstraints.WEST;

    CREATESERVERPACKPANEL.add(statusPanel, GRIDBAGCONSTRAINTS);

    GRIDBAGCONSTRAINTS.insets = ZERO_TEN_ZERO_TEN;

    BufferedImage GENERATE =
        ImageIO.read(
            Objects.requireNonNull(
                ServerPackCreatorGui.class.getResource(
                    "/de/griefed/resources/gui/start_generation.png")));
    BUTTON_GENERATESERVERPACK.setIcon(
        new CompoundIcon(
            CompoundIcon.Axis.X_AXIS,
            12,
            new ImageIcon(GENERATE.getScaledInstance(32, 32, Image.SCALE_SMOOTH)),
            new TextIcon(
                BUTTON_GENERATESERVERPACK,
                I18N.getMessage("createserverpack.gui.buttongenerateserverpack"))));
    BUTTON_GENERATESERVERPACK.addActionListener(this::generateServerpack);
    BUTTON_GENERATESERVERPACK.setMultiClickThreshhold(1000);
    BUTTON_GENERATESERVERPACK.setToolTipText(
        I18N.getMessage("createserverpack.gui.buttongenerateserverpack.tip"));

    GRIDBAGCONSTRAINTS.gridx = 0;
    GRIDBAGCONSTRAINTS.gridy = 19;
    GRIDBAGCONSTRAINTS.gridwidth = 1;
    GRIDBAGCONSTRAINTS.gridheight = 1;
    GRIDBAGCONSTRAINTS.weightx = 1;
    GRIDBAGCONSTRAINTS.weighty = 1;
    GRIDBAGCONSTRAINTS.anchor = GridBagConstraints.WEST;
    GRIDBAGCONSTRAINTS.fill = GridBagConstraints.HORIZONTAL;

    CREATESERVERPACKPANEL.add(BUTTON_GENERATESERVERPACK, GRIDBAGCONSTRAINTS);

    JButton BUTTON_SERVER_PACKS = new JButton();
    BUTTON_SERVER_PACKS.setIcon(
        new CompoundIcon(
            CompoundIcon.Axis.X_AXIS,
            8,
            FOLDERICON,
            new TextIcon(
                BUTTON_SERVER_PACKS, I18N.getMessage("createserverpack.gui.buttonserverpacks"))));
    BUTTON_SERVER_PACKS.addActionListener(this::openServerPacksFolder);
    BUTTON_SERVER_PACKS.setMultiClickThreshhold(1000);
    BUTTON_SERVER_PACKS.setToolTipText(
        I18N.getMessage("createserverpack.gui.buttonserverpacks.tip"));

    GRIDBAGCONSTRAINTS.gridy = 20;
    GRIDBAGCONSTRAINTS.anchor = GridBagConstraints.WEST;
    GRIDBAGCONSTRAINTS.fill = GridBagConstraints.HORIZONTAL;

    CREATESERVERPACKPANEL.add(BUTTON_SERVER_PACKS, GRIDBAGCONSTRAINTS);

    GRIDBAGCONSTRAINTS.gridx = 0;
    GRIDBAGCONSTRAINTS.gridy = 21;
    GRIDBAGCONSTRAINTS.gridwidth = 6;
    GRIDBAGCONSTRAINTS.weightx = 1;
    GRIDBAGCONSTRAINTS.weighty = 1;
    GRIDBAGCONSTRAINTS.anchor = GridBagConstraints.NORTH;
    GRIDBAGCONSTRAINTS.fill = GridBagConstraints.HORIZONTAL;

    STATUS_BAR.setPreferredSize(new Dimension(700, 40));
    STATUS_BAR.setMaximumSize(new Dimension(Integer.MAX_VALUE, 20));

    CREATESERVERPACKPANEL.add(STATUS_BAR, GRIDBAGCONSTRAINTS);

    STATUS_BAR.loadConfig(IDLE_CONFIG);
    STATUS_BAR.play();

    // --------------------------------------------------------CONFIGPANE EXTENSIONS----------------

    GRIDBAGCONSTRAINTS.anchor = GridBagConstraints.WEST;
    AtomicInteger yPos = new AtomicInteger(21);
    if (!APPLICATIONADDONS.configPanelExtensions().isEmpty()) {
      CONFIG_PANELS.clear();
      CONFIG_PANELS.addAll(APPLICATIONADDONS.getConfigPanels(this));
      CONFIG_PANELS
          .forEach(
              extensionConfigPanel -> {
                GRIDBAGCONSTRAINTS.gridy = yPos.addAndGet(1);
                CREATESERVERPACKPANEL.add(extensionConfigPanel, GRIDBAGCONSTRAINTS);
              });
    }

    // --------------------------------------------------------LEFTOVERS AND EVERYTHING ELSE--------
    GRIDBAGCONSTRAINTS.fill = GridBagConstraints.NONE;

    JScrollPane TAB_CREATESERVERPACKTAB_SCROLL_PANEL = new JScrollPane(CREATESERVERPACKPANEL);
    TAB_CREATESERVERPACKTAB_SCROLL_PANEL.getVerticalScrollBar().setUnitIncrement(16);

    setLayout(new BorderLayout());
    add(TAB_CREATESERVERPACKTAB_SCROLL_PANEL, BorderLayout.CENTER);

    loadConfig(new File("serverpackcreator.conf"));
  }

  /**
   * Update the status labels with the current themes font-color and alpha.
   *
   * @author Griefed
   */
  protected void updatePanelTheme() {
    STATUS_LABEL_LINE_0.setForeground(
        new Color(
            getThemeTextColor().getRed(),
            getThemeTextColor().getGreen(),
            getThemeTextColor().getBlue(),
            20));
    STATUS_LABEL_LINE_1.setForeground(
        new Color(
            getThemeTextColor().getRed(),
            getThemeTextColor().getGreen(),
            getThemeTextColor().getBlue(),
            50));
    STATUS_LABEL_LINE_2.setForeground(
        new Color(
            getThemeTextColor().getRed(),
            getThemeTextColor().getGreen(),
            getThemeTextColor().getBlue(),
            100));
    STATUS_LABEL_LINE_3.setForeground(
        new Color(
            getThemeTextColor().getRed(),
            getThemeTextColor().getGreen(),
            getThemeTextColor().getBlue(),
            150));
    STATUS_LABEL_LINE_4.setForeground(
        new Color(
            getThemeTextColor().getRed(),
            getThemeTextColor().getGreen(),
            getThemeTextColor().getBlue(),
            200));

    IDLE_CONFIG.setScannerBackgroundColour(getBackground());
    IDLE_CONFIG.setEyeBackgroundColour(getBackground());
    BUSY_CONFIG.setScannerBackgroundColour(getBackground());
    BUSY_CONFIG.setEyeBackgroundColour(getBackground());

    STATUS_BAR.setBackground(getBackground());
    STATUS_BAR.setEyeBackground(getBackground());
  }

  /**
   * Update the labels in the status panel.
   *
   * @param text The text to update the status with.
   * @author Griefed
   */
  private void updateStatus(String text) {
    this.STATUS_LABEL_LINE_0.setText(STATUS_LABEL_LINE_1.getText() + "   ");
    this.STATUS_LABEL_LINE_1.setText(STATUS_LABEL_LINE_2.getText() + "   ");
    this.STATUS_LABEL_LINE_2.setText(STATUS_LABEL_LINE_3.getText() + "   ");
    this.STATUS_LABEL_LINE_3.setText(STATUS_LABEL_LINE_4.getText() + "   ");
    this.STATUS_LABEL_LINE_4.setText(STATUS_LABEL_LINE_5.getText() + "   ");
    this.STATUS_LABEL_LINE_5.setText(text + "   ");
  }

  /**
   * Upon button-press, open the folder containing generated server packs in the users
   * file-explorer.
   *
   * @param actionEvent The event which triggers this method.
   * @author Griefed
   */
  protected void openServerPacksFolder(ActionEvent actionEvent) {
    UTILITIES.FileUtils().openFolder(APPLICATIONPROPERTIES.getDirectoryServerPacks());
  }

  /**
   * Validate all text-based input fields.
   *
   * @author Griefed
   */
  public void validateInputFields() {
    validateModpackDir();

    validateSuffix();

    validateClientMods();

    validateCopyDirs();

    validateServerIcon();

    validateServerProperties();

    validateJavaPath();
  }

  /**
   * Validate the input field for modpack directory.
   *
   * @author Griefed
   */
  private void validateModpackDir() {
    List<String> errorsTEXTFIELD_MODPACKDIRECTORY = new ArrayList<>();
    if (CONFIGURATIONHANDLER.checkModpackDir(
        TEXTFIELD_MODPACKDIRECTORY.getText(), errorsTEXTFIELD_MODPACKDIRECTORY)) {

      TEXTFIELD_MODPACKDIRECTORY.setIcon(null);
      TEXTFIELD_MODPACKDIRECTORY.setToolTipText(
          I18N.getMessage("createserverpack.gui.createserverpack.labelmodpackdir.tip"));

      TEXTFIELD_MODPACKDIRECTORY.setForeground(getThemeTextColor());

    } else {

      TEXTFIELD_MODPACKDIRECTORY.setForeground(getThemeErrorColor());
      TEXTFIELD_MODPACKDIRECTORY.setIcon(ERROR_ICON_MODPACKDIRECTORY);
      ERROR_ICON_MODPACKDIRECTORY.setDescription(
          String.join(",", errorsTEXTFIELD_MODPACKDIRECTORY));
      TEXTFIELD_MODPACKDIRECTORY.setToolTipText(String.join(",", errorsTEXTFIELD_MODPACKDIRECTORY));
    }

    validateCopyDirs();
  }

  /**
   * Validate the input field for server pack suffix
   *
   * @author Griefed
   */
  private void validateSuffix() {
    if (UTILITIES.StringUtils().checkForIllegalCharacters(TEXTFIELD_SERVERPACKSUFFIX.getText())) {

      TEXTFIELD_SERVERPACKSUFFIX.setIcon(null);
      TEXTFIELD_SERVERPACKSUFFIX.setToolTipText(
          I18N.getMessage("createserverpack.gui.createserverpack.labelsuffix.tip"));

      TEXTFIELD_SERVERPACKSUFFIX.setForeground(getThemeTextColor());

    } else {

      TEXTFIELD_SERVERPACKSUFFIX.setForeground(getThemeErrorColor());
      TEXTFIELD_SERVERPACKSUFFIX.setIcon(ERROR_ICON_SERVERPACK_SUFFIX);
      TEXTFIELD_SERVERPACKSUFFIX.setToolTipText(ERROR_ICON_SERVERPACK_SUFFIX.getDescription());
    }
  }

  /**
   * Validate the input field for client mods.
   *
   * @author Griefed
   */
  private void validateClientMods() {
    if (!TEXTAREA_CLIENTSIDEMODS.getText().matches("^.*,\\s*\\\\*$")) {

      TEXTAREA_CLIENTSIDEMODS.setIcon(null);
      TEXTAREA_CLIENTSIDEMODS.setToolTipText(
          I18N.getMessage("createserverpack.gui.createserverpack.labelclientmods.tip"));

      TEXTAREA_CLIENTSIDEMODS.setForeground(getThemeTextColor());

    } else {

      TEXTAREA_CLIENTSIDEMODS.setForeground(getThemeErrorColor());
      TEXTAREA_CLIENTSIDEMODS.setIcon(ERROR_ICON_CLIENTSIDE_MODS);
      TEXTAREA_CLIENTSIDEMODS.setToolTipText(ERROR_ICON_CLIENTSIDE_MODS.getDescription());
    }
  }

  /**
   * Validate the input field for copy directories.
   *
   * @author Griefed
   */
  private void validateCopyDirs() {
    if (CONFIGURATIONHANDLER.checkModpackDir(TEXTFIELD_MODPACKDIRECTORY.getText())) {
      List<String> errorsTEXTFIELD_COPYDIRECTORIES = new ArrayList<>();
      if (!TEXTAREA_COPYDIRECTORIES.getText().matches("^.*,\\s*\\\\*$")
          && CONFIGURATIONHANDLER.checkCopyDirs(
          UTILITIES.ListUtils()
              .cleanList(
                  new ArrayList<>(
                      Arrays.asList(
                          TEXTAREA_COPYDIRECTORIES.getText().replace(", ", ",").split(",")))),
          TEXTFIELD_MODPACKDIRECTORY.getText(),
          errorsTEXTFIELD_COPYDIRECTORIES)) {

        TEXTAREA_COPYDIRECTORIES.setIcon(null);
        TEXTAREA_COPYDIRECTORIES.setToolTipText(
            I18N.getMessage("createserverpack.gui.createserverpack.labelcopydirs.tip"));

        TEXTAREA_COPYDIRECTORIES.setForeground(getThemeTextColor());

      } else {

        TEXTAREA_COPYDIRECTORIES.setForeground(getThemeErrorColor());
        TEXTAREA_COPYDIRECTORIES.setIcon(ERROR_ICON_COPYDIRECTORIES);
        ERROR_ICON_COPYDIRECTORIES.setDescription(
            String.join(",", errorsTEXTFIELD_COPYDIRECTORIES));
        TEXTAREA_COPYDIRECTORIES.setToolTipText(String.join(",", errorsTEXTFIELD_COPYDIRECTORIES));
      }
    }
  }

  /**
   * Validate the input field for server icon.
   *
   * @author Griefed
   */
  private void validateServerIcon() {
    if (CONFIGURATIONHANDLER.checkIconAndProperties(TEXTFIELD_SERVERICONPATH.getText())) {

      TEXTFIELD_SERVERICONPATH.setIcon(null);
      TEXTFIELD_SERVERICONPATH.setToolTipText(
          I18N.getMessage("createserverpack.gui.createserverpack.textfield.iconpath"));

      TEXTFIELD_SERVERICONPATH.setForeground(getThemeTextColor());

    } else {

      TEXTFIELD_SERVERICONPATH.setForeground(getThemeErrorColor());
      TEXTFIELD_SERVERICONPATH.setIcon(ERROR_ICON_SERVERICON);
      TEXTFIELD_SERVERICONPATH.setToolTipText(ERROR_ICON_SERVERICON.getDescription());
    }
  }

  /**
   * Validate the inputfield for server properties.
   *
   * @author Griefed
   */
  private void validateServerProperties() {
    if (CONFIGURATIONHANDLER.checkIconAndProperties(TEXTFIELD_SERVERPROPERTIESPATH.getText())) {
      TEXTFIELD_SERVERPROPERTIESPATH.setIcon(null);
      TEXTFIELD_SERVERPROPERTIESPATH.setToolTipText(
          I18N.getMessage("createserverpack.gui.createserverpack.textfield.propertiespath"));

      TEXTFIELD_SERVERPROPERTIESPATH.setForeground(getThemeTextColor());

    } else {

      TEXTFIELD_SERVERPROPERTIESPATH.setForeground(getThemeErrorColor());
      TEXTFIELD_SERVERPROPERTIESPATH.setIcon(ERROR_ICON_SERVERPROPERTIES);
      TEXTFIELD_SERVERPROPERTIESPATH.setToolTipText(ERROR_ICON_SERVERPROPERTIES.getDescription());
    }
  }

  /**
   * Validate the inputfield for Java path.
   *
   * @author Griefed
   */
  private void validateJavaPath() {
    if (CONFIGURATIONHANDLER.checkJavaPath(TEXTFIELD_JAVAPATH.getText())) {

      TEXTFIELD_JAVAPATH.setIcon(null);
      TEXTFIELD_JAVAPATH.setToolTipText(
          I18N.getMessage("createserverpack.gui.createserverpack.labeljavapath.tip"));
      TEXTFIELD_JAVAPATH.setForeground(getThemeTextColor());

    } else {

      TEXTFIELD_JAVAPATH.setForeground(getThemeErrorColor());
      TEXTFIELD_JAVAPATH.setIcon(ERROR_ICON_JAVAPATH);
      TEXTFIELD_JAVAPATH.setToolTipText(ERROR_ICON_JAVAPATH.getDescription());
    }
  }

  /**
   * Check the current content of the Java args textarea. If it is empty, set it to Aikars flags,
   * else ask the user whether they want to overwrite the current setting with Aikars flags.
   *
   * @param actionEvent The event which triggers this method.
   * @author Griefed
   */
  private void setAikarsFlags(ActionEvent actionEvent) {
    if (!TEXTAREA_JAVAARGS.getText().isEmpty()) {
      switch (JOptionPane.showConfirmDialog(
          CREATESERVERPACKPANEL,
          I18N.getMessage("createserverpack.gui.createserverpack.javaargs.confirm.message"),
          I18N.getMessage("createserverpack.gui.createserverpack.javaargs.confirm.title"),
          JOptionPane.YES_NO_OPTION,
          JOptionPane.WARNING_MESSAGE)) {
        case 0:
          setAikarsFlags();

        case 1:
        default:
          break;
      }

    } else {

      setAikarsFlags();
    }
  }

  /**
   * Sets the text of the Java args textarea to the popular Aikar flags.
   *
   * @author Griefed
   */
  private void setAikarsFlags() {
    TEXTAREA_JAVAARGS.setText(APPLICATIONPROPERTIES.getAikarsFlags());
  }

  /**
   * Checks whether the checkbox for the modloader-server installation is selected and whether the
   * path to the Java-installation is defined. If true and empty, a message is displayed, warning
   * the user that Javapath needs to be defined for the modloader-server installation to work. If
   * "Yes" is clicked, a filechooser will open where the user can select their
   * Java-executable/binary. If "No" is selected, the user is warned about the consequences of not
   * setting the Javapath.
   *
   * @param actionEvent The event which triggers this method.
   * @author Griefed
   */
  private void actionEventCheckBoxServer(ActionEvent actionEvent) {
    if (CHECKBOX_SERVER.isSelected() && TEXTFIELD_JAVAPATH.getText().isEmpty()) {
      switch (JOptionPane.showConfirmDialog(
          CREATESERVERPACKPANEL,
          I18N.getMessage("createserverpack.gui.createserverpack.checkboxserver.confirm.message"),
          I18N.getMessage("createserverpack.gui.createserverpack.checkboxserver.confirm.title"),
          JOptionPane.YES_NO_OPTION,
          JOptionPane.WARNING_MESSAGE)) {
        case 0:
          chooseJava();
          break;

        case 1:
          JOptionPane.showMessageDialog(
              CREATESERVERPACKPANEL,
              I18N.getMessage(
                  "createserverpack.gui.createserverpack.checkboxserver.message.message"),
              I18N.getMessage("createserverpack.gui.createserverpack.checkboxserver.message.title"),
              JOptionPane.ERROR_MESSAGE,
              null);
          break;

        default:
          break;
      }
    }
  }

  /**
   * Adds a mouse listener to the passed button which sets the content area of said button
   * filled|not-filled when the mouse enters|leaves the button.
   *
   * @param buttonToAddMouseListenerTo JButton. The button to add the mouse listener to.
   * @author Griefed
   */
  private void addMouseListenerContentAreaFilledToButton(JButton buttonToAddMouseListenerTo) {

    buttonToAddMouseListenerTo.addMouseListener(
        new MouseAdapter() {
          public void mouseEntered(MouseEvent event) {
            buttonToAddMouseListenerTo.setContentAreaFilled(true);
          }

          public void mouseExited(MouseEvent event) {
            buttonToAddMouseListenerTo.setContentAreaFilled(false);
          }
        });
  }

  /**
   * Get the DefaultComboboxModel of available Forge versions depending on the passed Minecraft
   * version. If the specified Minecraft version is not supported, the DCBM will be set to NONE.
   *
   * @param chosenMinecraftVersion The selected Minecraft version which determines the list of
   *                               available Forge versions.
   * @author Griefed
   */
  private DefaultComboBoxModel<String> updateForgeComboBoxVersions(
      @Nullable String chosenMinecraftVersion) {

    if (chosenMinecraftVersion != null
        && VERSIONMETA
        .forge()
        .availableForgeVersionsArrayDescending(chosenMinecraftVersion)
        .isPresent()) {

      return new DefaultComboBoxModel<>(
          VERSIONMETA.forge().availableForgeVersionsArrayDescending(chosenMinecraftVersion).get());

    } else {

      return new DefaultComboBoxModel<>(this.NONE);
    }
  }

  /**
   * Get the DefaultComboboxModel of available Fabric versions depending on the passed Minecraft
   * version. If the specified Minecraft version is not supported, the DCBM will be set to NONE.
   *
   * @param chosenMinecraftVersion The selected Minecraft version which determines the list of
   *                               available Fabric versions.
   * @author Griefed
   */
  private DefaultComboBoxModel<String> updateFabricComboBoxVersions(
      @Nullable String chosenMinecraftVersion) {

    if (chosenMinecraftVersion != null
        && VERSIONMETA.fabric().isMinecraftSupported(chosenMinecraftVersion)) {

      return FABRIC_VERSIONS;

    } else {

      return new DefaultComboBoxModel<>(this.NONE);
    }
  }

  /**
   * Get the DefaultComboboxModel of available LegacyFabric versions depending on the passed
   * Minecraft version. If the specified Minecraft version is not supported, the DCBM will be set to
   * NONE.
   *
   * @param chosenMinecraftVersion The selected Minecraft version which determines the list of
   *                               available LegacyFabric versions.
   * @author Griefed
   */
  private DefaultComboBoxModel<String> updateLegacyFabricComboBoxVersions(
      @Nullable String chosenMinecraftVersion) {

    if (chosenMinecraftVersion != null
        && VERSIONMETA.legacyFabric().isMinecraftSupported(chosenMinecraftVersion)) {

      return LEGACY_FABRIC_VERSIONS;

    } else {

      return new DefaultComboBoxModel<>(this.NONE);
    }
  }

  /**
   * Get the DefaultComboboxModel of available Quilt versions depending on the passed Minecraft
   * version. If the specified Minecraft version is not supported, the DCBM will be set to NONE.
   *
   * @param chosenMinecraftVersion The selected Minecraft version which determines the list of
   *                               available Fabric versions.
   * @author Griefed
   */
  private DefaultComboBoxModel<String> updateQuiltComboBoxVersions(
      @Nullable String chosenMinecraftVersion) {

    if (chosenMinecraftVersion != null
        && VERSIONMETA.fabric().isMinecraftSupported(chosenMinecraftVersion)) {

      return QUILT_VERSIONS;

    } else {

      return new DefaultComboBoxModel<>(this.NONE);
    }
  }

  /**
   * Setter for the Minecraft version depending on which one is selected in the GUI.
   *
   * @param event The event which triggers this method.
   * @author Griefed
   */
  private void actionEventComboBoxMinecraftVersion(ActionEvent event) {

    chosenMinecraftVersion =
        Objects.requireNonNull(COMBOBOX_MINECRAFTVERSIONS.getSelectedItem()).toString();

    updateModloaderGuiComponents(
        Objects.requireNonNull(COMBOBOX_MODLOADERS.getSelectedItem()).toString());
  }

  private void actionEventComboBoxModloaderVersions(ActionEvent event) {

    chosenModloaderVersion =
        Objects.requireNonNull(COMBOBOX_MODLOADER_VERSIONS.getSelectedItem()).toString();
  }

  /**
   * Setter for the modloader depending on which one is selected in the GUI.
   *
   * @param event The event which triggers this method.
   * @author Griefed
   */
  private void actionEventComboBoxModloaders(ActionEvent event) {

    String modloader;
    if (COMBOBOX_MODLOADERS.getSelectedItem() != null) {
      modloader = COMBOBOX_MODLOADERS.getSelectedItem().toString();
    } else {
      modloader = "Forge";
    }

    updateModloaderGuiComponents(modloader);
  }

  /**
   * Helper method which changes various states of GUI components.
   *
   * @param modloader The modloader to set.
   * @author Griefed
   */
  private void updateModloaderGuiComponents(String modloader) {

    switch (modloader) {
      // Fabric
      case "Fabric":
        COMBOBOX_MODLOADERS.setSelectedIndex(0);
        //noinspection ConstantConditions
        COMBOBOX_MODLOADER_VERSIONS.setModel(
            updateFabricComboBoxVersions(COMBOBOX_MINECRAFTVERSIONS.getSelectedItem().toString()));

        break;

      // Forge
      case "Forge":
        COMBOBOX_MODLOADERS.setSelectedIndex(1);
        //noinspection ConstantConditions
        COMBOBOX_MODLOADER_VERSIONS.setModel(
            updateForgeComboBoxVersions(COMBOBOX_MINECRAFTVERSIONS.getSelectedItem().toString()));

        break;

      // Quilt
      case "Quilt":
        COMBOBOX_MODLOADERS.setSelectedIndex(2);
        //noinspection ConstantConditions
        COMBOBOX_MODLOADER_VERSIONS.setModel(
            updateQuiltComboBoxVersions(COMBOBOX_MINECRAFTVERSIONS.getSelectedItem().toString()));

        break;

      case "LegacyFabric":
        COMBOBOX_MODLOADERS.setSelectedIndex(3);
        //noinspection ConstantConditions
        COMBOBOX_MODLOADER_VERSIONS.setModel(
            updateLegacyFabricComboBoxVersions(
                COMBOBOX_MINECRAFTVERSIONS.getSelectedItem().toString()));

    }

    COMBOBOX_MODLOADER_VERSIONS.setSelectedIndex(0);
    //noinspection ConstantConditions
    chosenModloaderVersion = COMBOBOX_MODLOADER_VERSIONS.getSelectedItem().toString();
    chosenModloader = modloader;

    //noinspection ConstantConditions
    LOG.debug(
        "Minecraft version: "
            + COMBOBOX_MINECRAFTVERSIONS.getSelectedItem().toString()
            + "; Modloader: "
            + COMBOBOX_MODLOADERS.getSelectedItem().toString()
            + "; Modloader version "
            + COMBOBOX_MODLOADER_VERSIONS.getSelectedItem().toString());
  }

  /**
   * Upon button-press, open a file-selector for the modpack-directory.
   *
   * @param event The event which triggers this method.
   * @author Griefed
   */
  private void selectModpackDirectory(ActionEvent event) {

    JFileChooser modpackDirChooser = new JFileChooser();

    if (new File(TEXTFIELD_MODPACKDIRECTORY.getText()).isDirectory()) {

      modpackDirChooser.setCurrentDirectory(new File(TEXTFIELD_MODPACKDIRECTORY.getText()));

    } else if (new File(TEXTFIELD_MODPACKDIRECTORY.getText()).isFile()) {

      modpackDirChooser.setCurrentDirectory(
          new File(new File(TEXTFIELD_MODPACKDIRECTORY.getText()).getParent()));

    } else {
      modpackDirChooser.setCurrentDirectory(DIRECTORY_CHOOSER);
    }
    modpackDirChooser.setDialogTitle(
        I18N.getMessage("createserverpack.gui.buttonmodpackdir.title"));
    modpackDirChooser.setFileSelectionMode(JFileChooser.FILES_AND_DIRECTORIES);
    modpackDirChooser.setFileFilter(
        new FileNameExtensionFilter(
            I18N.getMessage("createserverpack.gui.createserverpack.chooser.modpack.filter"),
            "zip"));
    modpackDirChooser.setAcceptAllFileFilterUsed(false);
    modpackDirChooser.setMultiSelectionEnabled(false);
    modpackDirChooser.setPreferredSize(CHOOSERDIMENSION);

    if (modpackDirChooser.showOpenDialog(FRAME_SERVERPACKCREATOR) == JFileChooser.APPROVE_OPTION) {
      try {
        TEXTFIELD_MODPACKDIRECTORY.setText(
            modpackDirChooser.getSelectedFile().getCanonicalPath().replace("\\", "/"));

        /* This log is meant to be read by the user, therefore we allow translation. */
        LOG.debug(
            "Selected modpack directory: "
                + modpackDirChooser.getSelectedFile().getCanonicalPath().replace("\\", "/"));

      } catch (IOException ex) {
        LOG.error("Error getting directory from modpack directory chooser.", ex);
      }
    }
  }

  /**
   * Upon button-press, open a file-selector for the server-icon.png.
   *
   * @param event The event which triggers this method.
   * @author Griefed
   */
  private void selectServerIcon(ActionEvent event) {

    JFileChooser serverIconChooser = new JFileChooser();

    serverIconChooser.setCurrentDirectory(DIRECTORY_CHOOSER);
    serverIconChooser.setDialogTitle(
        I18N.getMessage("createserverpack.gui.createserverpack.chooser.icon.title"));
    serverIconChooser.setFileSelectionMode(JFileChooser.FILES_ONLY);
    serverIconChooser.setFileFilter(
        new FileNameExtensionFilter(
            I18N.getMessage("createserverpack.gui.createserverpack.chooser.icon.filter"),
            "png",
            "jpg",
            "jpeg",
            "bmp"));
    serverIconChooser.setAcceptAllFileFilterUsed(false);
    serverIconChooser.setMultiSelectionEnabled(false);
    serverIconChooser.setPreferredSize(CHOOSERDIMENSION);

    if (serverIconChooser.showOpenDialog(FRAME_SERVERPACKCREATOR) == JFileChooser.APPROVE_OPTION) {
      try {

        TEXTFIELD_SERVERICONPATH.setText(
            serverIconChooser.getSelectedFile().getCanonicalPath().replace("\\", "/"));

      } catch (IOException ex) {
        LOG.error("Error getting the icon-file for the server pack.", ex);
      }
    }
  }

  /**
   * Upon button-press, open a file-selector for the server.properties.
   *
   * @param event The event which triggers this method.
   * @author Griefed
   */
  private void selectServerProperties(ActionEvent event) {

    JFileChooser serverPropertiesChooser = new JFileChooser();

    serverPropertiesChooser.setCurrentDirectory(DIRECTORY_CHOOSER);
    serverPropertiesChooser.setDialogTitle(
        I18N.getMessage("createserverpack.gui.createserverpack.chooser.properties.title"));
    serverPropertiesChooser.setFileSelectionMode(JFileChooser.FILES_ONLY);
    serverPropertiesChooser.setFileFilter(
        new FileNameExtensionFilter(
            I18N.getMessage("createserverpack.gui.createserverpack.chooser.properties.filter"),
            "properties"));
    serverPropertiesChooser.setAcceptAllFileFilterUsed(false);
    serverPropertiesChooser.setMultiSelectionEnabled(false);
    serverPropertiesChooser.setPreferredSize(CHOOSERDIMENSION);

    if (serverPropertiesChooser.showOpenDialog(FRAME_SERVERPACKCREATOR)
        == JFileChooser.APPROVE_OPTION) {
      try {

        TEXTFIELD_SERVERPROPERTIESPATH.setText(
            serverPropertiesChooser.getSelectedFile().getCanonicalPath().replace("\\", "/"));

      } catch (IOException ex) {
        LOG.error("Error getting the properties-file for the server pack.", ex);
      }
    }
  }

  /**
   * Upon button-press, open a file-selector for clientside-only mods. If the modpack-directory is
   * specified, the file-selector will open in the mods-directory in the modpack-directory.
   *
   * @param event The event which triggers this method.
   * @author Griefed
   */
  private void selectClientMods(ActionEvent event) {

    JFileChooser clientModsChooser = new JFileChooser();

    if (TEXTFIELD_MODPACKDIRECTORY.getText().length() > 0
        && new File(TEXTFIELD_MODPACKDIRECTORY.getText()).isDirectory()
        && new File(String.format("%s/mods", TEXTFIELD_MODPACKDIRECTORY.getText())).isDirectory()) {

      clientModsChooser.setCurrentDirectory(
          new File(String.format("%s/mods", TEXTFIELD_MODPACKDIRECTORY.getText())));
    } else {
      clientModsChooser.setCurrentDirectory(DIRECTORY_CHOOSER);
    }

    clientModsChooser.setDialogTitle(
        I18N.getMessage("createserverpack.gui.buttonclientmods.title"));
    clientModsChooser.setFileSelectionMode(JFileChooser.FILES_ONLY);

    clientModsChooser.setFileFilter(
        new FileNameExtensionFilter(
            I18N.getMessage("createserverpack.gui.buttonclientmods.filter"), "jar"));

    clientModsChooser.setAcceptAllFileFilterUsed(false);
    clientModsChooser.setMultiSelectionEnabled(true);
    clientModsChooser.setPreferredSize(CHOOSERDIMENSION);

    if (clientModsChooser.showOpenDialog(FRAME_SERVERPACKCREATOR) == JFileChooser.APPROVE_OPTION) {

      File[] clientMods = clientModsChooser.getSelectedFiles();
      List<String> clientModsFilenames = new ArrayList<>(100);

      for (File mod : clientMods) {
        clientModsFilenames.add(mod.getName());
      }

      TEXTAREA_CLIENTSIDEMODS.setText(UTILITIES.StringUtils().buildString(clientModsFilenames));

      LOG.debug("Selected mods: " + clientModsFilenames);
    }
  }

  /**
   * Upon button-press, open a file-selector for directories which are to be copied to the server
   * pack. If the modpack-directory is specified, the file-selector will be opened in the
   * modpack-directory.
   *
   * @param event The event which triggers this method.
   * @author Griefed
   */
  private void selectCopyDirs(ActionEvent event) {

    JFileChooser copyDirsChooser = new JFileChooser();

    if (TEXTFIELD_MODPACKDIRECTORY.getText().length() > 0
        && new File(TEXTFIELD_MODPACKDIRECTORY.getText()).isDirectory()) {

      copyDirsChooser.setCurrentDirectory(new File(TEXTFIELD_MODPACKDIRECTORY.getText()));
    } else {
      copyDirsChooser.setCurrentDirectory(DIRECTORY_CHOOSER);
    }

    copyDirsChooser.setDialogTitle(I18N.getMessage("createserverpack.gui.buttoncopydirs.title"));
    copyDirsChooser.setFileSelectionMode(JFileChooser.DIRECTORIES_ONLY);
    copyDirsChooser.setAcceptAllFileFilterUsed(false);
    copyDirsChooser.setMultiSelectionEnabled(true);
    copyDirsChooser.setPreferredSize(CHOOSERDIMENSION);

    if (copyDirsChooser.showOpenDialog(FRAME_SERVERPACKCREATOR) == JFileChooser.APPROVE_OPTION) {
      File[] directoriesToCopy = copyDirsChooser.getSelectedFiles();
      List<String> copyDirsNames = new ArrayList<>(100);

      for (File directory : directoriesToCopy) {
        copyDirsNames.add(directory.getName());
      }

      TEXTAREA_COPYDIRECTORIES.setText(UTILITIES.StringUtils().buildString(copyDirsNames));

      LOG.debug("Selected directories: " + copyDirsNames);
    }
  }

  /**
   * Upon button-press, open a file-selector to select the Java-executable.
   *
   * @param event The event which triggers this method.
   * @author Griefed
   */
  private void selectJavaInstallation(ActionEvent event) {
    chooseJava();
  }

  /**
   * Opens a filechooser to select the Java-executable/binary.
   *
   * @author Griefed
   */
  void chooseJava() {
    JFileChooser javaChooser = new JFileChooser();

    if (new File(String.format("%s/bin/", System.getProperty("java.home").replace("\\", "/")))
        .isDirectory()) {

      javaChooser.setCurrentDirectory(
          new File(String.format("%s/bin/", System.getProperty("java.home").replace("\\", "/"))));

    } else {
      javaChooser.setCurrentDirectory(DIRECTORY_CHOOSER);
    }

    javaChooser.setDialogTitle(I18N.getMessage("createserverpack.gui.buttonjavapath.tile"));
    javaChooser.setFileSelectionMode(JFileChooser.FILES_ONLY);
    javaChooser.setAcceptAllFileFilterUsed(true);
    javaChooser.setMultiSelectionEnabled(false);
    javaChooser.setPreferredSize(CHOOSERDIMENSION);

    if (javaChooser.showOpenDialog(FRAME_SERVERPACKCREATOR) == JFileChooser.APPROVE_OPTION) {
      try {
        TEXTFIELD_JAVAPATH.setText(
            javaChooser.getSelectedFile().getCanonicalPath().replace("\\", "/"));

        LOG.debug(
            "Set path to Java executable to: "
                + javaChooser.getSelectedFile().getCanonicalPath().replace("\\", "/"));

      } catch (IOException ex) {
        LOG.error("Couldn't set java executable path.", ex);
      }
    }
  }

  /**
   * Upon button-press, check the entered configuration and if successfull, generate a server pack.
   *
   * @param event The event which triggers this method.
   * @author Griefed
   */
  private void generateServerpack(ActionEvent event) {

    BUTTON_GENERATESERVERPACK.setEnabled(false);
    STATUS_BAR.loadConfig(BUSY_CONFIG);

    int decision = 0;

    MATERIALTEXTPANEUI.installUI(LAZYMODETEXTPANE);

    if (TEXTAREA_COPYDIRECTORIES.getText().equals("lazy_mode")) {
      decision =
          JOptionPane.showConfirmDialog(
              FRAME_SERVERPACKCREATOR,
              LAZYMODETEXTPANE,
              I18N.getMessage("createserverpack.gui.createserverpack.lazymode"),
              JOptionPane.YES_NO_OPTION,
              JOptionPane.INFORMATION_MESSAGE);
    }

    LOG.debug("Case " + decision);

    // No inspection in case we ever want to expand on this switch statement.
    //noinspection SwitchStatementWithTooFewBranches
    switch (decision) {
      case 0:
        generate();
        break;

      default:
        ready();
        break;
    }
  }

  /**
   * Acquire the current settings in the GUI as a {@link ConfigurationModel}.
   *
   * @return The current settings in the GUI.
   * @author Griefed
   */
  private ConfigurationModel currentConfigAsModel() {
    return new ConfigurationModel(
        UTILITIES.ListUtils()
            .cleanList(
                new ArrayList<>(
                    Arrays.asList(
                        TEXTAREA_CLIENTSIDEMODS.getText().replace(", ", ",").split(",")))),
        UTILITIES.ListUtils()
            .cleanList(
                new ArrayList<>(
                    Arrays.asList(
                        TEXTAREA_COPYDIRECTORIES.getText().replace(", ", ",").split(",")))),
        TEXTFIELD_MODPACKDIRECTORY.getText().replace("\\", "/"),
        TEXTFIELD_JAVAPATH.getText().replace("\\", "/"),
        COMBOBOX_MINECRAFTVERSIONS.getSelectedItem().toString(),
        COMBOBOX_MODLOADERS.getSelectedItem().toString(),
        COMBOBOX_MODLOADER_VERSIONS.getSelectedItem().toString(),
        TEXTAREA_JAVAARGS.getText(),
        UTILITIES.StringUtils().pathSecureText(TEXTFIELD_SERVERPACKSUFFIX.getText()),
        TEXTFIELD_SERVERICONPATH.getText().replace("\\", "/"),
        TEXTFIELD_SERVERPROPERTIESPATH.getText().replace("\\", "/"),
        CHECKBOX_SERVER.isSelected(),
        CHECKBOX_ICON.isSelected(),
        CHECKBOX_PROPERTIES.isSelected(),
        CHECKBOX_ZIP.isSelected(),
<<<<<<< HEAD
        new HashMap<>(),
        new HashMap<>());
=======
        //TODO replace with configurable map so users can customize start scripts further
        new HashMap<>(),
        getConfigPanelConfigs());
  }

  /**
   * Get the configurations of the available ExtensionConfigPanel as a hashmap, so we can store them
   * in our serverpackcreator.conf.
   *
   * @return Map containing lists of CommentedConfigs mapped to the corresponding pluginID.
   */
  private HashMap<String, ArrayList<CommentedConfig>> getConfigPanelConfigs() {
    HashMap<String, ArrayList<CommentedConfig>> configs = new HashMap<>();
    if (!CONFIG_PANELS.isEmpty()) {
      CONFIG_PANELS.forEach(
          panel -> configs.put(panel.pluginID(), panel.serverPackExtensionConfig())
      );
    }
    return configs;
>>>>>>> ad2d3136
  }

  /**
   * Generate a server pack from the current configuration in the GUI.
   *
   * @author Griefed
   */
  private void generate() {

    Tailer tailer =
        Tailer.create(
            new File("./logs/serverpackcreator.log"),
            new TailerListenerAdapter() {
              public void handle(String line) {
                if (!line.contains("DEBUG")) {
                  // labelGenerateServerPack.setText(line.substring(line.indexOf(") - ") + 4));
                  updateStatus(line.substring(line.indexOf(") - ") + 4));
                }
              }
            },
            100,
            false);

    LOG.info("Checking entered configuration.");

    updateStatus(I18N.getMessage("createserverpack.log.info.buttoncreateserverpack.start"));

    List<String> encounteredErrors = new ArrayList<>(100);

    ConfigurationModel configurationModel = currentConfigAsModel();

    final ExecutorService executorService = Executors.newSingleThreadExecutor();
    executorService.execute(
        () -> {
          if (!CONFIGURATIONHANDLER.checkConfiguration(
              configurationModel, encounteredErrors, true)) {

            LOG.info("Configuration checked successfully.");

            updateStatus(
                I18N.getMessage("createserverpack.log.info.buttoncreateserverpack.checked"));

            saveConfig(APPLICATIONPROPERTIES.DEFAULT_CONFIG());

            LOG.info("Starting ServerPackCreator run.");

            updateStatus(
                I18N.getMessage("createserverpack.log.info.buttoncreateserverpack.generating"));

            try {

              SERVERPACKHANDLER.run(configurationModel);

              loadConfig(new File("serverpackcreator.conf"));

              updateStatus(
                  I18N.getMessage("createserverpack.log.info.buttoncreateserverpack.ready"));

              SERVERPACKGENERATEDDOCUMENT.setParagraphAttributes(
                  0,
                  SERVERPACKGENERATEDDOCUMENT.getLength(),
                  SERVERPACKGENERATEDATTRIBUTESET,
                  false);
              MATERIALTEXTPANEUI.installUI(SERVERPACKGENERATEDTEXTPANE);

              ready();

              if (JOptionPane.showConfirmDialog(
                  FRAME_SERVERPACKCREATOR,
                  SERVERPACKGENERATEDTEXTPANE,
                  I18N.getMessage("createserverpack.gui.createserverpack.openfolder.title"),
                  JOptionPane.YES_NO_OPTION,
                  JOptionPane.INFORMATION_MESSAGE)
                  == 0) {

                try {
                  Desktop.getDesktop()
                      .open(
                          new File(SERVERPACKHANDLER.getServerPackDestination(configurationModel)));
                } catch (IOException ex) {
                  LOG.error("Error opening file explorer for server pack.", ex);
                }
              }

            } catch (Exception ex) {

              LOG.error("An error occurred when generating the server pack.", ex);
            }

          } else {

            updateStatus(I18N.getMessage("createserverpack.gui.buttongenerateserverpack.fail"));

            if (encounteredErrors.size() > 0) {

              StringBuilder errors = new StringBuilder();

              for (int i = 0; i < encounteredErrors.size(); i++) {

                errors.append(i + 1).append(": ").append(encounteredErrors.get(i)).append("\n");
              }

              ready();

              JOptionPane.showMessageDialog(
                  FRAME_SERVERPACKCREATOR,
                  errors,
                  String.format(
                      I18N.getMessage("createserverpack.gui.createserverpack.errors.encountered"),
                      encounteredErrors.size()),
                  JOptionPane.ERROR_MESSAGE,
                  UIManager.getIcon("OptionPane.errorIcon"));
            }
          }

          tailer.stop();

          ready();

          System.gc();
          System.runFinalization();

          executorService.shutdownNow();
        });
  }

  /**
   * Set the GUI ready for the next generation.
   *
   * @author Griefed
   */
  private void ready() {
    BUTTON_GENERATESERVERPACK.setEnabled(true);
    STATUS_BAR.loadConfig(IDLE_CONFIG);
  }

  /**
   * Save the current configuration to a specified file.
   *
   * @param configFile The file to store the configuration under.
   * @author Griefed
   */
  void saveConfig(File configFile) {
    currentConfigAsModel().save(configFile);
  }

  /**
   * When the GUI has finished loading, try and load the existing serverpackcreator.conf-file into
   * ServerPackCreator.
   *
   * @param configFile The configuration file to parse and load into the GUI.
   * @author Griefed
   */
  protected void loadConfig(File configFile) {
    try {
      ConfigurationModel configurationModel = new ConfigurationModel(UTILITIES, configFile);

      TEXTFIELD_MODPACKDIRECTORY.setText(configurationModel.getModpackDir().replace("\\", "/"));

      if (configurationModel.getClientMods().isEmpty()) {

        TEXTAREA_CLIENTSIDEMODS.setText(
            UTILITIES.StringUtils().buildString(APPLICATIONPROPERTIES.getListFallbackMods()));
        LOG.debug("Set clientMods with fallback list.");

      } else {

        TEXTAREA_CLIENTSIDEMODS.setText(
            UTILITIES.StringUtils().buildString(configurationModel.getClientMods()));
      }

      if (configurationModel.getCopyDirs().isEmpty()) {

        TEXTAREA_COPYDIRECTORIES.setText(
            UTILITIES.StringUtils().buildString(APPLICATIONPROPERTIES.getDirectoriesToInclude()));

      } else {

        TEXTAREA_COPYDIRECTORIES.setText(
            UTILITIES.StringUtils()
                .buildString(configurationModel.getCopyDirs().toString().replace("\\", "/")));
      }

      TEXTFIELD_SERVERICONPATH.setText(configurationModel.getServerIconPath().replace("\\", "/"));

      TEXTFIELD_SERVERPROPERTIESPATH.setText(
          configurationModel.getServerPropertiesPath().replace("\\", "/"));

      TEXTFIELD_JAVAPATH.setText(UTILITIES.SystemUtils().acquireJavaPathFromSystem());

      if (configurationModel.getMinecraftVersion().isEmpty()) {
        chosenMinecraftVersion = VERSIONMETA.minecraft().latestRelease().version();
      } else {
        chosenMinecraftVersion = configurationModel.getMinecraftVersion();
      }

      for (int i = 0; i < COMBOBOX_MINECRAFTVERSIONS.getModel().getSize(); i++) {
        if (COMBOBOX_MINECRAFTVERSIONS.getModel().getElementAt(i).equals(chosenMinecraftVersion)) {
          COMBOBOX_MINECRAFTVERSIONS.setSelectedIndex(i);
          break;
        }
      }

      // Set modloader and modloader version
      switch (configurationModel.getModLoader().toLowerCase()) {
        case "fabric":
          if (configurationModel.getModLoaderVersion().isEmpty()) {
            configurationModel.setModLoaderVersion(VERSIONMETA.fabric().releaseLoader());
          }

          COMBOBOX_MODLOADERS.setSelectedIndex(0);
          COMBOBOX_MODLOADER_VERSIONS.setModel(
              updateFabricComboBoxVersions(
                  COMBOBOX_MINECRAFTVERSIONS.getSelectedItem().toString()));
          break;

        default:
        case "forge":

          if (configurationModel.getModLoaderVersion().isEmpty() && VERSIONMETA.forge()
              .latestForgeVersion(configurationModel.getMinecraftVersion()).isPresent()) {

            configurationModel.setModLoaderVersion(
                VERSIONMETA.forge().latestForgeVersion(configurationModel.getMinecraftVersion())
                    .get());
          }

          COMBOBOX_MODLOADERS.setSelectedIndex(1);
          COMBOBOX_MODLOADER_VERSIONS.setModel(
              updateForgeComboBoxVersions(COMBOBOX_MINECRAFTVERSIONS.getSelectedItem().toString()));
          break;

        case "quilt":
          if (!configurationModel.getModLoaderVersion().isEmpty()) {
            configurationModel.setModLoaderVersion(VERSIONMETA.quilt().releaseLoader());
          }

          COMBOBOX_MODLOADERS.setSelectedIndex(2);
          COMBOBOX_MODLOADER_VERSIONS.setModel(
              updateQuiltComboBoxVersions(COMBOBOX_MINECRAFTVERSIONS.getSelectedItem().toString()));
          break;

        case "legacyfabric":
          if (configurationModel.getModLoaderVersion().isEmpty()) {
            configurationModel.setModLoaderVersion(VERSIONMETA.legacyFabric().releaseLoader());
          }

          COMBOBOX_MODLOADERS.setSelectedIndex(3);
          COMBOBOX_MODLOADER_VERSIONS.setModel(
              updateLegacyFabricComboBoxVersions(
                  COMBOBOX_MINECRAFTVERSIONS.getSelectedItem().toString()));
      }

      // Go through all Fabric versions and check if specified version matches official
      // version list
      for (int i = 0; i < COMBOBOX_MODLOADER_VERSIONS.getModel().getSize(); i++) {

        // If match is found, set selected version
        if (COMBOBOX_MODLOADER_VERSIONS.getModel().getElementAt(i)
            .equals(configurationModel.getModLoaderVersion())) {

          COMBOBOX_MODLOADER_VERSIONS.setSelectedIndex(i);
          chosenModloaderVersion = configurationModel.getModLoaderVersion();
          break;
        }
      }

      CHECKBOX_SERVER.setSelected(configurationModel.getIncludeServerInstallation());
      CHECKBOX_ICON.setSelected(configurationModel.getIncludeServerIcon());
      CHECKBOX_PROPERTIES.setSelected(configurationModel.getIncludeServerProperties());
      CHECKBOX_ZIP.setSelected(configurationModel.getIncludeZipCreation());

      TEXTAREA_JAVAARGS.setText(configurationModel.getJavaArgs());

      TEXTFIELD_SERVERPACKSUFFIX.setText(
          UTILITIES.StringUtils().pathSecureText(configurationModel.getServerPackSuffix()));

      CONFIG_PANELS.forEach(panel -> {
        panel.setServerPackExtensionConfig(
            configurationModel.getOrCreateAddonConfigList(panel.pluginID()));
      });

    } catch (Exception ex) {

      LOG.error("Couldn't load configuration file.", ex);
      JOptionPane.showMessageDialog(this, "Couldn't load configuration file. " + ex.getCause());
    }
  }

  /**
   * Load default values for textfields so the user can start with a new configuration. Just as if
   * ServerPackCreator was started without a serverpackcreator.conf being present.
   *
   * @author Griefed
   */
  protected void clearInterface() {
    TEXTFIELD_MODPACKDIRECTORY.setText("");
    TEXTFIELD_SERVERPACKSUFFIX.setText("");
    TEXTAREA_CLIENTSIDEMODS.setText(
        UTILITIES.StringUtils().buildString(APPLICATIONPROPERTIES.getListFallbackMods()));
    TEXTAREA_COPYDIRECTORIES.setText(
        UTILITIES.StringUtils().buildString(APPLICATIONPROPERTIES.getDirectoriesToInclude()));
    TEXTFIELD_SERVERICONPATH.setText("");
    TEXTFIELD_SERVERPROPERTIESPATH.setText("");
    TEXTFIELD_JAVAPATH.setText(UTILITIES.SystemUtils().acquireJavaPathFromSystem());

    for (int i = 0; i < VERSIONMETA.minecraft().releaseVersionsArrayDescending().length; i++) {

      if (VERSIONMETA
          .minecraft()
          .releaseVersionsArrayDescending()[i]
          .equals(VERSIONMETA.minecraft().latestRelease().version())) {

        COMBOBOX_MINECRAFTVERSIONS.setSelectedIndex(i);
        chosenMinecraftVersion = VERSIONMETA.minecraft().latestRelease().version();
      }
    }

    updateModloaderGuiComponents("Forge");

    CHECKBOX_SERVER.setSelected(false);
    CHECKBOX_ICON.setSelected(false);
    CHECKBOX_PROPERTIES.setSelected(false);
    CHECKBOX_ZIP.setSelected(false);
    setJavaArgs("");

    validateInputFields();

    CONFIG_PANELS.forEach(ExtensionConfigPanel::clear);
  }

  /**
   * Get the current themes error-text colour.
   *
   * @return The current themes error-text colour.
   * @author Griefed
   */
  private Color getThemeErrorColor() {
    if (APPLICATIONPROPERTIES.isDarkTheme()) {

      return DARKTHEME.getTextErrorColour();

    } else {

      return LIGHTTHEME.getTextErrorColour();
    }
  }

  /**
   * The current themes default text colour.
   *
   * @return The current themes default text colour.
   * @author Griefed
   */
  private Color getThemeTextColor() {
    if (APPLICATIONPROPERTIES.isDarkTheme()) {

      return DARKTHEME.getTextColor();

    } else {

      return LIGHTTHEME.getTextColor();
    }
  }

  /**
   * Getter for the chosen modloader from the JRadioButtons.
   *
   * @return String. Returns either Fabric or Forge.
   * @author Griefed
   */
  public String getChosenModloader() {
    return chosenModloader;
  }

  /**
   * Getter for the selected modloader version depending on which modloader is currently selected.
   *
   * @return String. Returns the modloader version depending on which modloader is currently
   * selected.
   * @author Griefed
   */
  private String getSelectedModloaderVersion() {
    return chosenModloaderVersion;
  }

  /**
   * Getter for the currently set JVM flags / Java args.
   *
   * @return String. Returns the currently set JVM flags / Java args.
   * @author Griefed
   */
  public String getJavaArgs() {
    return javaArgs;
  }

  /**
   * Setter for the JVM flags / Java args.
   *
   * @param javaArgs The javaargs to set.
   * @author Griefed
   */
  public void setJavaArgs(String javaArgs) {
    this.javaArgs = javaArgs;
  }

  /**
   * Getter for the current text from the currently set Javapath in the Javapath textfield.
   *
   * @return String. Returns the current text from the currently set Javapath in the Javapath
   * textfield.
   * @author Griefed
   */
  public String getJavaPath() {
    return TEXTFIELD_JAVAPATH.getText();
  }

  /**
   * Getter for the text in the custom server-icon textfield.
   *
   * @return String. Returns the text in the server-icon textfield.
   * @author Griefed
   */
  public String getServerIconPath() {
    return TEXTFIELD_SERVERICONPATH.getText();
  }

  /**
   * Getter for the text in the custom server.properties textfield
   *
   * @return String. Returns the text in the server.properties textfield.
   * @author Griefed
   */
  public String getServerPropertiesPath() {
    return TEXTFIELD_SERVERPROPERTIESPATH.getText();
  }
}<|MERGE_RESOLUTION|>--- conflicted
+++ resolved
@@ -1947,10 +1947,6 @@
         CHECKBOX_ICON.isSelected(),
         CHECKBOX_PROPERTIES.isSelected(),
         CHECKBOX_ZIP.isSelected(),
-<<<<<<< HEAD
-        new HashMap<>(),
-        new HashMap<>());
-=======
         //TODO replace with configurable map so users can customize start scripts further
         new HashMap<>(),
         getConfigPanelConfigs());
@@ -1970,7 +1966,6 @@
       );
     }
     return configs;
->>>>>>> ad2d3136
   }
 
   /**
