/* Copyright (C) 2022  Griefed
 *
 * This library is free software; you can redistribute it and/or
 * modify it under the terms of the GNU Lesser General Public
 * License as published by the Free Software Foundation; either
 * version 2.1 of the License, or (at your option) any later version.
 *
 * This library is distributed in the hope that it will be useful,
 * but WITHOUT ANY WARRANTY; without even the implied warranty of
 * MERCHANTABILITY or FITNESS FOR A PARTICULAR PURPOSE.  See the GNU
 * Lesser General Public License for more details.
 *
 * You should have received a copy of the GNU Lesser General Public
 * License along with this library; if not, write to the Free Software
 * Foundation, Inc., 51 Franklin Street, Fifth Floor, Boston, MA  02110-1301
 * USA
 *
 * The full license can be found at https:github.com/Griefed/ServerPackCreator/blob/main/LICENSE
 */
package de.griefed.serverpackcreator;

import static java.nio.file.StandardCopyOption.COPY_ATTRIBUTES;
import static java.nio.file.StandardCopyOption.REPLACE_EXISTING;

import com.fasterxml.jackson.core.json.JsonReadFeature;
import com.fasterxml.jackson.databind.DeserializationFeature;
import com.fasterxml.jackson.databind.JsonNode;
import com.fasterxml.jackson.databind.ObjectMapper;
import com.moandjiezana.toml.Toml;
import de.griefed.serverpackcreator.i18n.I18n;
import de.griefed.serverpackcreator.plugins.ApplicationPlugins;
import de.griefed.serverpackcreator.spring.serverpack.ServerPackModel;
import de.griefed.serverpackcreator.utilities.common.Utilities;
import de.griefed.serverpackcreator.versionmeta.VersionMeta;
import java.awt.Image;
import java.awt.image.BufferedImage;
import java.io.BufferedReader;
import java.io.BufferedWriter;
import java.io.File;
import java.io.FileWriter;
import java.io.IOException;
import java.io.InputStream;
import java.io.InputStreamReader;
import java.math.BigInteger;
import java.nio.file.CopyOption;
import java.nio.file.DirectoryNotEmptyException;
import java.nio.file.Files;
import java.nio.file.InvalidPathException;
import java.nio.file.LinkPermission;
import java.nio.file.Path;
import java.nio.file.Paths;
import java.nio.file.StandardCopyOption;
import java.util.ArrayList;
import java.util.Collection;
import java.util.List;
import java.util.Properties;
import java.util.jar.JarEntry;
import java.util.jar.JarFile;
import java.util.stream.Stream;
import javax.imageio.ImageIO;
import net.lingala.zip4j.ZipFile;
import net.lingala.zip4j.model.ExcludeFileFilter;
import net.lingala.zip4j.model.ZipParameters;
import org.apache.commons.io.FileUtils;
import org.apache.commons.lang.time.StopWatch;
import org.apache.logging.log4j.LogManager;
import org.apache.logging.log4j.Logger;
import org.jetbrains.annotations.NotNull;
import org.springframework.beans.factory.annotation.Autowired;
import org.springframework.stereotype.Component;

/**
 * Create a server pack from a modpack by copying all specified or required files from the modpack
 * to the server pack as well as installing the modloader server for the specified modloader,
 * modloader version and Minecraft version. Create a ZIP-archive of the server pack, excluding the
 * Minecraft server JAR, for immediate upload to CurseForge or other platforms.
 *
 * @author Griefed
 */
@Component
public class ServerPackHandler {

  private static final Logger LOG = LogManager.getLogger(ServerPackHandler.class);
  private static final Logger LOG_ADDONS = LogManager.getLogger("AddonsLogger");
  private static final Logger LOG_INSTALLER = LogManager.getLogger("InstallerLogger");

  private final VersionMeta VERSIONMETA;
  private final ApplicationProperties APPLICATIONPROPERTIES;
  private final Utilities UTILITIES;
  private final ApplicationPlugins APPLICATIONPLUGINS;
  private final StopWatch STOPWATCH_SCANS = new StopWatch();

  /**
   * <strong>Constructor</strong>
   *
   * <p>Used for Dependency Injection.
   *
   * <p>Receives an instance of {@link I18n} or creates one if the received one is null. Required
   * for use of localization.
   *
   * <p>
   *
   * @param injectedI18n Instance of {@link I18n} required for localized log messages.
   * @param injectedApplicationProperties Instance of {@link Properties} required for various
   *     different things.
   * @param injectedVersionMeta Instance of {@link VersionMeta} required for everything version
   *     related.
   * @param injectedUtilities Instance of {@link Utilities}.
   * @param injectedApplicationPlugins Instance of {@link ApplicationPlugins}.
   * @throws IOException if the {@link VersionMeta} could not be instantiated.
   * @author Griefed
   */
  @Autowired
  public ServerPackHandler(
      I18n injectedI18n,
      ApplicationProperties injectedApplicationProperties,
      VersionMeta injectedVersionMeta,
      Utilities injectedUtilities,
      ApplicationPlugins injectedApplicationPlugins)
      throws IOException {

    if (injectedApplicationProperties == null) {
      this.APPLICATIONPROPERTIES = new ApplicationProperties();
    } else {
      this.APPLICATIONPROPERTIES = injectedApplicationProperties;
    }

    I18n i18N;
    if (injectedI18n == null) {
      i18N = new I18n(APPLICATIONPROPERTIES);
    } else {
      i18N = injectedI18n;
    }

    if (injectedVersionMeta == null) {
      this.VERSIONMETA =
          new VersionMeta(
              APPLICATIONPROPERTIES.MINECRAFT_VERSION_MANIFEST_LOCATION(),
              APPLICATIONPROPERTIES.FORGE_VERSION_MANIFEST_LOCATION(),
              APPLICATIONPROPERTIES.FABRIC_VERSION_MANIFEST_LOCATION(),
              APPLICATIONPROPERTIES.FABRIC_INSTALLER_VERSION_MANIFEST_LOCATION(),
              APPLICATIONPROPERTIES.QUILT_VERSION_MANIFEST_LOCATION(),
              APPLICATIONPROPERTIES.QUILT_INSTALLER_VERSION_MANIFEST_LOCATION());
    } else {
      this.VERSIONMETA = injectedVersionMeta;
    }

    if (injectedUtilities == null) {
      this.UTILITIES = new Utilities(i18N, APPLICATIONPROPERTIES);
    } else {
      this.UTILITIES = injectedUtilities;
    }

    if (injectedApplicationPlugins == null) {
      this.APPLICATIONPLUGINS = new ApplicationPlugins();
    } else {
      this.APPLICATIONPLUGINS = injectedApplicationPlugins;
    }
  }

  /**
   * Getter for the object-mapper used for working with JSON-data.
   *
   * @return ObjectMapper. Returns the object-mapper used for working with JSON-data.
   * @author Griefed
   */
  private ObjectMapper getObjectMapper() {
    ObjectMapper objectMapper = new ObjectMapper();
    objectMapper.disable(DeserializationFeature.FAIL_ON_UNKNOWN_PROPERTIES);
    objectMapper.enable(DeserializationFeature.ACCEPT_SINGLE_VALUE_AS_ARRAY);
    return objectMapper;
  }

  /**
   * Create a server pack from a given instance of {@link ServerPackModel} via webUI.
   *
   * @param serverPackModel An instance of {@link ServerPackModel} which contains the configuration
   *     of the modpack.
   * @return Returns the passed {@link ServerPackModel} which got altered during the creation of
   *     said server pack.
   * @author Griefed
   */
  public ServerPackModel run(@NotNull ServerPackModel serverPackModel) {

    String destination =
        String.format(
            "%s/%s",
            APPLICATIONPROPERTIES.getDirectoryServerPacks(),
            serverPackModel
                    .getModpackDir()
                    .substring(serverPackModel.getModpackDir().lastIndexOf("/") + 1)
                + serverPackModel.getServerPackSuffix());

    run((ConfigurationModel) serverPackModel);

    cleanupEnvironment(false, destination);

    serverPackModel.setStatus("Available");
    serverPackModel.setSize(
        Double.parseDouble(
            String.valueOf(
                FileUtils.sizeOfAsBigInteger(new File(destination + "_server_pack.zip"))
                    .divide(BigInteger.valueOf(1048576)))));
    serverPackModel.setPath(destination + "_server_pack.zip");

    return serverPackModel;
  }

  /**
   * Create a server pack from a given instance of {@link ConfigurationModel}.
   *
   * @param configurationModel An instance of {@link ConfigurationModel} which contains the
   *     configuration of the modpack from which the server pack is to be created.
   * @return Boolean. Returns true if the server pack was successfully generated.
   * @author Griefed
   */
  public boolean run(@NotNull ConfigurationModel configurationModel) {

    String destination =
        new File(
                String.format(
                    "%s/%s",
                    APPLICATIONPROPERTIES.getDirectoryServerPacks(),
                    configurationModel
                            .getModpackDir()
                            .substring(configurationModel.getModpackDir().lastIndexOf("/") + 1)
                        + configurationModel.getServerPackSuffix()))
            .getAbsolutePath()
            .replace("\\", "/");

    /*
     * Check whether the server pack for the specified modpack already exists and whether overwrite is disabled.
     * If the server pack exists and overwrite is disabled, no new server pack will be generated.
     */
    if (APPLICATIONPROPERTIES
            .getProperty("de.griefed.serverpackcreator.serverpack.overwrite.enabled")
            .equals("false")
        && new File(destination).exists()) {

      LOG.info("Server pack already exists and overwrite disabled.");

    } else {

      // Make sure no files from previously generated server packs interrupt us.
      cleanupEnvironment(true, destination);

      try {
        Files.createDirectories(Paths.get(destination));
      } catch (IOException ignored) {

      }

      if (!APPLICATIONPLUGINS.pluginsPreGenExtension().isEmpty()) {
        LOG_ADDONS.info("Executing PreGenExtension addons.");
        APPLICATIONPLUGINS
            .pluginsPreGenExtension()
            .forEach(
                plugin -> {
                  LOG_ADDONS.info("Executing addon " + plugin.getName());

                  try {
                    plugin.run(APPLICATIONPROPERTIES, configurationModel, destination);
                  } catch (Exception ex) {
                    LOG_ADDONS.error("Addon " + plugin.getName() + " encountered an error.", ex);
                  }
                });
      } else {
        LOG.info("No PreGenExtension addons to execute.");
      }

      // Recursively copy all specified directories and files, excluding clientside-only mods, to
      // server pack.
      copyFiles(
          configurationModel.getModpackDir(),
          configurationModel.getCopyDirs(),
          configurationModel.getClientMods(),
          configurationModel.getMinecraftVersion(),
          destination,
          configurationModel.getModLoader());

      // Create the start scripts for this server pack.
      createStartScripts(
          configurationModel.getModLoader(),
          configurationModel.getJavaArgs(),
          configurationModel.getMinecraftVersion(),
          configurationModel.getModLoaderVersion(),
          destination);

      // If modloader is fabric, try and replace the old server-launch.jar with the new and improved
      // one which also downloads the Minecraft server.
      if (configurationModel.getModLoader().equalsIgnoreCase("Fabric")) {
        provideImprovedFabricServerLauncher(
            configurationModel.getMinecraftVersion(),
            configurationModel.getModLoaderVersion(),
            destination);
      }

      // If true, copy the server-icon.png from server_files to the server pack.
      if (configurationModel.getIncludeServerIcon()) {
        copyIcon(destination, configurationModel.getServerIconPath());
      } else {

        LOG.info("Not including servericon.");
      }

      // If true, copy the server.properties from server_files to the server pack.
      if (configurationModel.getIncludeServerProperties()) {
        copyProperties(destination, configurationModel.getServerPropertiesPath());
      } else {

        LOG.info("Not including server.properties.");
      }

      if (!APPLICATIONPLUGINS.pluginsPreZipExtension().isEmpty()) {
        LOG_ADDONS.info("Executing PreZipExtension addons.");
        APPLICATIONPLUGINS
            .pluginsPreZipExtension()
            .forEach(
                plugin -> {
                  LOG_ADDONS.info("Executing addon " + plugin.getName());

                  try {
                    plugin.run(APPLICATIONPROPERTIES, configurationModel, destination);
                  } catch (Exception ex) {
                    LOG_ADDONS.error("Addon " + plugin.getName() + " encountered an error.", ex);
                  }
                });
      } else {
        LOG.info("No PreZipExtension addons to execute.");
      }

      // If true, create a ZIP-archive excluding the Minecraft server JAR of the server pack.
      if (configurationModel.getIncludeZipCreation()) {
        zipBuilder(
            configurationModel.getMinecraftVersion(),
            configurationModel.getIncludeServerInstallation(),
            destination,
            configurationModel.getModLoader(),
            configurationModel.getModLoaderVersion());
      } else {

        LOG.info("Not creating zip archive of serverpack.");
      }

      // If true, Install the modloader software for the specified Minecraft version, modloader,
      // modloader version
      if (configurationModel.getIncludeServerInstallation()) {
        installServer(
            configurationModel.getModLoader(),
            configurationModel.getMinecraftVersion(),
            configurationModel.getModLoaderVersion(),
            configurationModel.getJavaPath(),
            destination);
      } else {

        LOG.info("Not installing modded server.");
      }

      // Inform user about location of newly generated server pack.
      LOG.info("Server pack available at: " + destination);
      LOG.info("Server pack archive available at: " + destination + "_server_pack.zip");
      LOG.info("Done!");

      if (!APPLICATIONPLUGINS.pluginsPostGenExtension().isEmpty()) {
        LOG_ADDONS.info("Executing PostGenExtension addons.");
        APPLICATIONPLUGINS
            .pluginsPostGenExtension()
            .forEach(
                plugin -> {
                  LOG_ADDONS.info("Executing addon " + plugin.getName());

                  try {
                    plugin.run(APPLICATIONPROPERTIES, configurationModel, destination);
                  } catch (Exception ex) {
                    LOG_ADDONS.error("Addon " + plugin.getName() + " encountered an error.", ex);
                  }
                });
      } else {
        LOG.info("No PostGenExtension addons to execute.");
      }
    }
    return true;
  }

  /**
   * Download and provide the improved Fabric Server Launcher, if it is available for the given
   * Minecraft and Fabric version.
   *
   * @param minecraftVersion String. The Minecraft version the modpack uses and the Fabric Server
   *     Launcher should be downloaded for.
   * @param fabricVersion String. The modloader version the modpack uses and the Fabric Server
   *     Launcher should be downloaded for.
   * @param destination String. The destination of the server pack.
   * @author Griefed
   */
  private void provideImprovedFabricServerLauncher(
      String minecraftVersion, String fabricVersion, String destination) {
    String fileDestination = String.format("%s/fabric-server-launcher.jar", destination);

    if (VERSIONMETA.fabric().improvedLauncherUrl(minecraftVersion, fabricVersion).isPresent()
        && UTILITIES.WebUtils()
            .downloadFile(
                fileDestination,
                VERSIONMETA.fabric().improvedLauncherUrl(minecraftVersion, fabricVersion).get())) {

      LOG.info("Successfully provided improved Fabric Server Launcher.");

      try (BufferedWriter writer =
          new BufferedWriter(
              new FileWriter(
                  String.valueOf(
                      Paths.get(String.format("%s/SERVER_PACK_INFO.txt", destination)))))) {

        // Improved Fabric server launcher info
        writer.write(
            "If you are using this server pack on a managed server, meaning you can not execute scripts, please use the fabric-server-launcher.jar instead of the fabric-server-launch.jar. Note the extra \"er\" at the end of \"launcher\".\n");
        writer.write(
            "This is the improved Fabric Server Launcher, which will take care of downloading and installing the Minecraft server and any and all libraries needed for running the Fabric server.\n");
        writer.write("\n");
        writer.write(
            "The downside of this method is the occasional incompatibility of mods with the Fabric version, as the new Fabric Server Launcher always uses the latest available Fabric version.\n");
        writer.write(
            "If a mod is incompatible with said latest Fabric version, contact the mod-author and ask them to remedy the situation.\n");
        writer.write("The official Fabric Discord had the following to add to this:\n");
        writer.write(
            "    Fabric loader however is cross version, so unless there is a mod incompatibility (which usually involves the mod being broken / using non-api internals)\n");
        writer.write(
            "    there is no good reason to use anything but the latest. I.e. the latest loader on any Minecraft version works with the new server launcher.");

      } catch (Exception ex) {
        LOG.error(
            "Error downloading the improved Fabric server launcher. MAybe it doesn't exist for the specified Minecraft and Fabric version?",
            ex);
      }
    }
  }

  /**
   * Deletes all files, directories and ZIP-archives of previously generated server packs to ensure
   * newly generated server pack is as clean as possible.
   *
   * @param deleteZip Boolean. Whether to delete the server pack ZIP-archive.
   * @param destination String. The destination at which to clean up in.
   * @author Griefed
   */
  private void cleanupEnvironment(boolean deleteZip, String destination) {

    LOG.info("Found old server_pack. Cleaning up...");

    FileUtils.deleteQuietly(new File(destination));

    if (deleteZip) {

      LOG.info("Found old server_pack.zip. Cleaning up...");

      FileUtils.deleteQuietly(new File(String.format("%s_server_pack.zip", destination)));
    }
  }

  /**
   * Create start-scripts for the generated server pack.
   *
   * @param modLoader String. Whether to copy the Forge or Fabric scripts into the server pack.
   * @param javaArguments String. Java arguments to write the start-scripts with.
   * @param minecraftVersion String. The Minecraft version the modpack uses.
   * @param modloaderVersion String. The modloader version the modpack uses.
   * @param destination String. The destination where the scripts should be created in.
   * @author Griefed
   */
  private void createStartScripts(
      String modLoader,
      String javaArguments,
      String minecraftVersion,
      String modloaderVersion,
      String destination) {

    if (javaArguments.equals("empty")) {
      javaArguments = "";
    }

    switch (modLoader) {
      case "Forge":
        String[] minecraft = minecraftVersion.split("\\.");

        LOG.info("Creating Forge start scripts...");

        if (Integer.parseInt(minecraft[1]) < 17) {

          forgeBatchScript(javaArguments, minecraftVersion, modloaderVersion, destination);
          forgeShellScript(javaArguments, minecraftVersion, modloaderVersion, destination);

        } else {

          forgeBatchScriptNewMC(minecraftVersion, modloaderVersion, destination);
          forgeShellScriptNewMC(javaArguments, minecraftVersion, modloaderVersion, destination);
          forgeJvmArgsTxt(javaArguments, destination);
        }

        break;

      case "Fabric":

        LOG.info("Creating Fabric start scripts...");

        fabricBatchScript(javaArguments, minecraftVersion, modloaderVersion, destination);
        fabricShellScript(javaArguments, minecraftVersion, modloaderVersion, destination);

        break;

      case "Quilt":

        LOG.info("Creating Quilt start scripts...");

        quiltBatchScript(javaArguments, minecraftVersion, modloaderVersion, destination);
        quiltShellScript(javaArguments, minecraftVersion, modloaderVersion, destination);

        break;

      default:
        LOG.error("Invalid modloader specified. Modloader must be either Forge, Fabric or Quilt.");
    }
  }

  /**
   * Create a Fabric shell start script
   *
   * @param javaArguments String. Java arguments with which the server should be started
   * @param minecraftVersion String. Minecraft version of this server pack.
   * @param modloaderVersion String. Modloader version of this server pack.
   * @param destination String. Where the script should be written to. Result is a combination of
   *     <code>String.format("%s/%s", destination, APPLICATIONPROPERTIES.START_SCRIPT_LINUX)</code>
   * @author Griefed
   */
  private void fabricShellScript(
      String javaArguments, String minecraftVersion, String modloaderVersion, String destination) {

    try (BufferedWriter writer =
        new BufferedWriter(
            new FileWriter(
                String.valueOf(
                    Paths.get(
                        String.format(
                            "%s/%s", destination, APPLICATIONPROPERTIES.START_SCRIPT_LINUX())))))) {

      if (!VERSIONMETA.minecraft().getServer(minecraftVersion).isPresent()
          || !VERSIONMETA.minecraft().getServer(minecraftVersion).get().url().isPresent()) {
<<<<<<< HEAD

        LOG.error("A server is not available for the specified Minecraft version.");
=======
        /* This log is meant to be read by the user, therefore we allow translation. */
        LOG.error(
            LOCALIZATIONMANAGER.getLocalizedString("createserverpack.log.error.minecraft.server"));
>>>>>>> aa2b7a16
        return;
      }

      // Fabric Bash file
      writer.write("#!/usr/bin/env bash\n");
      writer.write(
          "# Start script generated by ServerPackCreator "
              + APPLICATIONPROPERTIES.SERVERPACKCREATOR_VERSION()
              + ".\n");
      writer.write(
          "# This script checks for the Minecraft and Fabric JAR-Files, and if they are not found, they are downloaded and installed.\n");
      writer.write(
          "# Should this server pack come with the improved Fabric Server Launcher, then it is used instead of the old one.\n");
      writer.write("# If everything is in order, the server is started.\n");
      writer.write("\n");
      writer.write("if [ \"$(id -u)\" = \"0\" ]; then\n");
      writer.write(
          "  echo \"Warning! Running with administrator-privileges is not recommended.\"\n");
      writer.write("fi\n");
      writer.write("\n");
      writer.write("JAVA=\"java\"\n");
      writer.write("MINECRAFT=\"" + minecraftVersion + "\"\n");
      writer.write("FABRIC=\"" + modloaderVersion + "\"\n");
      writer.write("INSTALLER=\"" + VERSIONMETA.fabric().releaseInstallerVersion() + "\"\n");
      writer.write("ARGS=\"" + javaArguments + "\"\n");
      writer.write("OTHERARGS=\"-Dlog4j2.formatMsgNoLookups=true\"\n");
      writer.write("LAUNCHER=\"fabric-server-launch.jar\"");
      writer.write("\n");
      writer.write("if [[ -s \"fabric-server-launcher.jar\" ]];then\n");
      writer.write("\n");
      writer.write("  echo \"Improved Fabric Server Launcher found...\";\n");
      writer.write("  echo \"The improved launcher will be used to run this Fabric server.\";\n");
      writer.write("  LAUNCHER=\"fabric-server-launcher.jar\";\n");
      writer.write("\n");
      writer.write("elif [[ ! -s \"fabric-server-launch.jar\" ]];then\n");
      writer.write("\n");
      writer.write("  echo \"Fabric Server JAR-file not found. Downloading installer...\";\n");
      writer.write(
          "  wget -O fabric-installer.jar https://maven.fabricmc.net/net/fabricmc/fabric-installer/$INSTALLER/fabric-installer-$INSTALLER.jar;\n");
      writer.write("\n");
      writer.write("  if [[ -s \"fabric-installer.jar\" ]];then\n");
      writer.write("\n");
      writer.write("    echo \"Installer downloaded. Installing...\";\n");
      writer.write(
          "    \"$JAVA\" -jar fabric-installer.jar server -mcversion $MINECRAFT -loader $FABRIC -downloadMinecraft;\n");
      writer.write("\n");
      writer.write("    if [[ -s \"fabric-server-launch.jar\" ]];then\n");
      writer.write("      rm -rf .fabric-installer;\n");
      writer.write("      rm -f fabric-installer.jar;\n");
      writer.write("      echo \"Installation complete. fabric-installer.jar deleted.\";\n");
      writer.write("    else\n");
      writer.write("      rm -f fabric-installer.jar\n");
      writer.write(
          "      echo \"fabric-server-launch.jar not found. Maybe the Fabric servers are having trouble.\";\n");
      writer.write(
          "      echo \"Please try again in a couple of minutes and check your internet connection.\";\n");
      writer.write("      echo \"Exiting...\"\n");
      writer.write("      read -n 1 -s -r -p \"Press any key to continue\"\n");
      writer.write("      exit 1\n");
      writer.write("    fi\n");
      writer.write("\n");
      writer.write("  else\n");
      writer.write(
          "    echo \"fabric-installer.jar not found. Maybe the Fabric servers are having trouble.\";\n");
      writer.write("    echo \"Please try again in a couple of minutes.\";\n");
      writer.write("    echo \"Exiting...\"\n");
      writer.write("    read -n 1 -s -r -p \"Press any key to continue\"\n");
      writer.write("    exit 1\n");
      writer.write("  fi\n");
      writer.write("else\n");
      writer.write("  echo \"fabric-server-launch.jar present. Moving on...\";\n");
      writer.write("\n");
      writer.write("  if [[ ! -s \"server.jar\" ]];then\n");
      writer.write("    echo \"Minecraft Server JAR-file not found. Downloading...\";\n");
      writer.write(
          "    wget -O server.jar "
              + VERSIONMETA.minecraft().getServer(minecraftVersion).get().url().get()
              + ";\n");
      writer.write("    if [[ -s \"server.jar\" ]];then\n");
      writer.write("      echo \"Download complete.\"\n");
      writer.write("    else\n");
      writer.write(
          "      echo \"Something went wrong during the server download. Please try again in a couple of minutes and check your internet connection.\"\n");
      writer.write("      echo \"Exiting...\"\n");
      writer.write("      read -n 1 -s -r -p \"Press any key to continue\"\n");
      writer.write("      exit 1\n");
      writer.write("    fi\n");
      writer.write("  else\n");
      writer.write("    echo \"server.jar present. Moving on...\";\n");
      writer.write("  fi\n");
      writer.write("\n");
      writer.write("fi\n");
      writer.write("\n");
      writer.write("if [[ ! -s \"eula.txt\" ]];then\n");
      writer.write("\n");
      writer.write(
          "  echo \"Mojang's EULA has not yet been accepted. In order to run a Minecraft server, you must accept Mojang's EULA.\"\n");
      writer.write(
          "  echo \"Mojang's EULA is available to read at https://account.mojang.com/documents/minecraft_eula\"\n");
      writer.write("  echo \"If you agree to Mojang's EULA then type 'I agree'\"\n");
      writer.write("\n");
      writer.write("  echo -n \"Response: \"\n");
      writer.write("  read ANSWER\n");
      writer.write("\n");
      writer.write("  if [[ \"$ANSWER\" = \"I agree\" ]]; then\n");
      writer.write("\n");
      writer.write("    echo \"User agreed to Mojang's EULA.\"\n");
      writer.write(
          "    echo \"#By changing the setting below to TRUE you are indicating your agreement to our EULA (https://account.mojang.com/documents/minecraft_eula).\" > eula.txt;\n");
      writer.write("    echo \"eula=true\" >> eula.txt;\n");
      writer.write("\n");
      writer.write("  else\n");
      writer.write("    echo \"User did not agree to Mojang's EULA.\"\n");
      writer.write("    echo \"Entered: $ANSWER\"\n");
      writer.write("    echo \"Exiting...\"\n");
      writer.write("    read -n 1 -s -r -p \"Press any key to continue\"\n");
      writer.write("    exit 1\n");
      writer.write("  fi\n");
      writer.write("\n");
      writer.write("else\n");
      writer.write("  echo \"eula.txt present. Moving on...\";\n");
      writer.write("fi\n");
      writer.write("\n");
      writer.write("echo \"Starting server...\";\n");
      writer.write("echo \"Minecraft version: $MINECRAFT\";\n");
      writer.write("echo \"Fabric version: $FABRIC\";\n");
      writer.write("echo \"Java version:\"\n");
      writer.write("\"$JAVA\"-version\n");
      writer.write("echo \"Java args: $ARGS\";\n");
      writer.write("\n");
      writer.write("\"$JAVA\" $OTHERARGS $ARGS -jar $LAUNCHER nogui");

    } catch (IOException ex) {
      LOG.error("Error generating shell-script for Fabric.", ex);
    }
  }

  /**
   * Create a Fabric batch start script.
   *
   * @param javaArguments String. Java arguments wich which the server should be started.
   * @param minecraftVersion String. The Minecraft version of this server pack.
   * @param modloaderVersion String. The modloader version of this server pack.
   * @param destination String. Where the script should be written to. Result is a combination of
   *     <code>String.format("%s/%s", destination, APPLICATIONPROPERTIES.START_SCRIPT_LINUX)</code>
   * @author Griefed
   */
  private void fabricBatchScript(
      String javaArguments, String minecraftVersion, String modloaderVersion, String destination) {

    try (BufferedWriter writer =
        new BufferedWriter(
            new FileWriter(
                String.valueOf(
                    Paths.get(
                        String.format(
                            "%s/%s",
                            destination, APPLICATIONPROPERTIES.START_SCRIPT_WINDOWS())))))) {

      if (!VERSIONMETA.minecraft().getServer(minecraftVersion).isPresent()
          || !VERSIONMETA.minecraft().getServer(minecraftVersion).get().url().isPresent()) {
<<<<<<< HEAD

        LOG.error("A server is not available for the specified Minecraft version.");
=======
        /* This log is meant to be read by the user, therefore we allow translation. */
        LOG.error(
            LOCALIZATIONMANAGER.getLocalizedString("createserverpack.log.error.minecraft.server"));
>>>>>>> aa2b7a16
        return;
      }

      // Fabric Batch file
      writer.write(
          ":: Start script generated by ServerPackCreator "
              + APPLICATIONPROPERTIES.SERVERPACKCREATOR_VERSION()
              + ".\n");
      writer.write(
          ":: This script checks for the Minecraft and Fabric JAR-Files, and if they are not found, they are downloaded and installed.\n");
      writer.write(
          ":: Should this server pack come with the improved Fabric Server Launcher, then it is used instead of the old one.\n");
      writer.write(":: If everything is in order, the server is started.\n");
      writer.write("@ECHO off\n");
      writer.write("SetLocal EnableDelayedExpansion\n");
      writer.write("\n");
      writer.write("net session >nul 2>&1\n");
      writer.write("if %errorLevel% == 0 (\n");
      writer.write(
          "    echo Warning! Running with administrator/root-privileges is not recommended.\n");
      writer.write(")\n");
      writer.write("\n");
      writer.write("PUSHD \"%~dp0\"");
      writer.write("\n");
      writer.write("SET JAVA=\"java\"\n");
      writer.write("SET MINECRAFT=" + minecraftVersion + "\n");
      writer.write("SET FABRIC=" + modloaderVersion + "\n");
      writer.write("SET INSTALLER=" + VERSIONMETA.fabric().releaseInstallerVersion() + "\n");
      writer.write("SET ARGS=" + javaArguments + "\n");
      writer.write("SET OTHERARGS=-Dlog4j2.formatMsgNoLookups=true\n");
      writer.write("SET LAUNCHER=fabric-server-launch.jar\n");
      writer.write("\n");
      writer.write("IF EXIST fabric-server-launcher.jar (\n");
      writer.write("\n");
      writer.write("  ECHO Improved Fabric Server Launcher found...\n");
      writer.write("  ECHO The improved launcher will be used to run this Fabric server.\n");
      writer.write("  SET LAUNCHER=fabric-server-launcher.jar\n");
      writer.write("\n");
      writer.write(") ELSE (\n");
      writer.write("\n");
      writer.write("  IF NOT EXIST fabric-server-launch.jar (\n");
      writer.write("\n");
      writer.write("    ECHO Fabric Server JAR-file not found. Downloading installer...\n");
      writer.write(
          "    powershell -Command \"(New-Object Net.WebClient).DownloadFile('https://maven.fabricmc.net/net/fabricmc/fabric-installer/%INSTALLER%/fabric-installer-%INSTALLER%.jar', 'fabric-installer.jar')\"\n");
      writer.write("\n");
      writer.write("    IF EXIST fabric-installer.jar (\n");
      writer.write("\n");
      writer.write("      ECHO Installer downloaded. Installing...\n");
      writer.write(
          "      %JAVA% -jar fabric-installer.jar server -mcversion %MINECRAFT% -loader %FABRIC% -downloadMinecraft\n");
      writer.write("\n");
      writer.write("      IF EXIST fabric-server-launch.jar (\n");
      writer.write("        IF EXIST .fabric-installer RMDIR /S /Q .fabric-installer\n");
      writer.write("        IF EXIST fabric-installer.jar DEL fabric-installer.jar\n");
      writer.write(
          "        ECHO Installation complete. fabric-installer.jar and installation files deleted.\n");
      writer.write("      ) ELSE (\n");
      writer.write("        IF EXIST fabric-installer.jar DEL fabric-installer.jar\n");
      writer.write(
          "        ECHO Something went wrong during the server installation. Please try again in a couple of minutes and check your internet connection.\n");
      writer.write("        GOTO crash\n");
      writer.write("      )\n");
      writer.write("\n");
      writer.write("    ) ELSE (\n");
      writer.write(
          "      ECHO fabric-installer.jar not found. Maybe the Fabric servers are having trouble.\n");
      writer.write("      ECHO Please try again in a couple of minutes.\n");
      writer.write("      GOTO crash\n");
      writer.write("    )\n");
      writer.write("\n");
      writer.write("  ) ELSE (\n");
      writer.write("    ECHO fabric-server-launch.jar present. Moving on...\n");
      writer.write("    IF NOT EXIST server.jar (\n");
      writer.write("      ECHO Minecraft Server JAR-file not found. Downloading...\n");
      writer.write(
          "      powershell -Command \"(New-Object Net.WebClient).DownloadFile('"
              + VERSIONMETA.minecraft().getServer(minecraftVersion).get().url().get()
              + "', 'server.jar')\"\n");
      writer.write("      IF EXIST server.jar (\n");
      writer.write("        ECHO Download complete.\n");
      writer.write("      ) ELSE (\n");
      writer.write(
<<<<<<< HEAD
          "        ECHO \"Something went wrong during the server download. Please try again in a couple of minutes and check your internet connection.\"\n");
=======
          "        ECHO Something went wrong during the server download. Please try again in a couple of minutes and check your internet connection.\n");
>>>>>>> aa2b7a16
      writer.write("        GOTO crash\n");
      writer.write("      )\n");
      writer.write("    ) ELSE (\n");
      writer.write("      ECHO server.jar present. Moving on...\n");
      writer.write("    )\n");
      writer.write("  )\n");
      writer.write(")\n");
      writer.write("\n");
      writer.write("IF NOT EXIST eula.txt (\n");
      writer.write(
          "  ECHO Mojang's EULA has not yet been accepted. In order to run a Minecraft server, you must accept Mojang's EULA.\n");
      writer.write(
          "  ECHO Mojang's EULA is available to read at https://account.mojang.com/documents/minecraft_eula\n");
      writer.write("  ECHO If you agree to Mojang's EULA then type \"I agree\"\n");
      writer.write("\n");
      writer.write("  SET /p UserInput=Response: \n");
      writer.write("  GOTO check\n");
      writer.write("  \n");
      writer.write(") ELSE (\n");
      writer.write("  ECHO eula.txt present. Moving on...\n");
      writer.write("  GOTO start\n");
      writer.write(")\n");
      writer.write("\n");
      writer.write(":check\n");
      writer.write("IF \"%UserInput%\" == \"I agree\" (\n");
      writer.write("    ECHO User agreed to Mojang's EULA.\n");
      writer.write(
          "    ECHO #By changing the setting below to TRUE you are indicating your agreement to our EULA ^(https://account.mojang.com/documents/minecraft_eula^).> eula.txt\n");
      writer.write("    ECHO eula=true>> eula.txt\n");
      writer.write(") else (\n");
      writer.write("    ECHO User did not agree to Mojang's EULA. \n");
      writer.write("    ECHO Entered: %UserInput%\n");
      writer.write("    GOTO crash\n");
      writer.write(")");
      writer.write("\n");
      writer.write(":start\n");
      writer.write("ECHO Starting server...\n");
      writer.write("ECHO Minecraft version: %MINECRAFT%\n");
      writer.write("ECHO Fabric version: %FABRIC%\n");
      writer.write("ECHO Java version:\n");
      writer.write("%JAVA% -version\n");
      writer.write("ECHO Java args: %ARGS%\n");
      writer.write("\n");
      writer.write("%JAVA% %OTHERARGS% %ARGS% -jar %LAUNCHER% nogui\n");
      writer.write("\n");
      writer.write(":quit\n");
      writer.write("ECHO Exiting...\n");
      writer.write("PAUSE\n");
      writer.write("EXIT 0\n");
      writer.write("\n");
      writer.write(":crash\n");
      writer.write("ECHO Exiting...\n");
      writer.write("PAUSE\n");
      writer.write("EXIT 1");

    } catch (IOException ex) {
      LOG.error("Error generating batch-script for Fabric.", ex);
    }
  }

  /**
   * Create a Quilt shell start script
   *
   * @param javaArguments String. Java arguments with which the server should be started
   * @param minecraftVersion String. Minecraft version of this server pack.
   * @param modloaderVersion String. Modloader version of this server pack.
   * @param destination String. Where the script should be written to. Result is a combination of
   *     <code>String.format("%s/%s", destination, APPLICATIONPROPERTIES.START_SCRIPT_LINUX)</code>
   * @author Griefed
   */
  private void quiltShellScript(
      String javaArguments, String minecraftVersion, String modloaderVersion, String destination) {

    try (BufferedWriter writer =
        new BufferedWriter(
            new FileWriter(
                String.valueOf(
                    Paths.get(
                        String.format(
                            "%s/%s", destination, APPLICATIONPROPERTIES.START_SCRIPT_LINUX())))))) {

      if (!VERSIONMETA.minecraft().getServer(minecraftVersion).isPresent()
          || !VERSIONMETA.minecraft().getServer(minecraftVersion).get().url().isPresent()) {
<<<<<<< HEAD

        LOG.error("A server is not available for the specified Minecraft version.");
=======
        /* This log is meant to be read by the user, therefore we allow translation. */
        LOG.error(
            LOCALIZATIONMANAGER.getLocalizedString("createserverpack.log.error.minecraft.server"));
>>>>>>> aa2b7a16
        return;
      }

      // Quilt Bash file
      writer.write("#!/usr/bin/env bash\n");
      writer.write(
          "# Start script generated by ServerPackCreator "
              + APPLICATIONPROPERTIES.SERVERPACKCREATOR_VERSION()
              + ".\n");
      writer.write(
          "# This script checks for the Minecraft and Quilt JAR-Files, and if they are not found, they are downloaded and installed.\n");
      writer.write("# If everything is in order, the server is started.\n");
      writer.write("\n");
      writer.write("if [ \"$(id -u)\" = \"0\" ]; then\n");
      writer.write(
          "  echo \"Warning! Running with administrator-privileges is not recommended.\"\n");
      writer.write("fi\n");
      writer.write("\n");
      writer.write("JAVA=\"java\"\n");
      writer.write("MINECRAFT=\"" + minecraftVersion + "\"\n");
      writer.write("QUILT=\"" + modloaderVersion + "\"\n");
      writer.write("INSTALLER=\"" + VERSIONMETA.quilt().releaseInstallerVersion() + "\"\n");
      writer.write("ARGS=\"" + javaArguments + "\"\n");
      writer.write("OTHERARGS=\"-Dlog4j2.formatMsgNoLookups=true\"\n");
      writer.write("\n");
      writer.write("if [[ ! -s \"quilt-server-launch.jar\" ]];then\n");
      writer.write("\n");
      writer.write("  echo \"Quilt Server JAR-file not found. Downloading installer...\";\n");
      writer.write(
          "  wget -O quilt-installer.jar https://maven.quiltmc.org/repository/release/org/quiltmc/quilt-installer/$INSTALLER/quilt-installer-$INSTALLER.jar;\n");
      writer.write("\n");
      writer.write("  if [[ -s \"quilt-installer.jar\" ]];then\n");
      writer.write("\n");
      writer.write("    echo \"Installer downloaded. Installing...\";\n");
      writer.write(
          "    \"$JAVA\" -jar quilt-installer.jar install server $MINECRAFT --download-server --install-dir=.;\n");
      writer.write("\n");
      writer.write("    if [[ -s \"quilt-server-launch.jar\" ]];then\n");
      writer.write("      rm quilt-installer.jar;\n");
      writer.write("      echo \"Installation complete. quilt-installer.jar deleted.\";\n");
      writer.write("    else\n");
      writer.write("      rm -f quilt-installer.jar\n");
      writer.write(
          "      echo \"quilt-server-launch.jar not found. Maybe the Quilt servers are having trouble.\";\n");
      writer.write(
          "      echo \"Please try again in a couple of minutes and check your internet connection.\";\n");
      writer.write("      echo \"Exiting...\"\n");
      writer.write("      read -n 1 -s -r -p \"Press any key to continue\"\n");
      writer.write("      exit 1\n");
      writer.write("    fi\n");
      writer.write("\n");
      writer.write("  else\n");
      writer.write(
          "    echo \"quilt-installer.jar not found. Maybe the Quilt servers are having trouble.\";\n");
      writer.write(
          "    echo \"Please try again in a couple of minutes and check your internet connection.\";\n");
      writer.write("    echo \"Exiting...\"\n");
      writer.write("    read -n 1 -s -r -p \"Press any key to continue\"\n");
      writer.write("    exit 1\n");
      writer.write("  fi\n");
      writer.write("else\n");
      writer.write("  echo \"quilt-server-launch.jar present. Moving on...\";\n");
      writer.write("fi\n");
      writer.write("\n");
      writer.write("if [[ ! -s \"server.jar\" ]];then\n");
      writer.write("  echo \"Minecraft Server JAR-file not found. Downloading...\";\n");
      writer.write(
          "  wget -O server.jar "
              + VERSIONMETA.minecraft().getServer(minecraftVersion).get().url().get()
              + ";\n");
      writer.write("  if [[ -s \"server.jar\" ]];then\n");
      writer.write("    echo Download complete.\n");
      writer.write("  else\n");
      writer.write(
<<<<<<< HEAD
          "    echo \"Something went wrong during the server download. Please try again in a couple of minutes and check your internet connection.\"\n");
=======
          "    echo Something went wrong during the server download. Please try again in a couple of minutes and check your internet connection.\n");
>>>>>>> aa2b7a16
      writer.write("    echo \"Exiting...\"\n");
      writer.write("    read -n 1 -s -r -p \"Press any key to continue\"\n");
      writer.write("    exit 1\n");
      writer.write("  fi\n");
      writer.write("else\n");
      writer.write("  echo \"server.jar present. Moving on...\"\n");
      writer.write("fi\n");
      writer.write("\n");
      writer.write("if [[ ! -s \"eula.txt\" ]];then\n");
      writer.write(
          "  echo \"Mojang's EULA has not yet been accepted. In order to run a Minecraft server, you must accept Mojang's EULA.\"\n");
      writer.write(
          "  echo \"Mojang's EULA is available to read at https://account.mojang.com/documents/minecraft_eula\"\n");
      writer.write("  echo \"If you agree to Mojang's EULA then type 'I agree'\"\n");
      writer.write("\n");
      writer.write("  echo -n \"Response: \"\n");
      writer.write("  read ANSWER\n");
      writer.write("\n");
      writer.write("  if [[ \"$ANSWER\" = \"I agree\" ]]; then\n");
      writer.write("    echo \"User agreed to Mojang's EULA.\"\n");
      writer.write(
          "    echo \"#By changing the setting below to TRUE you are indicating your agreement to our EULA (https://account.mojang.com/documents/minecraft_eula).\" > eula.txt;\n");
      writer.write("    echo \"eula=true\" >> eula.txt;\n");
      writer.write("  else\n");
      writer.write("    echo \"User did not agree to Mojang's EULA.\"\n");
      writer.write("    echo \"Entered: $ANSWER\"\n");
      writer.write("    echo \"Exiting...\"\n");
      writer.write("    read -n 1 -s -r -p \"Press any key to continue\"\n");
      writer.write("    exit 1\n");
      writer.write("  fi\n");
      writer.write("else\n");
      writer.write("  echo \"eula.txt present. Moving on...\";\n");
      writer.write("fi\n");
      writer.write("\n");
      writer.write("echo \"Starting server...\";\n");
      writer.write("echo \"Minecraft version: $MINECRAFT\";\n");
      writer.write("echo \"Quilt version: $QUILT\";\n");
      writer.write("echo \"Java version:\"\n");
      writer.write("\"$JAVA\" -version\n");
      writer.write("echo \"Java args: $ARGS\";\n");
      writer.write("\n");
      writer.write("\"$JAVA\" $OTHERARGS $ARGS -jar quilt-server-launch.jar nogui");

    } catch (IOException ex) {
      LOG.error("Error generating shell-script for Quilt.", ex);
    }
  }

  /**
   * Create a Quilt batch start script.
   *
   * @param javaArguments String. Java arguments wich which the server should be started.
   * @param minecraftVersion String. The Minecraft version of this server pack.
   * @param modloaderVersion String. The modloader version of this server pack.
   * @param destination String. Where the script should be written to. Result is a combination of
   *     <code>String.format("%s/%s", destination, APPLICATIONPROPERTIES.START_SCRIPT_LINUX)</code>
   * @author Griefed
   */
  private void quiltBatchScript(
      String javaArguments, String minecraftVersion, String modloaderVersion, String destination) {

    try (BufferedWriter writer =
        new BufferedWriter(
            new FileWriter(
                String.valueOf(
                    Paths.get(
                        String.format(
                            "%s/%s",
                            destination, APPLICATIONPROPERTIES.START_SCRIPT_WINDOWS())))))) {

      if (!VERSIONMETA.minecraft().getServer(minecraftVersion).isPresent()
          || !VERSIONMETA.minecraft().getServer(minecraftVersion).get().url().isPresent()) {
<<<<<<< HEAD

        LOG.error("A server is not available for the specified Minecraft version.");
=======
        /* This log is meant to be read by the user, therefore we allow translation. */
        LOG.error(
            LOCALIZATIONMANAGER.getLocalizedString("createserverpack.log.error.minecraft.server"));
>>>>>>> aa2b7a16
        return;
      }

      // Quilt Batch file
      writer.write(
          ":: Start script generated by ServerPackCreator "
              + APPLICATIONPROPERTIES.SERVERPACKCREATOR_VERSION()
              + ".\n");
      writer.write(
          ":: This script checks for the Minecraft and Quilt JAR-Files, and if they are not found, they are downloaded and installed.\n");
      writer.write(":: If everything is in order, the server is started.\n");
      writer.write("@ECHO off\n");
      writer.write("SetLocal EnableDelayedExpansion\n");
      writer.write("\n");
      writer.write("net session >nul 2>&1\n");
      writer.write("if %errorLevel% == 0 (\n");
      writer.write(
          "    echo Warning! Running with administrator/root-privileges is not recommended.\n");
      writer.write(")\n");
      writer.write("\n");
      writer.write("PUSHD \"%~dp0\"");
      writer.write("\n");
      writer.write("SET JAVA=\"java\"\n");
      writer.write("SET MINECRAFT=" + minecraftVersion + "\n");
      writer.write("SET QUILT=" + modloaderVersion + "\n");
      writer.write("SET INSTALLER=" + VERSIONMETA.quilt().releaseInstallerVersion() + "\n");
      writer.write("SET ARGS=" + javaArguments + "\n");
      writer.write("SET OTHERARGS=-Dlog4j2.formatMsgNoLookups=true\n");
      writer.write("\n");
      writer.write("IF NOT EXIST quilt-server-launch.jar (\n");
      writer.write("\n");
      writer.write("  ECHO Quilt Server JAR-file not found. Downloading installer...\n");
      writer.write(
          "  powershell -Command \"(New-Object Net.WebClient).DownloadFile('https://maven.quiltmc.org/repository/release/org/quiltmc/quilt-installer/%INSTALLER%/quilt-installer-%INSTALLER%.jar', 'quilt-installer.jar')\"\n");
      writer.write("\n");
      writer.write("  IF EXIST quilt-installer.jar (\n");
      writer.write("\n");
      writer.write("    ECHO Installer downloaded. Installing...\n");
      writer.write(
          "    %JAVA% -jar quilt-installer.jar install server %MINECRAFT% --download-server --install-dir=.\n");
      writer.write("\n");
      writer.write("    IF EXIST quilt-server-launch.jar (\n");
      writer.write("      IF EXIST quilt-installer.jar DEL quilt-installer.jar\n");
      writer.write("      ECHO Installation complete. quilt-installer.jar deleted.\n");
      writer.write("    ) ELSE (\n");
      writer.write("      IF EXIST quilt-installer.jar DEL quilt-installer.jar\n");
      writer.write(
          "      ECHO Something went wrong during the server installation. Please try again in a couple of minutes and check your internet connection.\n");
      writer.write("      GOTO crash\n");
      writer.write("    )\n");
      writer.write("\n");
      writer.write("  ) ELSE (\n");
      writer.write(
          "    ECHO quilt-installer.jar not found. Maybe the Quilt servers are having trouble.\n");
      writer.write(
          "    ECHO Please try again in a couple of minutes. Please try again in a couple of minutes and check your internet connection.\n");
      writer.write("    GOTO crash\n");
      writer.write("  )\n");
      writer.write(") ELSE (\n");
      writer.write("  ECHO quilt-server-launch.jar present. Moving on...\n");
      writer.write(")\n");
      writer.write("\n");
      writer.write("IF NOT EXIST server.jar (\n");
      writer.write("  ECHO Minecraft Server JAR-file not found. Downloading...\n");
      writer.write(
          "  powershell -Command \"(New-Object Net.WebClient).DownloadFile('"
              + VERSIONMETA.minecraft().getServer(minecraftVersion).get().url().get()
              + "', 'server.jar')\"\n");
      writer.write("  IF EXIST server.jar (\n");
      writer.write("    ECHO Download complete.\n");
      writer.write("  ) ELSE (\n");
      writer.write(
          "    ECHO Something went wrong during the server download. Please try again in a couple of minutes and check your internet connection.\n");
      writer.write("    GOTO crash\n");
      writer.write("  )\n");
      writer.write(") ELSE (\n");
      writer.write("  ECHO server.jar present. Moving on...\n");
      writer.write(")\n");
      writer.write("\n");
      writer.write("IF NOT EXIST eula.txt (\n");
      writer.write(
          "  ECHO Mojang's EULA has not yet been accepted. In order to run a Minecraft server, you must accept Mojang's EULA.\n");
      writer.write(
          "  ECHO Mojang's EULA is available to read at https://account.mojang.com/documents/minecraft_eula\n");
      writer.write("  ECHO If you agree to Mojang's EULA then type \"I agree\"\n");
      writer.write("\n");
      writer.write("  SET /p UserInput=Response: \n");
      writer.write("  GOTO check\n");
      writer.write("  \n");
      writer.write(") ELSE (\n");
      writer.write("  ECHO eula.txt present. Moving on...\n");
      writer.write("  GOTO start\n");
      writer.write(")\n");
      writer.write("\n");
      writer.write(":check\n");
      writer.write("IF \"%UserInput%\" == \"I agree\" (\n");
      writer.write("    ECHO User agreed to Mojang's EULA.\n");
      writer.write(
          "    ECHO #By changing the setting below to TRUE you are indicating your agreement to our EULA ^(https://account.mojang.com/documents/minecraft_eula^).> eula.txt\n");
      writer.write("    ECHO eula=true>> eula.txt\n");
      writer.write(") else (\n");
      writer.write("    ECHO User did not agree to Mojang's EULA. \n");
      writer.write("    ECHO Entered: %UserInput%\n");
      writer.write("    GOTO crash\n");
      writer.write(")");
      writer.write("\n");
      writer.write(":start\n");
      writer.write("ECHO Starting server...\n");
      writer.write("ECHO Minecraft version: %MINECRAFT%\n");
      writer.write("ECHO Quilt version: %QUILT%\n");
      writer.write("ECHO Java version:\n");
      writer.write("%JAVA% -version\n");
      writer.write("ECHO Java args: %ARGS%\n");
      writer.write("\n");
      writer.write("%JAVA% %OTHERARGS% %ARGS% -jar quilt-server-launch.jar nogui\n");
      writer.write("\n");
      writer.write(":quit\n");
      writer.write("ECHO Exiting...\n");
      writer.write("PAUSE\n");
      writer.write("EXIT 0\n");
      writer.write("\n");
      writer.write(":crash\n");
      writer.write("ECHO Exiting...\n");
      writer.write("PAUSE\n");
      writer.write("EXIT 1");

    } catch (IOException ex) {
      LOG.error("Error generating batch-script for Quilt.", ex);
    }
  }

  /**
   * Create a Forge JVM args file used by Forge Minecraft 1.17 and newer.
   *
   * @param javaArguments String. Java arguments with which the server should be started.
   * @param destination String. Where the file should be written to. Result is a combination of
   *     <code>String.format("%s/%s", destination, APPLICATIONPROPERTIES.USER_JVM_ARGS)</code>
   * @author Griefed
   */
  private void forgeJvmArgsTxt(String javaArguments, String destination) {
    try (BufferedWriter writer =
        new BufferedWriter(
            new FileWriter(
                String.valueOf(
                    Paths.get(
                        String.format(
                            "%s/%s", destination, APPLICATIONPROPERTIES.USER_JVM_ARGS())))))) {

      // User Java Args file for Minecraft 1.17+ Forge servers
      writer.write("# Xmx and Xms set the maximum and minimum RAM usage, respectively.\n");
      writer.write("# They can take any number, followed by an M or a G.\n");
      writer.write("# M means Megabyte, G means Gigabyte.\n");
      writer.write("# For example, to set the maximum to 3GB: -Xmx3G\n");
      writer.write("# To set the minimum to 2.5GB: -Xms2500M\n");
      writer.write("\n");
      writer.write("# A good default for a modded server is 4GB.\n");
      writer.write("# Uncomment the next line to set it.\n");
      writer.write("# -Xmx4G\n");
      writer.write(javaArguments);

    } catch (IOException ex) {
      LOG.error("Error generating user_jvm_args.txt for Forge.", ex);
    }
  }

  /**
   * Create a Forge shell start script for Minecraft 1.17 and newer.
   *
   * @param javaArguments String. Java arguments with which the server should be started.
   * @param minecraftVersion String. The Minecraft version of this server pack.
   * @param modloaderVersion String. The modloader version of this server pack.
   * @param destination String. Where the script should be written to. Result is a combination of
   *     <code>String.format("%s/%s", destination, APPLICATIONPROPERTIES.START_SCRIPT_LINUX)</code>
   * @author Griefed
   */
  private void forgeShellScriptNewMC(
      String javaArguments, String minecraftVersion, String modloaderVersion, String destination) {
    try (BufferedWriter writer =
        new BufferedWriter(
            new FileWriter(
                String.valueOf(
                    Paths.get(
                        String.format(
                            "%s/%s", destination, APPLICATIONPROPERTIES.START_SCRIPT_LINUX())))))) {

      if (!VERSIONMETA.minecraft().getServer(minecraftVersion).isPresent()
          || !VERSIONMETA.minecraft().getServer(minecraftVersion).get().url().isPresent()) {
<<<<<<< HEAD

        LOG.error("A server is not available for the specified Minecraft version.");
=======
        /* This log is meant to be read by the user, therefore we allow translation. */
        LOG.error(
            LOCALIZATIONMANAGER.getLocalizedString("createserverpack.log.error.minecraft.server"));
>>>>>>> aa2b7a16
        return;
      }

      /*
       * FORGE 1.17 AND NEWER!
       * If the specified Minecraft version is newer than or equal to 1.17.1, then we need to generate scripts which run
       * Forge the new way, by running @user_jvm_args.txt and @libraries[...] etc.
       *
       * Forge Bash
       */
      writer.write("#!/usr/bin/env bash\n");
      writer.write(
          "# Start script generated by ServerPackCreator "
              + APPLICATIONPROPERTIES.SERVERPACKCREATOR_VERSION()
              + ".\n");
      writer.write(
          "# This script checks for the Minecraft and Forge JAR-files, and if they are not found, they are downloaded and installed.\n");
      writer.write("# If everything is in order, the server is started.\n");
      writer.write("\n");
      writer.write("if [ \"$(id -u)\" = \"0\" ]; then\n");
      writer.write(
          "  echo \"Warning! Running with administrator-privileges is not recommended.\"\n");
      writer.write("fi\n");
      writer.write("\n");
      writer.write("JAVA=\"java\"\n");
      writer.write("MINECRAFT=\"" + minecraftVersion + "\"\n");
      writer.write("FORGE=\"" + modloaderVersion + "\"\n");
      writer.write("ARGS=\"" + javaArguments + "\"\n");
      writer.write("OTHERARGS=\"-Dlog4j2.formatMsgNoLookups=true\"\n");
      writer.write("\n");
      writer.write(
          "if [[ ! -s \"libraries/net/minecraftforge/forge/$MINECRAFT-$FORGE/forge-$MINECRAFT-$FORGE-server.jar\" ]];then\n");
      writer.write("\n");
      writer.write("  echo \"Forge Server JAR-file not found. Downloading installer...\";\n");
      writer.write(
          "  wget -O forge-installer.jar https://files.minecraftforge.net/maven/net/minecraftforge/forge/$MINECRAFT-$FORGE/forge-$MINECRAFT-$FORGE-installer.jar;\n");
      writer.write("\n");
      writer.write("  if [[ -s \"forge-installer.jar\" ]]; then\n");
      writer.write("\n");
      writer.write("    echo \"Installer downloaded. Installing...\";\n");
      writer.write("    \"$JAVA\" -jar forge-installer.jar --installServer;\n");
      writer.write("\n");
      writer.write(
          "    if [[ -s \"libraries/net/minecraftforge/forge/$MINECRAFT-$FORGE/forge-$MINECRAFT-$FORGE-server.jar\" ]];then\n");
      writer.write("      rm -f forge-installer.jar;\n");
      writer.write("      echo \"Installation complete. forge-installer.jar deleted.\";\n");
      writer.write("    else\n");
      writer.write("      rm -f forge-installer.jar\n");
      writer.write(
          "      echo \"Something went wrong during the server installation. Please try again in a couple of minutes and check your internet connection.\n");
      writer.write("      echo \"Exiting...\"\n");
      writer.write("      read -n 1 -s -r -p \"Press any key to continue\"\n");
      writer.write("      exit 1\n");
      writer.write("    fi\n");
      writer.write("\n");
      writer.write("  else\n");
      writer.write(
          "    echo \"forge-installer.jar not found. Maybe the Forge servers are having trouble.\";\n");
      writer.write(
          "    echo \"Please try again in a couple of minutes and check your internet connection.\";\n");
      writer.write("    echo \"Exiting...\"\n");
      writer.write("    read -n 1 -s -r -p \"Press any key to continue\"\n");
      writer.write("    exit 1\n");
      writer.write("  fi\n");
      writer.write("else\n");
      writer.write("  echo \"Forge server present. Moving on...\"\n");
      writer.write("fi\n");
      writer.write("\n");
      writer.write(
          "if [[ ! -s \"libraries/net/minecraft/server/$MINECRAFT/server-$MINECRAFT.jar\" ]];then\n");
      writer.write("  echo \"Minecraft Server JAR-file not found. Downloading...\";\n");
      writer.write(
          "  wget -O libraries/net/minecraft/server/$MINECRAFT/server-$MINECRAFT.jar "
              + VERSIONMETA.minecraft().getServer(minecraftVersion).get().url().get()
              + ";\n");
      writer.write(
          "  if [[ -s \"libraries/net/minecraft/server/$MINECRAFT/server-$MINECRAFT.jar\" ]];then\n");
      writer.write("    echo Download complete.\n");
      writer.write("  else\n");
      writer.write(
<<<<<<< HEAD
          "    echo \"Something went wrong during the server download. Please try again in a couple of minutes and check your internet connection.\"\n");
=======
          "    echo Something went wrong during the server download. Please try again in a couple of minutes and check your internet connection.\n");
>>>>>>> aa2b7a16
      writer.write("    echo \"Exiting...\"\n");
      writer.write("    read -n 1 -s -r -p \"Press any key to continue\"\n");
      writer.write("    exit 1\n");
      writer.write("  fi\n");
      writer.write("else\n");
      writer.write("  echo \"Minecraft server present. Moving on...\"\n");
      writer.write("fi\n");
      writer.write("\n");
      writer.write("if [[ -s \"run.bat\" ]];then\n");
      writer.write("  rm -f run.bat;\n");
      writer.write("fi\n");
      writer.write("if [[ -s \"run.sh\" ]];then\n");
      writer.write("  rm -f run.sh;\n");
      writer.write("fi\n");
      writer.write("\n");
      writer.write("if [[ ! -s \"eula.txt\" ]];then\n");
      writer.write(
          "  echo \"Mojang's EULA has not yet been accepted. In order to run a Minecraft server, you must accept Mojang's EULA.\"\n");
      writer.write(
          "  echo \"Mojang's EULA is available to read at https://account.mojang.com/documents/minecraft_eula\"\n");
      writer.write("  echo \"If you agree to Mojang's EULA then type 'I agree'\"\n");
      writer.write("\n");
      writer.write("  echo -n \"Response: \"\n");
      writer.write("  read ANSWER\n");
      writer.write("\n");
      writer.write("  if [[ \"$ANSWER\" = \"I agree\" ]]; then\n");
      writer.write("    echo \"User agreed to Mojang's EULA.\"\n");
      writer.write(
          "    echo \"#By changing the setting below to TRUE you are indicating your agreement to our EULA (https://account.mojang.com/documents/minecraft_eula).\" > eula.txt;\n");
      writer.write("    echo \"eula=true\" >> eula.txt;\n");
      writer.write("  else\n");
      writer.write("    echo \"User did not agree to Mojang's EULA.\"\n");
      writer.write("    echo \"Entered: $ANSWER\"\n");
      writer.write("    echo \"Exiting...\"\n");
      writer.write("    read -n 1 -s -r -p \"Press any key to continue\"\n");
      writer.write("    exit 1\n");
      writer.write("  fi\n");
      writer.write("else\n");
      writer.write("  echo \"eula.txt present. Moving on...\";\n");
      writer.write("fi\n");
      writer.write("\n");
      writer.write("echo \"Starting server...\";\n");
      writer.write("echo \"Minecraft version: $MINECRAFT\";\n");
      writer.write("echo \"Forge version: $FORGE\";\n");
      writer.write("echo \"Java version:\"\n");
      writer.write("$JAVA -version\n");
      writer.write("echo \"Java args in user_jvm_args.txt: $ARGS\";\n");
      writer.write("\n");
      writer.write("# Forge requires a configured set of both JVM and program arguments.\n");
      writer.write("# Add custom JVM arguments to the user_jvm_args.txt\n");
      writer.write(
          "# Add custom program arguments {such as nogui} to this file in the next line before the \"$@\" or\n");
      writer.write("#  pass them to this script directly\n");
      writer.write(
          "echo \"If you receive the error message 'Error: Could not find or load main class @user_jvm_args.txt' you may be using the wrong Java-version for this modded Minecraft server. Contact the modpack-developer or, if you made the server pack yourself, do a quick google-search for the used Minecraft version to find out which Java-version is required in order to run this server.\"\n");
      writer.write("\n");
      writer.write(
          "$JAVA $OTHERARGS @user_jvm_args.txt @libraries/net/minecraftforge/forge/$MINECRAFT-$FORGE/unix_args.txt nogui \"$@\"");

    } catch (IOException ex) {
      LOG.error("Error generating shell-script for Forge.", ex);
    }
  }

  /**
   * Create a Forge batch script for Minecraft 1.17 and newer.
   *
   * @param minecraftVersion String. The Minecraft version of this server pack.
   * @param modloaderVersion String. The modloader version of this server pack.
   * @param destination String. Where the script should be written to. Result is a combination of
   *     <code>String.format("%s/%s", destination, APPLICATIONPROPERTIES.START_SCRIPT_WINDOWS)
   *     </code>
   * @author Griefed
   */
  private void forgeBatchScriptNewMC(
      String minecraftVersion, String modloaderVersion, String destination) {
    try (BufferedWriter writer =
        new BufferedWriter(
            new FileWriter(
                String.valueOf(
                    Paths.get(
                        String.format(
                            "%s/%s",
                            destination, APPLICATIONPROPERTIES.START_SCRIPT_WINDOWS())))))) {

      if (!VERSIONMETA.minecraft().getServer(minecraftVersion).isPresent()
          || !VERSIONMETA.minecraft().getServer(minecraftVersion).get().url().isPresent()) {
<<<<<<< HEAD

        LOG.error("A server is not available for the specified Minecraft version.");
=======
        /* This log is meant to be read by the user, therefore we allow translation. */
        LOG.error(
            LOCALIZATIONMANAGER.getLocalizedString("createserverpack.log.error.minecraft.server"));
>>>>>>> aa2b7a16
        return;
      }

      /*
       * FORGE 1.17 AND NEWER!
       * If the specified Minecraft version is newer than or equal to 1.17.1, then we need to generate scripts which run
       * Forge the new way, by running @user_jvm_args.txt and @libraries[...] etc.
       *
       * Forge Batch
       */
      writer.write(
          ":: Start script generated by ServerPackCreator "
              + APPLICATIONPROPERTIES.SERVERPACKCREATOR_VERSION()
              + "\n");
      writer.write(
          ":: This script checks for the Minecraft and Forge JAR-files, and if they are not found, they are downloaded and installed.\n");
      writer.write(":: If everything is in order, the server is started.\n");
      writer.write("@ECHO off\n");
      writer.write("SetLocal EnableDelayedExpansion\n");
      writer.write("\n");
      writer.write("net session >nul 2>&1\n");
      writer.write("if %errorLevel% == 0 (\n");
      writer.write(
          "    echo Warning! Running with administrator/root-privileges is not recommended.\n");
      writer.write(")\n");
<<<<<<< HEAD
      writer.write("\n");
      writer.write("PUSHD \"%~dp0\"");
      writer.write("\n");
=======
      writer.write("\n");
      writer.write("PUSHD \"%~dp0\"");
      writer.write("\n");
>>>>>>> aa2b7a16
      writer.write("SET JAVA=\"java\"\n");
      writer.write("SET MINECRAFT=" + minecraftVersion + "\n");
      writer.write("SET FORGE=" + modloaderVersion + "\n");
      writer.write("SET OTHERARGS=-Dlog4j2.formatMsgNoLookups=true\n");
      writer.write("\n");
      writer.write(
          "IF NOT EXIST libraries/net/minecraftforge/forge/%MINECRAFT%-%FORGE%/forge-%MINECRAFT%-%FORGE%-server.jar (\n");
      writer.write("\n");
      writer.write("  ECHO Forge Server JAR-file not found. Downloading installer...\n");
      writer.write(
          "  powershell -Command \"(New-Object Net.WebClient).DownloadFile('https://files.minecraftforge.net/maven/net/minecraftforge/forge/%MINECRAFT%-%FORGE%/forge-%MINECRAFT%-%FORGE%-installer.jar', 'forge-installer.jar')\"\n");
      writer.write("\n");
      writer.write("  IF EXIST forge-installer.jar (\n");
      writer.write("\n");
      writer.write("    ECHO Installer downloaded. Installing...\n");
      writer.write("    %JAVA% -jar forge-installer.jar --installServer\n");
      writer.write("\n");
      writer.write(
          "    IF EXIST libraries/net/minecraftforge/forge/%MINECRAFT%-%FORGE%/forge-%MINECRAFT%-%FORGE%-server.jar (\n");
      writer.write("      IF EXIST forge-installer.jar DEL forge-installer.jar\n");
      writer.write("      ECHO Installation complete. forge-installer.jar deleted.\n");
      writer.write("    ) ELSE (\n");
      writer.write("      IF EXIST forge-installer.jar DEL forge-installer.jar\n");
      writer.write(
          "      ECHO Something went wrong during the server installation. Please try again in a couple of minutes and check your internet connection.\n");
      writer.write("      GOTO quit\n");
      writer.write("    )\n");
      writer.write("\n");
      writer.write("  ) ELSE (\n");
      writer.write(
          "    ECHO forge-installer.jar not found. Maybe the Forge servers are having trouble.\n");
      writer.write(
          "    ECHO Please try again in a couple of minutes and check your internet connection.\n");
      writer.write("    GOTO quit\n");
      writer.write("  )\n");
      writer.write(") ELSE (\n");
      writer.write("  ECHO Forge server present. Moving on...\n");
      writer.write(")\n");
      writer.write("\n");
      writer.write(
          "IF NOT EXIST libraries/net/minecraft/server/%MINECRAFT%/server-%MINECRAFT%.jar (\n");
      writer.write("  ECHO Minecraft Server JAR-file not found. Downloading...\n");
      writer.write("  IF NOT EXIST libraries/net/minecraft/server/%MINECRAFT%/NUL (\n");
      writer.write("    MKDIR \"libraries/net/minecraft/server/%MINECRAFT%\"\n");
      writer.write("  )\n");
      writer.write(
          "  powershell -Command \"(New-Object Net.WebClient).DownloadFile('"
              + VERSIONMETA.minecraft().getServer(minecraftVersion).get().url().get()
              + "', 'libraries/net/minecraft/server/%MINECRAFT%/server-%MINECRAFT%.jar')\"\n");
      writer.write(
          "    IF EXIST libraries/net/minecraft/server/%MINECRAFT%/server-%MINECRAFT%.jar (\n");
      writer.write("      ECHO Download complete.\n");
      writer.write("    ) ELSE (\n");
      writer.write(
          "      ECHO Something went wrong during the server download. Please try again in a couple of minutes and check your internet connection.\n");
      writer.write("      GOTO quit\n");
      writer.write("    )\n");
      writer.write(") ELSE (\n");
      writer.write("  ECHO Minecraft server present. Moving on...\n");
      writer.write(")\n");
      writer.write("\n");
      writer.write("IF EXIST run.bat (\n");
      writer.write("  DEL run.bat\n");
      writer.write(")\n");
      writer.write("IF EXIST run.sh (\n");
      writer.write("  DEL run.sh\n");
      writer.write(")\n");
      writer.write("\n");
      writer.write("IF NOT EXIST eula.txt (\n");
      writer.write(
          "  ECHO Mojang's EULA has not yet been accepted. In order to run a Minecraft server, you must accept Mojang's EULA.\n");
      writer.write(
          "  ECHO Mojang's EULA is available to read at https://account.mojang.com/documents/minecraft_eula\n");
      writer.write("  ECHO If you agree to Mojang's EULA then type \"I agree\"\n");
      writer.write("\n");
      writer.write("  SET /p UserInput=Response: \n");
      writer.write("  GOTO check\n");
      writer.write("  \n");
      writer.write(") ELSE (\n");
      writer.write("  ECHO eula.txt present. Moving on...\n");
      writer.write("  GOTO start\n");
      writer.write(")\n");
      writer.write("\n");
      writer.write(":check\n");
      writer.write("IF \"%UserInput%\" == \"I agree\" (\n");
      writer.write("    ECHO User agreed to Mojang's EULA.\n");
      writer.write(
          "    ECHO #By changing the setting below to TRUE you are indicating your agreement to our EULA ^(https://account.mojang.com/documents/minecraft_eula^).> eula.txt\n");
      writer.write("    ECHO eula=true>> eula.txt\n");
      writer.write(") else (\n");
      writer.write("    ECHO User did not agree to Mojang's EULA. \n");
      writer.write("    ECHO Entered: %UserInput%\n");
      writer.write("    GOTO quit\n");
      writer.write(")");
      writer.write("\n");
      writer.write(":start\n");
      writer.write("ECHO Starting server...\n");
      writer.write("ECHO Minecraft version: %MINECRAFT%\n");
      writer.write("ECHO Forge version: %FORGE%\n");
      writer.write("ECHO Java version:\n");
      writer.write("\"%JAVA%\" -version\n");
      writer.write("ECHO See user_jvm_args.txt if you want to inspect the used JVM args\n");
      writer.write("\n");
      writer.write("ECHO Forge requires a configured set of both JVM and program arguments.\n");
      writer.write("ECHO Add custom JVM arguments to the user_jvm_args.txt\n");
      writer.write(
          "ECHO Add custom program arguments, such as nogui, to this file in the next line before the %* or pass them to this script directly.\n");
      writer.write(
          "ECHO If you receive the error message \"Error: Could not find or load main class @user_jvm_args.txt\" you may be using the wrong Java-version for this modded Minecraft server. Contact the modpack-developer or, if you made the server pack yourself, do a quick google-search for the used Minecraft version to find out which Java-version is required in order to run this server.\n");
      writer.write("\n");
      writer.write(
          "%JAVA% %OTHERARGS% @user_jvm_args.txt @libraries/net/minecraftforge/forge/%MINECRAFT%-%FORGE%/win_args.txt nogui %*\n");
<<<<<<< HEAD
      writer.write("\n");
      writer.write(":quit\n");
      writer.write("ECHO Exiting...\n");
      writer.write("PAUSE\n");
      writer.write("EXIT 0\n");
      writer.write("\n");
=======
      writer.write("\n");
      writer.write(":quit\n");
      writer.write("ECHO Exiting...\n");
      writer.write("PAUSE\n");
      writer.write("EXIT 0\n");
      writer.write("\n");
>>>>>>> aa2b7a16
      writer.write(":crash\n");
      writer.write("ECHO Exiting...\n");
      writer.write("PAUSE\n");
      writer.write("EXIT 1");

    } catch (IOException ex) {
      LOG.error("Error generating batch-script for Forge.", ex);
    }
  }

  /**
   * Create a Forge shell script for Minecraft 1.16 and older.
   *
   * @param javaArguments String. The Java arguments with which to start the server.
   * @param minecraftVersion String. The Minecraft version of this server pack.
   * @param modloaderVersion String. The modloader version of this server pack.
   * @param destination String. Where the script should be written to. Result is a combination of
   *     <code>String.format("%s/%s", destination, APPLICATIONPROPERTIES.START_SCRIPT_LINUX)</code>
   * @author Griefed
   */
  private void forgeShellScript(
      String javaArguments, String minecraftVersion, String modloaderVersion, String destination) {
    try (BufferedWriter writer =
        new BufferedWriter(
            new FileWriter(
                String.valueOf(
                    Paths.get(
                        String.format(
                            "%s/%s", destination, APPLICATIONPROPERTIES.START_SCRIPT_LINUX())))))) {

      if (!VERSIONMETA.minecraft().getServer(minecraftVersion).isPresent()
          || !VERSIONMETA.minecraft().getServer(minecraftVersion).get().url().isPresent()) {
<<<<<<< HEAD

        LOG.error("A server is not available for the specified Minecraft version.");
=======
        /* This log is meant to be read by the user, therefore we allow translation. */
        LOG.error(
            LOCALIZATIONMANAGER.getLocalizedString("createserverpack.log.error.minecraft.server"));
>>>>>>> aa2b7a16
        return;
      }

      /*
       * FORGE 1.16 AND OLDER!
       * If the specified Minecraft version is older than 1.17.1, then we need to generate scripts which run
       * Forge the old way, with the Minecraft server-jar and the Forge server-jar, executing the Forge server-jar
       * with the given Java args.
       *
       * Forge Bash file
       */
      writer.write("#!/usr/bin/env bash\n");
      writer.write(
          "# Start script generated by ServerPackCreator "
              + APPLICATIONPROPERTIES.SERVERPACKCREATOR_VERSION()
              + ".\n");
      writer.write(
          "# This script checks for the Minecraft and Forge JAR-files, and if they are not found, they are downloaded and installed.\n");
      writer.write("# If everything is in order, the server is started.\n");
      writer.write("\n");
      writer.write("if [ \"$(id -u)\" = \"0\" ]; then\n");
      writer.write(
          "  echo \"Warning! Running with administrator-privileges is not recommended.\"\n");
      writer.write("fi\n");
      writer.write("\n");
      writer.write("JAVA=\"java\"\n");
      writer.write("MINECRAFT=\"" + minecraftVersion + "\"\n");
      writer.write("FORGE=\"" + modloaderVersion + "\"\n");
      writer.write("ARGS=\"" + javaArguments + "\"\n");
      writer.write("OTHERARGS=\"-Dlog4j2.formatMsgNoLookups=true\"\n");
      writer.write("\n");
      writer.write("if [[ ! -s \"forge.jar\" ]];then\n");
      writer.write("\n");
      writer.write("  echo \"Forge Server JAR-file not found. Downloading installer...\";\n");
      writer.write(
          "  wget -O forge-installer.jar https://files.minecraftforge.net/maven/net/minecraftforge/forge/$MINECRAFT-$FORGE/forge-$MINECRAFT-$FORGE-installer.jar;\n");
      writer.write("\n");
      writer.write("  if [[ -s \"forge-installer.jar\" ]]; then\n");
      writer.write("\n");
      writer.write("    echo \"Installer downloaded. Installing...\";\n");
      writer.write("    \"$JAVA\" -jar forge-installer.jar --installServer;\n");
      writer.write("    mv forge-$MINECRAFT-$FORGE.jar forge.jar;\n");
      writer.write("\n");
      writer.write("    if [[ -s \"forge.jar\" ]];then\n");
      writer.write("      rm -f forge-installer.jar;\n");
      writer.write("      echo \"Installation complete. forge-installer.jar deleted.\";\n");
      writer.write("    else\n");
      writer.write("      rm -f forge-installer.jar;\n");
      writer.write(
          "      echo \"Something went wrong during the server installation. Please try again in a couple of minutes and check your internet connection.\"\n");
      writer.write("      echo \"Exiting...\"\n");
      writer.write("      read -n 1 -s -r -p \"Press any key to continue\"\n");
      writer.write("      exit 1\n");
      writer.write("    fi\n");
      writer.write("\n");
      writer.write("  else\n");
      writer.write(
          "    echo \"forge-installer.jar not found. Maybe the Forge servers are having trouble.\";\n");
      writer.write(
          "    echo \"Please try again in a couple of minutes and check your internet connection.\";\n");
      writer.write("    echo \"Exiting...\"\n");
      writer.write("    read -n 1 -s -r -p \"Press any key to continue\"\n");
      writer.write("    exit 1\n");
      writer.write("  fi\n");
      writer.write("else\n");
      writer.write("  echo \"forge.jar present. Moving on...\"\n");
      writer.write("fi\n");
      writer.write("\n");
      writer.write("if [[ ! -s \"minecraft_server.$MINECRAFT.jar\" ]];then\n");
      writer.write("  echo \"Minecraft Server JAR-file not found. Downloading...\";\n");
      writer.write(
          "  wget -O minecraft_server.$MINECRAFT.jar "
              + VERSIONMETA.minecraft().getServer(minecraftVersion).get().url().get()
              + ";\n");
      writer.write("  if [[ -s \"minecraft_server.$MINECRAFT.jar\" ]];then\n");
      writer.write("    echo Download complete.\n");
      writer.write("  else\n");
      writer.write(
<<<<<<< HEAD
          "    echo \"Something went wrong during the server download. Please try again in a couple of minutes and check your internet connection.\"\n");
=======
          "    echo Something went wrong during the server download. Please try again in a couple of minutes and check your internet connection.\n");
>>>>>>> aa2b7a16
      writer.write("    echo \"Exiting...\"\n");
      writer.write("    read -n 1 -s -r -p \"Press any key to continue\"\n");
      writer.write("    exit 1\n");
      writer.write("  fi\n");
      writer.write("else\n");
      writer.write("  echo \"minecraft_server.$MINECRAFT.jar present. Moving on...\"\n");
      writer.write("fi\n");
      writer.write("\n");
      writer.write("if [[ ! -s \"eula.txt\" ]];then\n");
      writer.write(
          "  echo \"Mojang's EULA has not yet been accepted. In order to run a Minecraft server, you must accept Mojang's EULA.\"\n");
      writer.write(
          "  echo \"Mojang's EULA is available to read at https://account.mojang.com/documents/minecraft_eula\"\n");
      writer.write("  echo \"If you agree to Mojang's EULA then type 'I agree'\"\n");
      writer.write("\n");
      writer.write("  echo -n \"Response: \"\n");
      writer.write("  read ANSWER\n");
      writer.write("\n");
      writer.write("  if [[ \"$ANSWER\" = \"I agree\" ]]; then\n");
      writer.write("    echo \"User agreed to Mojang's EULA.\"\n");
      writer.write(
          "    echo \"#By changing the setting below to TRUE you are indicating your agreement to our EULA (https://account.mojang.com/documents/minecraft_eula).\" > eula.txt;\n");
      writer.write("    echo \"eula=true\" >> eula.txt;\n");
      writer.write("  else\n");
      writer.write("    echo \"User did not agree to Mojang's EULA.\"\n");
      writer.write("    echo \"Entered: $ANSWER\"\n");
      writer.write("    echo \"Exiting...\"\n");
      writer.write("    read -n 1 -s -r -p \"Press any key to continue\"\n");
      writer.write("    exit 1\n");
      writer.write("  fi\n");
      writer.write("else\n");
      writer.write("  echo \"eula.txt present. Moving on...\";\n");
      writer.write("fi\n");
      writer.write("\n");
      writer.write("echo \"Starting server...\";\n");
      writer.write("echo \"Minecraft version: $MINECRAFT\";\n");
      writer.write("echo \"Forge version: $FORGE\";\n");
      writer.write("echo \"Java version:\"\n");
      writer.write("\"$JAVA\" -version\n");
      writer.write("echo \"Java args: $ARGS\";\n");
      writer.write("\n");
      writer.write("\"$JAVA\" $OTHERARGS $ARGS -jar forge.jar nogui");

    } catch (IOException ex) {
      LOG.error("Error generating shell-script for Forge.", ex);
    }
  }

  /**
   * Create a forge batch script for Minecraft 1.16 and older.
   *
   * @param javaArguments String. The Java arguments with which to start the server.
   * @param minecraftVersion String. The Minecraft version of this server pack.
   * @param modloaderVersion String. The modloader version of this server pack.
   * @param destination String. Where the script should be written to. Result is a combination of
   *     <code>String.format("%s/%s", destination, APPLICATIONPROPERTIES.START_SCRIPT_WINDOWS)
   *     </code>
   * @author Griefed
   */
  private void forgeBatchScript(
      String javaArguments, String minecraftVersion, String modloaderVersion, String destination) {
    try (BufferedWriter writer =
        new BufferedWriter(
            new FileWriter(
                String.valueOf(
                    Paths.get(
                        String.format(
                            "%s/%s",
                            destination, APPLICATIONPROPERTIES.START_SCRIPT_WINDOWS())))))) {

      if (!VERSIONMETA.minecraft().getServer(minecraftVersion).isPresent()
          || !VERSIONMETA.minecraft().getServer(minecraftVersion).get().url().isPresent()) {
<<<<<<< HEAD

        LOG.error("A server is not available for the specified Minecraft version.");
=======
        /* This log is meant to be read by the user, therefore we allow translation. */
        LOG.error(
            LOCALIZATIONMANAGER.getLocalizedString("createserverpack.log.error.minecraft.server"));
>>>>>>> aa2b7a16
        return;
      }

      /*
       * FORGE 1.16 AND OLDER!
       * If the specified Minecraft version is older than 1.17.1, then we need to generate scripts which run
       * Forge the old way, with the Minecraft server-jar and the Forge server-jar, executing the Forge server-jar
       * with the given Java args.
       *
       * Forge Batch
       */
      writer.write(
          ":: Start script generated by ServerPackCreator "
              + APPLICATIONPROPERTIES.SERVERPACKCREATOR_VERSION()
              + ".\n");
      writer.write(
          ":: This script checks for the Minecraft and Forge JAR-files, and if they are not found, they are downloaded and installed.\n");
      writer.write(":: If everything is in order, the server is started.\n");
      writer.write("@ECHO off\n");
      writer.write("SetLocal EnableDelayedExpansion\n");
      writer.write("\n");
      writer.write("net session >nul 2>&1\n");
      writer.write("if %errorLevel% == 0 (\n");
      writer.write(
          "    ECHO Warning! Running with administrator/root-privileges is not recommended.\n");
      writer.write(")\n");
      writer.write("\n");
      writer.write("PUSHD \"%~dp0\"");
      writer.write("\n");
      writer.write("SET JAVA=\"java\"\n");
      writer.write("SET MINECRAFT=" + minecraftVersion + "\n");
      writer.write("SET FORGE=" + modloaderVersion + "\n");
      writer.write("SET ARGS=" + javaArguments + "\n");
      writer.write("SET OTHERARGS=-Dlog4j2.formatMsgNoLookups=true\n");
      writer.write("\n");
      writer.write("IF NOT EXIST forge.jar (\n");
      writer.write("\n");
      writer.write("  ECHO Forge Server JAR-file not found. Downloading installer...\n");
      writer.write(
          "  powershell -Command \"(New-Object Net.WebClient).DownloadFile('https://files.minecraftforge.net/maven/net/minecraftforge/forge/%MINECRAFT%-%FORGE%/forge-%MINECRAFT%-%FORGE%-installer.jar', 'forge-installer.jar')\"\n");
      writer.write("\n");
      writer.write("  IF EXIST forge-installer.jar (\n");
      writer.write("\n");
      writer.write("    ECHO Installer downloaded. Installing...\n");
      writer.write("    %JAVA% -jar forge-installer.jar --installServer\n");
      writer.write("    MOVE forge-%MINECRAFT%-%FORGE%.jar forge.jar\n");
      writer.write("\n");
      writer.write("    IF EXIST forge.jar (\n");
      writer.write("      IF EXIST forge-installer.jar DEL forge-installer.jar\n");
      writer.write("      ECHO Installation complete. forge-installer.jar deleted.\n");
      writer.write("    ) ELSE (\n");
      writer.write("      IF EXIST forge-installer.jar DEL forge-installer.jar\n");
      writer.write(
          "      ECHO Something went wrong during the server installation. Please try again in a couple of minutes and check your internet connection.\n");
      writer.write("      GOTO crash\n");
      writer.write("    )\n");
      writer.write("\n");
      writer.write("  ) ELSE (\n");
      writer.write(
          "    ECHO forge-installer.jar not found. Maybe the Forge servers are having trouble.\n");
      writer.write(
          "    ECHO Please try again in a couple of minutes and check your internet connection.\n");
      writer.write("    GOTO crash\n");
      writer.write("  )\n");
      writer.write(") ELSE (\n");
      writer.write("  ECHO forge.jar present. Moving on...\n");
      writer.write(")\n");
      writer.write("\n");
      writer.write("IF NOT EXIST minecraft_server.%MINECRAFT%.jar (\n");
      writer.write("  ECHO Minecraft Server JAR-file not found. Downloading...\n");
      writer.write(
          "  powershell -Command \"(New-Object Net.WebClient).DownloadFile('"
              + VERSIONMETA.minecraft().getServer(minecraftVersion).get().url().get()
              + "', 'minecraft_server.%MINECRAFT%.jar')\"\n");
      writer.write("  IF EXIST minecraft_server.%MINECRAFT%.jar (\n");
      writer.write("    ECHO Download complete.\n");
      writer.write("  ) ELSE (\n");
      writer.write(
          "    ECHO Something went wrong during the server download. Please try again in a couple of minutes and check your internet connection.\n");
      writer.write("    GOTO crash\n");
      writer.write("  )\n");
      writer.write(") ELSE (\n");
      writer.write("  ECHO minecraft_server.%MINECRAFT%.jar present. Moving on...\n");
      writer.write(")\n");
      writer.write("\n");
      writer.write("IF NOT EXIST eula.txt (\n");
      writer.write(
          "  ECHO Mojang's EULA has not yet been accepted. In order to run a Minecraft server, you must accept Mojang's EULA.\n");
      writer.write(
          "  ECHO Mojang's EULA is available to read at https://account.mojang.com/documents/minecraft_eula\n");
      writer.write("  ECHO If you agree to Mojang's EULA then type \"I agree\"\n");
      writer.write("\n");
      writer.write("  SET /p UserInput=Response: \n");
      writer.write("  GOTO check\n");
      writer.write("  \n");
      writer.write(") ELSE (\n");
      writer.write("  ECHO eula.txt present. Moving on...\n");
      writer.write("  GOTO start\n");
      writer.write(")\n");
      writer.write("\n");
      writer.write(":check\n");
      writer.write("IF \"%UserInput%\" == \"I agree\" (\n");
      writer.write("    ECHO User agreed to Mojang's EULA.\n");
      writer.write(
          "    ECHO #By changing the setting below to TRUE you are indicating your agreement to our EULA ^(https://account.mojang.com/documents/minecraft_eula^).> eula.txt\n");
      writer.write("    ECHO eula=true>> eula.txt\n");
      writer.write(") else (\n");
      writer.write("    ECHO User did not agree to Mojang's EULA. \n");
      writer.write("    ECHO Entered: %UserInput%\n");
      writer.write("    GOTO crash\n");
      writer.write(")");
      writer.write("\n");
      writer.write(":start\n");
      writer.write("ECHO Starting server...\n");
      writer.write("ECHO Minecraft version: %MINECRAFT%\n");
      writer.write("ECHO Forge version: %FORGE%\n");
      writer.write("ECHO Java version:\n");
      writer.write("%JAVA% -version\n");
      writer.write("ECHO Java args: %ARGS%\n");
      writer.write("\n");
      writer.write("%JAVA% %OTHERARGS% %ARGS% -jar forge.jar nogui\n");
      writer.write("\n");
      writer.write(":quit\n");
      writer.write("ECHO Exiting...\n");
      writer.write("PAUSE\n");
      writer.write("EXIT 0\n");
      writer.write("\n");
      writer.write(":crash\n");
      writer.write("ECHO Exiting...\n");
      writer.write("PAUSE\n");
      writer.write("EXIT 1");

    } catch (IOException ex) {
      LOG.error("Error generating batch-script for Forge.", ex);
    }
  }

  /**
   * Copies all specified directories and mods, excluding clientside-only mods, from the modpack
   * directory into the server pack directory. If a <code>source/file;destination/file</code>
   * -combination is provided, the specified source-file is copied to the specified
   * destination-file. Calls {@link #excludeClientMods(String, List, String, String)} to generate a
   * list of all mods to copy to server pack, excluding clientside-only mods.
   *
   * @param modpackDir String. Files and directories are copied into the server_pack directory
   *     inside the modpack directory.
   * @param directoriesToCopy String List. All directories and files therein to copy to the server
   *     pack.
   * @param clientMods String List. List of clientside-only mods to exclude from the server pack.
   * @param minecraftVersion String. The Minecraft version the modpack uses.
   * @param destination String. The destination where the files should be copied to.
   * @author Griefed
   */
  private void copyFiles(
      String modpackDir,
      List<String> directoriesToCopy,
      List<String> clientMods,
      String minecraftVersion,
      String destination,
      String modloader) {

    try {

      Files.createDirectories(Paths.get(destination));

    } catch (IOException ex) {

      LOG.error(String.format("Failed to create directory %s", destination));
    }

    if (directoriesToCopy.size() == 1 && directoriesToCopy.get(0).equals("lazy_mode")) {

      LOG.warn("!!!WARNING!!!WARNING!!!WARNING!!!WARNING!!!WARNING!!!WARNING!!!WARNING!!!");
      LOG.warn(
          "Lazy mode specified. This will copy the WHOLE modpack to the server pack. No exceptions.");
      LOG.warn("You will not receive any support for a server pack generated this way.");
      LOG.warn(
          "Do not open an issue on GitHub if this configuration errors or results in a broken server pack.");
      LOG.warn("!!!WARNING!!!WARNING!!!WARNING!!!WARNING!!!WARNING!!!WARNING!!!WARNING!!!");

      try {

        FileUtils.copyDirectory(new File(modpackDir), new File(destination));

      } catch (IOException ex) {
        LOG.error("An error occurred copying the modpack to the server pack in lazy mode.", ex);
      }

    } else {

      List<String> exclusions = APPLICATIONPROPERTIES.getDirectoriesToExclude();
      directoriesToCopy.forEach(
          entry -> {
            if (entry.startsWith("!") && !exclusions.contains(entry.substring(1))) {
              exclusions.add(entry.substring(1));
            }
          });
      directoriesToCopy.removeIf(n -> n.startsWith("!"));

      List<ServerPackFile> serverPackFiles = new ArrayList<>(100000);

      for (String directory : directoriesToCopy) {

        String clientDir = String.format("%s/%s", modpackDir, directory).replace("\\", "/");
        String serverDir = String.format("%s/%s", destination, directory).replace("\\", "/");

        LOG.info("Gathering %s file(s).");

        if (directory.contains(";")) {

          /*
           * If a semicolon is found, it means a user specified a source/path/to_file.foo;destination/path/to_file.bar-combination
           * for a file they specifically want to include in their server pack.
           */
          serverPackFiles.addAll(getExplicitFiles(directory.split(";"), modpackDir, destination));

        } else if (directory.startsWith("saves/")) {

          /*
           * Check whether the entry starts with saves, and if it does, change the destination path to NOT include
           * saves in it, so when a world is specified inside the saves-directory, it is copied to the base-directory
           * of the server pack, instead of a saves-directory inside the modpack.
           */
          serverPackFiles.addAll(getSaveFiles(clientDir, directory, destination));

        } else if (directory.startsWith("mods")) {

          /*
           * If the entry starts with mods, we need to run our checks for clientside-only mods as well as exclude any
           * user-specified clientside-only mods from the list of mods in the mods-directory.
           */
          List<String> listOfFiles =
              excludeClientMods(clientDir, clientMods, minecraftVersion, modloader);

          try {
            Files.createDirectories(Paths.get(serverDir));
          } catch (IOException ignored) {

          }

          for (String file : listOfFiles) {

            if (excludeFileOrDirectory(file.replace("\\", "/"), exclusions)) {

              LOG.info("Excluding " + file + " from server pack");

            } else {

              serverPackFiles.add(
                  new ServerPackFile(
                      file, String.format("%s/%s", serverDir, new File(file).getName())));
            }
          }

        } else if (new File(directory).isFile()) {

          serverPackFiles.add(
              new ServerPackFile(
                  directory, String.format("%s/%s", destination, new File(directory).getName())));

        } else if (new File(directory).isDirectory()) {

          serverPackFiles.addAll(getDirectoryFiles(directory, destination));

        } else {

          serverPackFiles.addAll(getDirectoryFiles(clientDir, destination));
        }
      }

      LOG.info("Copying files to the server pack. This may take a while...");

      serverPackFiles.forEach(
          serverPackFile -> {
            try {
              serverPackFile.copy();
            } catch (IOException ex) {
              LOG.error(
                  "An error occurred trying to copy "
                      + serverPackFile.source()
                      + " to "
                      + serverPackFile.destination()
                      + ".",
                  ex);
            }
          });
    }
  }

  /**
   * Gather a list of all files from an explicit source;destination-combination. If the source is a
   * file, a singular {@link ServerPackFile} is returned. If the source is a directory, then {@link
   * ServerPackFile}s for all files in said directory are returned.
   *
   * @param combination {@link String}-array containing a
   *     source-file/directory;destination-file/directory combination.
   * @param modpackDir {@link String} the modpack-directory.
   * @param destination {@link String} the destination, normally the server pack-directory.
   * @return List of {@link ServerPackFile}.
   * @author Griefed
   */
  private List<ServerPackFile> getExplicitFiles(
      String[] combination, String modpackDir, String destination) {
    List<ServerPackFile> serverPackFiles = new ArrayList<>();

    if (new File(String.format("%s/%s", modpackDir, combination[0])).isFile()) {

      serverPackFiles.add(
          new ServerPackFile(
              String.format("%s/%s", modpackDir, combination[0]),
              String.format("%s/%s", destination, combination[1])));

    } else if (new File(String.format("%s/%s", modpackDir, combination[0])).isDirectory()) {

      serverPackFiles.addAll(
          getDirectoryFiles(String.format("%s/%s", modpackDir, combination[0]), destination));

    } else if (new File(combination[0]).isFile()) {

      serverPackFiles.add(
          new ServerPackFile(combination[0], String.format("%s/%s", destination, combination[1])));

    } else if (new File(combination[0]).isDirectory()) {

      serverPackFiles.addAll(getDirectoryFiles(combination[0], destination));
    }

    return serverPackFiles;
  }

  /**
   * Gather {@link ServerPackFile}s for a given directory, recursively.
   *
   * @param source {@link String} The source-directory.
   * @param destination{@link String} The server pack-directory.
   * @return {@link ServerPackFile}-list.
   * @author Griefed
   */
  private List<ServerPackFile> getDirectoryFiles(String source, String destination) {
    List<ServerPackFile> serverPackFiles = new ArrayList<>();
    try (Stream<Path> files = Files.walk(Paths.get(source))) {

      files.forEach(
          file -> {
            try {

              serverPackFiles.add(
                  new ServerPackFile(
                      file,
                      Paths.get(String.format("%s/%s", destination, new File(source).getName()))
                          .resolve(Paths.get(source).relativize(file))));
            } catch (UnsupportedOperationException ex) {

              LOG.error("Couldn't gather file " + file + " from directory " + source + ".", ex);
            }
          });

    } catch (IOException ex) {

      LOG.error("An error occurred gathering files to copy to the server pack.", ex);
    }

    return serverPackFiles;
  }

  /**
   * Gather all files in the specified save-directory and create {@link ServerPackFile}s from it.
   *
   * @param clientDir {@link String} Target directory in the server pack. Usually the name of the
   *     world.
   * @param directory {@link String} The save-directory.
   * @param destination {@link String} The destination of the server pack.
   * @return List of {@link ServerPackFile}.
   * @author Griefed
   */
  private List<ServerPackFile> getSaveFiles(
      String clientDir, String directory, String destination) {
    List<ServerPackFile> serverPackFiles = new ArrayList<>();

    try (Stream<Path> files = Files.walk(Paths.get(clientDir))) {

      files.forEach(
          file -> {
            try {

              serverPackFiles.add(
                  new ServerPackFile(
                      file,
                      Paths.get(String.format("%s/%s", destination, directory.substring(6)))
                          .resolve(Paths.get(clientDir).relativize(file))));
            } catch (UnsupportedOperationException ex) {
              LOG.error("Couldn't gather file " + file + " from directory " + clientDir + ".", ex);
            }
          });

    } catch (IOException ex) {

      LOG.error("An error occurred during the copy-procedure to the server pack.", ex);
    }

    return serverPackFiles;
  }

  /**
   * Generates a list of all mods to include in the server pack excluding clientside-only mods.
   * Automatically detects clientside-only mods for Minecraft 1.13+, if the mods <code>mods.toml
   * </code>-file is correctly set up.
   *
   * @param modsDir String. The mods-directory of the modpack of which to generate a list of all
   *     it's contents.
   * @param userSpecifiedClientMods List String. A list of all clientside-only mods.
   * @param minecraftVersion String. The Minecraft version the modpack uses. Determines whether mods
   *     are scanned for sideness.
   * @return List String. A list of all mods to include in the server pack.
   * @author Griefed
   */
  private List<String> excludeClientMods(
      String modsDir,
      List<String> userSpecifiedClientMods,
      String minecraftVersion,
      String modloader) {

    LOG.info("Preparing a list of mods to include in server pack...");

    Collection<File> filesInModsDir =
        FileUtils.listFiles(new File(modsDir), new String[] {"jar"}, true);

    List<String> modsInModpack = new ArrayList<>();
    List<String> autodiscoveredClientMods = new ArrayList<>();

    // Check whether scanning mods for sideness is activated.
    if (APPLICATIONPROPERTIES
            .getProperty("de.griefed.serverpackcreator.serverpack.autodiscoverenabled")
            .equals("true")
        && filesInModsDir != null) {

      String[] split = minecraftVersion.split("\\.");

      STOPWATCH_SCANS.reset();
      STOPWATCH_SCANS.start();
      // If Minecraft version is 1.12 or newer, scan Tomls, else scan annotations.

      switch (modloader) {
        case "Fabric":
          autodiscoveredClientMods.addAll(scanFabricModJson(filesInModsDir));
          break;

        case "Forge":
          if (Integer.parseInt(split[1]) > 12) {
            autodiscoveredClientMods.addAll(scanTomls(filesInModsDir));
          } else {
            autodiscoveredClientMods.addAll(scanAnnotations(filesInModsDir));
          }
          break;

        case "Quilt":
          autodiscoveredClientMods.addAll(scanFabricModJson(filesInModsDir));
          scanQuiltModJson(filesInModsDir)
              .forEach(
                  quiltMod -> {
                    if (!autodiscoveredClientMods.contains(quiltMod)) {
                      autodiscoveredClientMods.add(quiltMod);
                    }
                  });
      }

      STOPWATCH_SCANS.stop();
      LOG.debug("Scanning of " + filesInModsDir.size() + " mods took " + STOPWATCH_SCANS);
      STOPWATCH_SCANS.reset();
    }

    // Gather a list of all mod-JAR-files.
    if (filesInModsDir != null) {

      for (File mod : filesInModsDir) {

        if (mod.isFile() && mod.toString().endsWith("jar")) {
          modsInModpack.add(mod.getAbsolutePath());
        }
      }
    }

    // Exclude user-specified mods from copying.
    if (userSpecifiedClientMods.size() > 0) {
      for (int m = 0; m < userSpecifiedClientMods.size(); m++) {

        int i = m;

        if (modsInModpack.removeIf(n -> (n.contains(userSpecifiedClientMods.get(i))))) {
          LOG.debug(
              "Removed user-specified mod from mods list as per input: "
                  + userSpecifiedClientMods.get(i));
        }
      }
    }

    // Exclude scanned mods from copying if said functionality is enabled.
    if (APPLICATIONPROPERTIES
            .getProperty("de.griefed.serverpackcreator.serverpack.autodiscoverenabled")
            .equals("true")
        && autodiscoveredClientMods.size() > 0) {
      for (int m = 0; m < autodiscoveredClientMods.size(); m++) {

        int i = m;

        if (modsInModpack.removeIf(
            n -> (n.replace("\\", "/").contains(autodiscoveredClientMods.get(i))))) {
          LOG.debug("Automatically excluding mod: " + autodiscoveredClientMods.get(i));
        }
      }
    }

    return modsInModpack;
  }

  /**
   * Check whether the given file is present in the list of directories to exclude from the server
   * pack.
   *
   * @param fileToCheckFor String. The string to check for.
   * @return Boolean. Returns true if the file is found in the list of directories to exclude, false
   *     if not.
   * @author Griefed
   */
  private boolean excludeFileOrDirectory(String fileToCheckFor, List<String> exclusions) {
    boolean isPresentInList = false;
    for (String entry : exclusions) {
      if (fileToCheckFor.contains(entry)) {
        isPresentInList = true;
        break;
      }
    }
    return isPresentInList;
  }

  /**
   * Copies the server-icon.png into server_pack.
   *
   * @param destination String. The destination where the icon should be copied to.
   * @param pathToServerIcon String. The path to the custom server-icon.
   * @author Griefed
   */
  private void copyIcon(String destination, String pathToServerIcon) {

    LOG.info("Copying server-icon.png...");

    File iconFile =
        new File(String.format("%s/%s", destination, APPLICATIONPROPERTIES.DEFAULT_SERVER_ICON()));

    if (new File(pathToServerIcon).exists()) {

      BufferedImage originalImage;
      //noinspection UnusedAssignment
      Image scaledImage = null;

      try {

        originalImage = ImageIO.read(new File(pathToServerIcon));

        if (originalImage.getHeight() == 64 && originalImage.getWidth() == 64) {

          try {

            FileUtils.copyFile(new File(pathToServerIcon), iconFile);

          } catch (IOException e) {
            LOG.error("An error occurred trying to copy the server-icon.", e);
          }

        } else {

          // Scale our image to 64x64
          scaledImage = originalImage.getScaledInstance(64, 64, Image.SCALE_SMOOTH);
          BufferedImage outputImage =
              new BufferedImage(
                  scaledImage.getWidth(null),
                  scaledImage.getHeight(null),
                  BufferedImage.TYPE_INT_ARGB);
          outputImage.getGraphics().drawImage(scaledImage, 0, 0, null);

          // Save our scaled image to disk.
          try {
            ImageIO.write(outputImage, "png", iconFile);

          } catch (IOException ex) {

            LOG.error("Error scaling image.", ex);
          }
        }

      } catch (Exception ex) {
        LOG.error("Error reading server-icon image.", ex);
      }

    } else if (pathToServerIcon.length() == 0) {

      LOG.info("No custom icon specified or the file doesn't exist.");

      try {

        FileUtils.copyFile(
            new File(String.format("server_files/%s", APPLICATIONPROPERTIES.DEFAULT_SERVER_ICON())),
            iconFile);

      } catch (IOException ex) {
        LOG.error("An error occurred trying to copy the server-icon.", ex);
      }

    } else {

      LOG.error("The specified server-icon does not exist: " + pathToServerIcon);
    }
  }

  /**
   * Copies the server.properties into server_pack.
   *
   * @param destination String. The destination where the properties should be copied to.
   * @param pathToServerProperties String. The path to the custom server.properties.
   * @author Griefed
   */
  private void copyProperties(String destination, String pathToServerProperties) {

    LOG.info("Copying server.properties...");

    File defaultProperties =
        new File(
            String.format("%s/%s", destination, APPLICATIONPROPERTIES.DEFAULT_SERVER_PROPERTIES()));

    if (new File(pathToServerProperties).exists()) {
      try {

        FileUtils.copyFile(new File(pathToServerProperties), defaultProperties);

      } catch (IOException ex) {
        LOG.error("An error occurred trying to copy the server.properties-file.", ex);
      }

    } else if (pathToServerProperties.length() == 0) {

      LOG.info("No custom properties specified or the file doesn't exist.");

      try {

        FileUtils.copyFile(
            new File(
                String.format(
                    "server_files/%s", APPLICATIONPROPERTIES.DEFAULT_SERVER_PROPERTIES())),
            defaultProperties);

      } catch (IOException ex) {
        LOG.error("An error occurred trying to copy the server.properties-file.", ex);
      }

    } else {

      LOG.error("The specified server.properties does not exist: " + pathToServerProperties);
    }
  }

  /**
   * Installs the modloader server for the specified modloader, modloader version and Minecraft
   * version.
   *
   * @param modLoader String. The modloader for which to install the server software. Either Forge
   *     or Fabric.
   * @param minecraftVersion String. The Minecraft version for which to install the modloader and
   *     Minecraft server.
   * @param modLoaderVersion String. The modloader version for which to install the modloader and
   *     Minecraft server.
   * @param javaPath String. The path to the Java executable/binary which is needed to execute the
   *     Forge/Fabric installersList.
   * @param destination String. The destination where the modloader server should be installed into.
   * @author Griefed
   */
  private void installServer(
      String modLoader,
      String minecraftVersion,
      String modLoaderVersion,
      String javaPath,
      String destination) {

    List<String> commandArguments = new ArrayList<>();

    Process process = null;
    BufferedReader bufferedReader = null;
    String fileDestination;

    switch (modLoader) {
      case "Fabric":

        LOG_INSTALLER.info("Starting Fabric installation.");

        fileDestination = String.format("%s/fabric-installer.jar", destination);

        if (UTILITIES.WebUtils()
            .downloadFile(fileDestination, VERSIONMETA.fabric().releaseInstallerUrl())) {

          LOG.info("Fabric installer successfully downloaded.");

          commandArguments.add(javaPath);
          commandArguments.add("-jar");
          commandArguments.add("fabric-installer.jar");
          commandArguments.add("server");
          commandArguments.add("-mcversion");
          commandArguments.add(minecraftVersion);
          commandArguments.add("-loader");
          commandArguments.add(modLoaderVersion);
          commandArguments.add("-downloadMinecraft");

        } else {

          LOG.error(
              "Something went wrong during the installation of Fabric. Maybe the Fabric server are down or unreachable? Skipping...");
        }
        break;

      case "Forge":

        LOG_INSTALLER.info("Starting Forge installation.");

        fileDestination = String.format("%s/forge-installer.jar", destination);

        if (VERSIONMETA.forge().getForgeInstance(minecraftVersion, modLoaderVersion).isPresent()
            && UTILITIES.WebUtils()
                .downloadFile(
                    fileDestination,
                    VERSIONMETA
                        .forge()
                        .getForgeInstance(minecraftVersion, modLoaderVersion)
                        .get()
                        .installerUrl())) {

          LOG.info("Forge installer successfully downloaded.");
          commandArguments.add(javaPath);
          commandArguments.add("-jar");
          commandArguments.add("forge-installer.jar");
          commandArguments.add("--installServer");

        } else {

          LOG.error(
              "Something went wrong during the installation of Forge. Maybe the Forge servers are down or unreachable? Skipping...");
        }
        break;

      case "Quilt":

        LOG_INSTALLER.info("Starting Quilt installation.");

        fileDestination = String.format("%s/quilt-installer.jar", destination);

        if (UTILITIES.WebUtils()
            .downloadFile(fileDestination, VERSIONMETA.quilt().releaseInstallerUrl())) {

          LOG.info("Quilt installer successfully downloaded.");

          commandArguments.add(javaPath);
          commandArguments.add("-jar");
          commandArguments.add("quilt-installer.jar");
          commandArguments.add("install");
          commandArguments.add("server");
          commandArguments.add(minecraftVersion);
          commandArguments.add("--download-server");
          commandArguments.add("--install-dir=.");

        } else {

          LOG.error(
              "Something went wrong during the installation of Fabric. Maybe the Fabric server are down or unreachable? Skipping...");
        }
        break;

      default:

        LOG.error(
            "Invalid modloader specified. Modloader must be either Forge, Fabric or Quilt. Specified: "
                + modLoader);
    }

    try {
      LOG.info(
          "Starting server installation for Minecraft "
              + minecraftVersion
              + ", "
              + modLoader
              + " "
              + modLoaderVersion
              + ".");

      ProcessBuilder processBuilder =
          new ProcessBuilder(commandArguments).directory(new File(destination));

      LOG.debug("ProcessBuilder command: " + processBuilder.command());

      processBuilder.redirectErrorStream(true);
      process = processBuilder.start();

      bufferedReader = new BufferedReader(new InputStreamReader(process.getInputStream()));
      String line;

      while (true) {
        line = bufferedReader.readLine();
        if (line == null) {
          break;
        }
        LOG_INSTALLER.info(line);
      }

      LOG_INSTALLER.info(
          "Server for Minecraft "
              + minecraftVersion
              + ", "
              + modLoader
              + " "
              + modLoaderVersion
              + " installed.");

      LOG.info(
          "Server for Minecraft "
              + minecraftVersion
              + ", "
              + modLoader
              + " "
              + modLoaderVersion
              + " installed.");

      LOG.info(
          "For details regarding the installation of this modloader server, see logs/modloader_installer.log.");

    } catch (IOException ex) {

      LOG.error(
          "Something went wrong during the installation of Forge. Maybe the Forge servers are down or unreachable? Skipping...",
          ex);

    } finally {

      try {
        //noinspection ConstantConditions
        bufferedReader.close();
      } catch (Exception ignored) {

      }

      try {
        //noinspection ConstantConditions
        process.destroy();
      } catch (Exception ignored) {

      }

      commandArguments.clear();
    }

    if (APPLICATIONPROPERTIES
        .getProperty("de.griefed.serverpackcreator.serverpack.cleanup.enabled")
        .equalsIgnoreCase("true")) {
      cleanUpServerPack(minecraftVersion, modLoaderVersion, destination);
    } else {
      LOG.info("Server pack cleanup disabled.");
    }
  }

  /**
   * Creates a ZIP-archive of the server pack previously generated. Depending on {@link
   * ApplicationProperties#isZipFileExclusionEnabled()}, files will be excluded. To customize the
   * files which will be excluded, see {@link
   * ApplicationProperties#getFilesToExcludeFromZipArchive()}
   *
   * @param minecraftVersion {@link String} Determines the name of the Minecraft server JAR to
   *     exclude from the ZIP-archive if the modloader is Forge.
   * @param includeServerInstallation {@link Boolean} Determines whether the Minecraft server JAR
   *     info should be printed.
   * @param destination {@link String} The destination where the ZIP-archive should be created in.
   * @param modloader {@link String} The modloader the modpack and server pack use.
   * @param modloaderVersion {@link String} The modloader version the modpack and server pack use.
   * @author Griefed
   */
  public void zipBuilder(
      String minecraftVersion,
      boolean includeServerInstallation,
      String destination,
      String modloader,
      String modloaderVersion) {

    LOG.info("Creating zip archive of serverpack...");

    ZipParameters zipParameters = new ZipParameters();

    List<File> filesToExclude = new ArrayList<>(100);
    if (APPLICATIONPROPERTIES.isZipFileExclusionEnabled()) {
      APPLICATIONPROPERTIES
          .getFilesToExcludeFromZipArchive()
          .forEach(
              entry ->
                  filesToExclude.add(
                      new File(
                          destination
                              + "/"
                              + entry
                                  .replace("MINECRAFT_VERSION", minecraftVersion)
                                  .replace("MODLOADER", modloader)
                                  .replace("MODLOADER_VERSION", modloaderVersion))));

      ExcludeFileFilter excludeFileFilter = filesToExclude::contains;
      zipParameters.setExcludeFileFilter(excludeFileFilter);

    } else {

      LOG.info("File exclusion from ZIP-archives deactivated.");
    }

    zipParameters.setIncludeRootFolder(false);
    zipParameters.setFileComment(
        "Server pack made with ServerPackCreator "
            + APPLICATIONPROPERTIES.SERVERPACKCREATOR_VERSION()
            + " by Griefed.");

    try (ZipFile zip = new ZipFile(String.format("%s_server_pack.zip", destination))) {

      zip.addFolder(new File(destination), zipParameters);

    } catch (IOException ex) {

      LOG.error("There was an error during zip creation.", ex);
    }

    if (includeServerInstallation) {

      LOG.warn("!!!       NOTE: The minecraft_server.jar will not be included in the zip-archive.       !!!");
      LOG.warn("!!! Mojang strictly prohibits the distribution of their software through third parties. !!!");
      LOG.warn("!!!   Tell your users to execute the download scripts to get the Minecraft server jar.  !!!");
    }

    LOG.info("Finished creation of zip archive.");
  }

  /**
   * Cleans up the server_pack directory by deleting left-over files from modloader installations
   * and version checking.
   *
   * @param minecraftVersion String. Needed for renaming the Forge server JAR to work with launch
   *     scripts provided by ServerPackCreator.
   * @param modLoaderVersion String. Needed for renaming the Forge server JAR to work with launch
   *     scripts provided by ServerPackCreator.
   * @param destination String. The destination where we should clean up in.
   * @author Griefed
   */
  private void cleanUpServerPack(
      String minecraftVersion, String modLoaderVersion, String destination) {

    LOG.info("Cleanup after modloader server installation.");

    FileUtils.deleteQuietly(new File(String.format("%s/fabric-installer.jar", destination)));
    FileUtils.deleteQuietly(new File(String.format("%s/forge-installer.jar", destination)));
    FileUtils.deleteQuietly(new File(String.format("%s/quilt-installer.jar", destination)));
    FileUtils.deleteQuietly(new File(String.format("%s/installer.log", destination)));
    FileUtils.deleteQuietly(new File(String.format("%s/forge-installer.jar.log", destination)));

    Path path =
        Paths.get(
            String.format("%s/forge-%s-%s.jar", destination, minecraftVersion, modLoaderVersion));

    try {

      if (new File(
              String.format("%s/forge-%s-%s.jar", destination, minecraftVersion, modLoaderVersion))
          .exists()) {
        Files.copy(path, Paths.get(String.format("%s/forge.jar", destination)), REPLACE_EXISTING);
      }

    } catch (IOException ignored) {

    }

    FileUtils.deleteQuietly(path.toFile());
    FileUtils.deleteQuietly(Paths.get(String.format("%s/run.bat", destination)).toFile());
    FileUtils.deleteQuietly(Paths.get(String.format("%s/run.sh", destination)).toFile());
  }

  /**
   * Scan the <code>mods.toml</code>-files in mod JAR-files of a given directory for their sideness.
   * <br>
   * If <code>[[mods]]</code> specifies <code>side=BOTH|SERVER</code>, it is added.<br>
   * If <code>[[dependencies.modId]]</code> for Forge|Minecraft specifies <code>side=BOTH|SERVER
   * </code>, it is added.<br>
   * Any modId of a dependency specifying <code>side=BOTH|SERVER</code> is added.<br>
   * If no sideness can be found for a given mod, it is added to prevent false positives.
   *
   * @param filesInModsDir A list of files in which to check the <code>mods.toml</code>-files.
   * @return List String. List of mods not to include in server pack based on
   *     mods.toml-configuration.
   * @author Griefed
   */
  private List<String> scanTomls(Collection<File> filesInModsDir) {

    /*
     * Can I just say:
     * WHAT THE EVERLOVING FUCK IS THIS METHOD? try catch if try catch if else try catch what the actual fucking fuck?
     */
    LOG.info("Scanning Minecraft 1.13.x and newer Forge mods for sideness...");

    List<String> serverMods = new ArrayList<>();
    List<String> modsDelta = new ArrayList<>();

    for (File mod : filesInModsDir) {
      if (mod.toString().endsWith("jar")) {

        JarFile jarFile = null;
        JarEntry jarEntry;
        InputStream inputStream = null;

        try {
          jarFile = new JarFile(mod);
          jarEntry = jarFile.getJarEntry("META-INF/mods.toml");
          inputStream = jarFile.getInputStream(jarEntry);
        } catch (Exception ex) {
          LOG.error("Can not scan " + mod);
        }

        try {

          if (inputStream != null) {

            Toml modToml = new Toml().read(inputStream);

            String modId = modToml.getString("mods[0].modId");

            // Check whether the sideness is specified in [[mods]]
            try {
              if (modToml.getString("mods[0].side").toLowerCase().matches("(server|both)")) {

                if (!serverMods.contains(modId)) {

                  LOG.debug("Adding modId to list of server mods: " + modId);
                  serverMods.add(modId);
                }
              }
            } catch (NullPointerException ignored) {
            }

            try {
              if (modToml.getList("dependencies." + modId) != null) {
                for (int i = 0; i < modToml.getList("dependencies." + modId).size(); i++) {

                  // If sideness in FORGE|MINECRAFT is BOTH|SERVER, add the mod to the list.
                  try {
                    if (modToml
                        .getString("dependencies." + modId + "[" + i + "].modId")
                        .toLowerCase()
                        .matches("(forge|minecraft)")) {

                      /*
                       * If Forge|Minecraft are listed as dependencies, but no sideness is specified, we need to add this mod just in case,
                       * so we do not exclude any mods which MAY need to be on the server.
                       */
                      if (modToml.getString("dependencies." + modId + "[" + i + "].side") == null) {

                        if (!serverMods.contains(modId)) {

                          LOG.debug("Adding modId to list of server mods: " + modId);
                          serverMods.add(modId);
                        }
                      }

                      /*
                       * If Forge|Minecraft sideness is BOTH|SERVER, add the mod to the list.
                       */
                      if (modToml
                          .getString("dependencies." + modId + "[" + i + "].side")
                          .toLowerCase()
                          .matches("(server|both)")) {

                        if (!serverMods.contains(modId)) {

                          LOG.debug("Adding modId to list of server mods: " + modId);
                          serverMods.add(modId);
                        }
                      }

                    } else {
                      /*
                       * I know this looks stupid. If a mod does not specify BOTH|SERVER in either of the Forge or Minecraft dependencies,
                       * and NO sideness was detected in [[mods]], we need to add this mod just in case, so we do not exclude any mods
                       * which MAY need to be on the server.
                       */
                      if (!serverMods.contains(modId)
                          && modToml.getString("mods[0].side") == null) {

                        LOG.debug("Adding modId to list of server mods: " + modId);
                        serverMods.add(modId);
                      }
                    }

                  } catch (NullPointerException ignored) {
                  }

                  /*
                   * Add every dependency of the mod we are currently checking, which specifies BOTH|SERVER as their sideness, to the list.
                   */
                  try {

                    if (!modToml
                        .getString("dependencies." + modId + "[" + i + "].modId")
                        .toLowerCase()
                        .matches("(forge|minecraft)")) {
                      if (modToml
                          .getString("dependencies." + modId + "[" + i + "].side")
                          .toLowerCase()
                          .matches("(server|both)")) {

                        if (!serverMods.contains(
                            modToml.getString("dependencies." + modId + "[" + i + "].modId"))) {

                          LOG.debug(
                              "Adding modId to list of server mods: "
                                  + modToml.getString(
                                      "dependencies." + modId + "[" + i + "].modId"));
                          serverMods.add(
                              modToml.getString("dependencies." + modId + "[" + i + "].modId"));
                        }
                      }
                    }

                  } catch (NullPointerException ignored) {
                  }
                }
              }
            } catch (NullPointerException | ClassCastException ex) {
              try {

                for (int i = 0; i < modToml.getList("dependencies").size(); i++) {

                  LOG.warn(
                      modId
                          + " does not contain valid dependency definitions. Please contact the mod maker and ask them to fix their shit. :D");

                  String subDependencyId = null;
                  String subDependencySide = null;

                  for (String element :
                      modToml
                          .getList("dependencies")
                          .get(i)
                          .toString()
                          .replace("{", "")
                          .replace("}", "")
                          .split(",")) {
                    // If sideness in FORGE|MINECRAFT is BOTH|SERVER, add the mod to the list.
                    if (element.contains("modId")) {
                      subDependencyId = element.substring(element.lastIndexOf("=") + 1);
                    } else if (element.contains("side")) {
                      subDependencySide = element.substring(element.lastIndexOf("=") + 1);
                    }
                  }

                  if (subDependencyId != null && subDependencySide != null) {

                    if (!subDependencyId.equalsIgnoreCase("minecraft")
                        && !subDependencyId.equalsIgnoreCase("forge")) {

                      if (subDependencySide.equalsIgnoreCase("both")
                          || subDependencySide.equalsIgnoreCase("server")) {
                        if (!serverMods.contains(subDependencyId)) {

                          LOG.debug("Adding modId to list of server mods: " + subDependencyId);
                          serverMods.add(subDependencyId);
                        }
                      }

                    } else {

                      if (subDependencySide.equalsIgnoreCase("both")
                          || subDependencySide.equalsIgnoreCase("server")) {
                        if (!serverMods.contains(modId)) {

                          LOG.debug("Adding modId to list of server mods: " + modId);
                          serverMods.add(modId);
                        }
                      }
                    }
                  }
                }

              } catch (ClassCastException | NullPointerException ignored) {
              }
            }

            /*
             * If sideness is neither specified in [[mods]] and no dependencies exist, we need to add this mod just in case, so we do
             * not exclude any mods which MAY need to be on the server.
             */
            try {
              if (modToml.getString("mods[0].side") == null) {

                try {

                  if (modToml.getList("dependencies." + modId) == null) {

                    try {

                      if (modToml.getList("dependencies") == null) {

                        if (!serverMods.contains(modId)) {

                          LOG.debug("Adding modId to list of server mods: " + modId);
                          serverMods.add(modId);
                        }
                      }

                    } catch (ClassCastException ex) {

                      if (!serverMods.contains(modId)) {

                        LOG.debug("Adding modId to list of server mods: " + modId);
                        serverMods.add(modId);
                      }
                    }

                    if (!serverMods.contains(modId)) {

                      LOG.debug("Adding modId to list of server mods: " + modId);
                      serverMods.add(modId);
                    }
                  }

                } catch (NullPointerException ex) {

                  if (!serverMods.contains(modId)) {

                    LOG.debug("Adding modId to list of server mods: " + modId);
                    serverMods.add(modId);
                  }
                }
              }
            } catch (ClassCastException | NullPointerException ignored) {
            }
          }

        } catch (Exception ex) {

          LOG.error("Error acquiring sideness from mod " + mod, ex);

        } finally {

          try {
            //noinspection ConstantConditions
            jarFile.close();
          } catch (Exception ignored) {

          }

          try {
            inputStream.close();
          } catch (Exception ignored) {

          }
        }
      }
    }

    for (File mod : filesInModsDir) {

      String modToCheck = mod.toString().replace("\\", "/");

      boolean addToDelta = true;

      JarFile jarFile = null;
      JarEntry jarEntry;
      InputStream inputStream = null;

      try {
        jarFile = new JarFile(mod);
        jarEntry = jarFile.getJarEntry("META-INF/mods.toml");
        inputStream = jarFile.getInputStream(jarEntry);
      } catch (Exception ex) {
        LOG.error("Can not scan " + mod);
      }

      try {

        if (inputStream != null) {

          Toml modToml = new Toml().read(inputStream);

          for (String modId : serverMods) {

            if (modToml.getString("mods[0].modId").toLowerCase().matches(modId)) {
              addToDelta = false;
            }
          }

          if (addToDelta) {
            modsDelta.add(modToCheck);
          }
        }

      } catch (Exception ex) {

        LOG.error("Couldn't acquire modId for mod " + mod, ex);

      } finally {

        try {
          //noinspection ConstantConditions
          jarFile.close();
        } catch (Exception ignored) {

        }

        try {
          //noinspection ConstantConditions
          inputStream.close();
        } catch (Exception ignored) {

        }
      }
    }

    return modsDelta;
  }

  /**
   * Scan the <code>fml-cache-annotation.json</code>-files in mod JAR-files of a given directory for
   * their sideness.<br>
   * If <code>clientSideOnly</code> specifies <code>"value": "true"</code>, and is not listed as a
   * dependency for another mod, it is added and therefore later on excluded from the server pack.
   *
   * @param filesInModsDir A list of files in which to check the <code>fml-cache-annotation.json
   *     </code>-files.
   * @return List String. List of mods not to include in server pack based on
   *     fml-cache-annotation.json-content.
   * @author Griefed
   */
  private List<String> scanAnnotations(Collection<File> filesInModsDir) {

    LOG.info("Scanning Minecraft 1.12.x and older mods for sideness...");

    List<String> modDependencies = new ArrayList<>();
    List<String> clientMods = new ArrayList<>();
    List<String> modsDelta = new ArrayList<>();

    for (File mod : filesInModsDir) {
      if (mod.toString().endsWith("jar")) {

        String modId = null;
        List<String> additionalMods = new ArrayList<>();

        JarFile jarFile = null;
        JarEntry jarEntry;
        InputStream inputStream = null;

        try {
          jarFile = new JarFile(mod);
          jarEntry = jarFile.getJarEntry("META-INF/fml_cache_annotation.json");
          inputStream = jarFile.getInputStream(jarEntry);
        } catch (Exception ex) {
          LOG.error("Can not scan " + mod);
        }

        try {

          if (inputStream != null) {

            JsonNode modJson = getObjectMapper().readTree(inputStream);

            // base of json
            for (JsonNode node : modJson) {

              try {
                // iterate though annotations
                for (JsonNode child : node.get("annotations")) {

                  // Get the mod ID and check for clientside only, if we have not yet received a
                  // modID
                  if (modId == null) {

                    try {
                      // Get the modId
                      if (!child.get("values").get("modid").get("value").asText().isEmpty()) {
                        modId = child.get("values").get("modid").get("value").asText();
                      }

                      // Add mod to list of clientmods if clientSideOnly is true
                      if (child
                          .get("values")
                          .get("clientSideOnly")
                          .get("value")
                          .asText()
                          .equalsIgnoreCase("true")) {
                        if (!clientMods.contains(modId)) {
                          clientMods.add(modId);

                          LOG.debug("Added clientMod: " + modId);
                        }
                      }
                    } catch (NullPointerException ignored) {

                    }

                    // We already received a modId, perform additional checks to prevent false
                    // positives
                  } else {

                    try {
                      // Get the second modID
                      if (!child.get("values").get("modid").get("value").asText().isEmpty()) {

                        // ModIDs are the same, so check for clientside-only
                        if (modId.equals(child.get("values").get("modid").get("value").asText())) {

                          try {
                            // Add mod to list of clientmods if clientSideOnly is true
                            if (child
                                .get("values")
                                .get("clientSideOnly")
                                .get("value")
                                .asText()
                                .equalsIgnoreCase("true")) {
                              if (!clientMods.contains(modId)) {
                                clientMods.add(modId);

                                LOG.debug("Added clientMod: " + modId);
                              }
                            }
                          } catch (NullPointerException ignored) {

                          }

                          // ModIDs are different, possibly two mods in one JAR-file.......
                        } else {

                          // Add additional modId to list so we can check those later
                          additionalMods.add(
                              child.get("values").get("modid").get("value").asText());
                        }
                      }

                    } catch (NullPointerException ignored) {

                    }
                  }

                  // Get dependency modIds
                  try {
                    if (!child.get("values").get("dependencies").get("value").asText().isEmpty()) {

                      if (child
                          .get("values")
                          .get("dependencies")
                          .get("value")
                          .asText()
                          .contains(";")) {

                        String[] dependencies =
                            child
                                .get("values")
                                .get("dependencies")
                                .get("value")
                                .asText()
                                .split(";");

                        for (String dependency : dependencies) {

                          if (dependency.matches("(before:.*|after:.*|required-after:.*|)")) {

                            dependency =
                                dependency
                                    .substring(dependency.lastIndexOf(":") + 1)
                                    .replaceAll("(@.*|\\[.*)", "");

                            if (!modDependencies.contains(dependency)
                                && !dependency.equalsIgnoreCase("forge")
                                && !dependency.equals("*")) {
                              modDependencies.add(dependency);

                              LOG.debug("Added dependency " + dependency);
                            }
                          }
                        }
                      } else {
                        if (child
                            .get("values")
                            .get("dependencies")
                            .get("value")
                            .asText()
                            .matches("(before:.*|after:.*|required-after:.*|)")) {

                          String dependency =
                              child
                                  .get("values")
                                  .get("dependencies")
                                  .get("value")
                                  .asText()
                                  .substring(
                                      child
                                              .get("values")
                                              .get("dependencies")
                                              .get("value")
                                              .asText()
                                              .lastIndexOf(":")
                                          + 1)
                                  .replaceAll("(@.*|\\[.*)", "");

                          if (!modDependencies.contains(dependency)
                              && !dependency.equalsIgnoreCase("forge")
                              && !dependency.equals("*")) {
                            modDependencies.add(dependency);

                            LOG.debug("Added dependency " + dependency);
                          }
                        }
                      }
                    }
                  } catch (NullPointerException ignored) {

                  }
                }

              } catch (NullPointerException ignored) {

              }
            }

            if (!additionalMods.isEmpty()) {
              for (String additionalModId : additionalMods) {

                // base of json
                for (JsonNode node : modJson) {

                  try {
                    // iterate though annotations again but this time for the modID of the second
                    // mod
                    for (JsonNode child : node.get("annotations")) {
                      boolean additionalModDependsOnFirst = false;

                      // check if second mod depends on first
                      try {
                        // if the modId is that of our additional mod, check the dependencies
                        // whether the first modId is present
                        if (child
                            .get("values")
                            .get("modid")
                            .get("value")
                            .asText()
                            .equals(additionalModId)) {
                          if (!child
                              .get("values")
                              .get("dependencies")
                              .get("value")
                              .asText()
                              .isEmpty()) {

                            if (child
                                .get("values")
                                .get("dependencies")
                                .get("value")
                                .asText()
                                .contains(";")) {

                              String[] dependencies =
                                  child
                                      .get("values")
                                      .get("dependencies")
                                      .get("value")
                                      .asText()
                                      .split(";");

                              for (String dependency : dependencies) {

                                if (dependency.matches("(before:.*|after:.*|required-after:.*|)")) {

                                  dependency =
                                      dependency
                                          .substring(dependency.lastIndexOf(":") + 1)
                                          .replaceAll("(@.*|\\[.*)", "");

                                  if (dependency.equals(modId)) {
                                    additionalModDependsOnFirst = true;
                                  }
                                }
                              }
                            } else {
                              if (child
                                  .get("values")
                                  .get("dependencies")
                                  .get("value")
                                  .asText()
                                  .matches("(before:.*|after:.*|required-after:.*|)")) {

                                String dependency =
                                    child
                                        .get("values")
                                        .get("dependencies")
                                        .get("value")
                                        .asText()
                                        .substring(
                                            child
                                                    .get("values")
                                                    .get("dependencies")
                                                    .get("value")
                                                    .asText()
                                                    .lastIndexOf(":")
                                                + 1)
                                        .replaceAll("(@.*|\\[.*)", "");

                                if (dependency.equals(modId)) {
                                  additionalModDependsOnFirst = true;
                                }
                              }
                            }
                          }
                        }

                      } catch (NullPointerException ignored) {

                      }

                      // If the additional mod depends on the first one, check if the additional one
                      // is clientside-only
                      if (additionalModDependsOnFirst) {

                        boolean clientSide = false;

                        try {
                          // iterate though annotations
                          for (JsonNode children : node.get("annotations")) {

                            try {
                              if (children
                                      .get("values")
                                      .get("modid")
                                      .get("value")
                                      .asText()
                                      .equals(additionalModId)
                                  && children
                                      .get("values")
                                      .get("clientSideOnly")
                                      .get("value")
                                      .asText()
                                      .equalsIgnoreCase("true")) {

                                clientSide = true;
                              }
                            } catch (NullPointerException ignored) {

                            }
                          }
                        } catch (NullPointerException ignored) {

                        }

                        // if the additional mod is NOT clientside-only, we have to remove this mod
                        // from the list of clientside-only mods
                        if (!clientSide) {
                          String finalModId = modId;
                          if (clientMods.removeIf(n -> n.equals(finalModId))) {
                            LOG.info(
                                "Removing "
                                    + modId
                                    + " from list of clientside-only mods. It contains multiple mods at once, and one of them is NOT clientside-only.");
                          }
                        }
                      }
                    }
                  } catch (NullPointerException ignored) {

                  }
                }
              }
            }
          }

        } catch (IOException ex) {

          LOG.error("Couldn't acquire sideness for mod " + mod, ex);

        } finally {

          try {
            //noinspection ConstantConditions
            jarFile.close();
          } catch (Exception ignored) {

          }

          try {
            inputStream.close();
          } catch (Exception ignored) {

          }
        }
      }
    }

    // Remove dependencies from list of clientmods to ensure we do not, well, exclude a dependency
    // of another mod.
    for (String dependency : modDependencies) {

      if (clientMods.removeIf(n -> (n.contains(dependency)))) {
        LOG.debug(
            "Removing "
                + dependency
                + " from list of clientmods as it is a dependency for another mod.");
      }
    }

    // After removing dependencies from the list of potential clientside mods, we can remove any mod
    // that says it is clientside-only.
    for (File mod : filesInModsDir) {

      String modToCheck = mod.toString().replace("\\", "/");
      String modIdTocheck = null;

      boolean addToDelta = false;

      JarFile jarFile = null;
      JarEntry jarEntry;
      InputStream inputStream = null;

      try {
        jarFile = new JarFile(mod);
        jarEntry = jarFile.getJarEntry("META-INF/fml_cache_annotation.json");
        inputStream = jarFile.getInputStream(jarEntry);
      } catch (Exception ex) {
        LOG.error("Can not scan " + mod);
      }

      try {

        if (inputStream != null) {

          JsonNode modJson = getObjectMapper().readTree(inputStream);

          // base of json
          for (JsonNode node : modJson) {

            try {
              // iterate though annotations
              for (JsonNode child : node.get("annotations")) {

                // Get the modId
                try {
                  if (!child.get("values").get("modid").get("value").asText().isEmpty()) {
                    modIdTocheck = child.get("values").get("modid").get("value").asText();
                  }
                } catch (NullPointerException ignored) {

                }

                // Add mod to list of clientmods if clientSideOnly is true
                try {
                  if (child
                      .get("values")
                      .get("clientSideOnly")
                      .get("value")
                      .asText()
                      .equalsIgnoreCase("true")) {
                    if (clientMods.contains(modIdTocheck)) {
                      addToDelta = true;
                    }
                  }
                } catch (NullPointerException ignored) {

                }
              }
            } catch (NullPointerException ignored) {

            }
          }

          if (addToDelta) {
            modsDelta.add(modToCheck);
          }
        }

      } catch (Exception ex) {

        LOG.error("Couldn't acquire modId for mod " + mod, ex);

      } finally {

        try {
          //noinspection ConstantConditions
          jarFile.close();
        } catch (Exception ignored) {

        }

        try {
          //noinspection ConstantConditions
          inputStream.close();
        } catch (Exception ignored) {

        }
      }
    }

    return modsDelta;
  }

  /**
   * Scan the <code>fabric.mod.json</code>-files in mod JAR-files of a given directory for their
   * sideness.<br>
   * If <code>environment</code> specifies <code>client</code>, and is not listed as a dependency
   * for another mod, it is added and therefore later on excluded from the server pack.
   *
   * @param filesInModsDir A list of files in which to check the <code>fabric.mod.json</code>-files.
   * @return List String. List of mods not to include in server pack based on
   *     fabric.mod.json-content.
   * @author Griefed
   */
  private List<String> scanFabricModJson(Collection<File> filesInModsDir) {
    LOG.info("Scanning Fabric mods for sideness...");

    List<String> modDependencies = new ArrayList<>();
    List<String> clientMods = new ArrayList<>();
    List<String> modsDelta = new ArrayList<>();

    for (File mod : filesInModsDir) {
      if (mod.toString().endsWith("jar")) {

        String modId;

        JarFile jarFile = null;
        JarEntry jarEntry;
        InputStream inputStream = null;

        try {
          jarFile = new JarFile(mod);
          jarEntry = jarFile.getJarEntry("fabric.mod.json");
          inputStream = jarFile.getInputStream(jarEntry);
        } catch (Exception ex) {
          LOG.error("Can not scan " + mod);
        }

        try {

          if (inputStream != null) {

            JsonNode modJson =
                getObjectMapper()
                    .enable(JsonReadFeature.ALLOW_UNESCAPED_CONTROL_CHARS.mappedFeature())
                    .readTree(inputStream);

            modId = modJson.get("id").asText();

            // Get this mods id/name
            try {
              if (modJson.get("environment").asText().equalsIgnoreCase("client")) {
                if (!clientMods.contains(modId)) {
                  clientMods.add(modId);

                  LOG.debug("Added clientMod: " + modId);
                }
              }
            } catch (NullPointerException ignored) {

            }

            // Get this mods dependencies
            try {
              modJson
                  .get("depends")
                  .fieldNames()
                  .forEachRemaining(
                      dependency -> {
                        if (!modDependencies.contains(dependency)) {
                          modDependencies.add(dependency);
                        }
                      });
            } catch (NullPointerException ignored) {

            }
          }

        } catch (IOException ex) {

          LOG.error("Couldn't acquire sideness for mod " + mod, ex);

        } finally {

          try {
            //noinspection ConstantConditions
            jarFile.close();
          } catch (Exception ignored) {

          }

          try {
            //noinspection ConstantConditions
            inputStream.close();
          } catch (Exception ignored) {

          }
        }
      }
    }

    // Remove dependencies from list of clientmods to ensure we do not, well, exclude a dependency
    // of another mod.
    for (String dependency : modDependencies) {

      clientMods.removeIf(n -> (n.contains(dependency)));
      LOG.debug(
          "Removing "
              + dependency
              + " from list of clientmods as it is a dependency for another mod.");
    }

    // After removing dependencies from the list of potential clientside mods, we can remove any mod
    // that says it is clientside-only.
    for (File mod : filesInModsDir) {

      String modToCheck = mod.toString().replace("\\", "/");
      String modIdTocheck;

      boolean addToDelta = false;

      JarFile jarFile = null;
      JarEntry jarEntry;
      InputStream inputStream = null;

      try {
        jarFile = new JarFile(mod);
        jarEntry = jarFile.getJarEntry("fabric.mod.json");
        inputStream = jarFile.getInputStream(jarEntry);
      } catch (Exception ex) {
        LOG.error("Can not scan " + mod);
      }

      try {

        if (inputStream != null) {

          JsonNode modJson =
              getObjectMapper()
                  .enable(JsonReadFeature.ALLOW_UNESCAPED_CONTROL_CHARS.mappedFeature())
                  .readTree(inputStream);

          // Get the modId
          modIdTocheck = modJson.get("id").asText();

          try {
            if (modJson.get("environment").asText().equalsIgnoreCase("client")) {
              if (clientMods.contains(modIdTocheck)) {
                addToDelta = true;
              }
            }
          } catch (NullPointerException ignored) {

          }

          if (addToDelta) {
            modsDelta.add(modToCheck);
          }
        }

      } catch (Exception ex) {

        LOG.error("Couldn't acquire modId for mod " + mod, ex);

      } finally {

        try {
          //noinspection ConstantConditions
          jarFile.close();
        } catch (Exception ignored) {

        }

        try {
          //noinspection ConstantConditions
          inputStream.close();
        } catch (Exception ignored) {

        }
      }
    }

    return modsDelta;
  }

  /**
   * Scan the <code>quilt.mod.json</code>-files in mod JAR-files of a given directory for their
   * sideness.<br>
   * If <code>minecraft.environment</code> specifies <code>client</code>, and is not listed as a
   * dependency for another mod, it is added and therefore later on excluded from the server pack.
   *
   * @param filesInModsDir A list of files in which to check the <code>fabric.mod.json</code>-files.
   * @return List String. List of mods not to include in server pack based on
   *     fabric.mod.json-content.
   * @author Griefed
   */
  private List<String> scanQuiltModJson(Collection<File> filesInModsDir) {
    LOG.info("Scanning Quilt mods for sideness...");

    List<String> modDependencies = new ArrayList<>();
    List<String> clientMods = new ArrayList<>();
    List<String> modsDelta = new ArrayList<>();

    for (File mod : filesInModsDir) {
      if (mod.toString().endsWith("jar")) {

        String modId;

        JarFile jarFile = null;
        JarEntry jarEntry;
        InputStream inputStream = null;

        try {
          jarFile = new JarFile(mod);
          jarEntry = jarFile.getJarEntry("quilt.mod.json");
          inputStream = jarFile.getInputStream(jarEntry);
        } catch (Exception ex) {
          LOG.error("Can not scan " + mod);
        }

        try {

          if (inputStream != null) {

            JsonNode modJson =
                getObjectMapper()
                    .enable(JsonReadFeature.ALLOW_UNESCAPED_CONTROL_CHARS.mappedFeature())
                    .readTree(inputStream);

            modId = modJson.get("quilt_loader").get("id").asText();

            // Get this mods id/name
            try {
              if (modJson.get("minecraft").get("environment").asText().equalsIgnoreCase("client")) {
                if (!clientMods.contains(modId)) {
                  clientMods.add(modId);

                  LOG.debug("Added clientMod: " + modId);
                }
              }
            } catch (NullPointerException ignored) {

            }

            // Get this mods dependencies
            try {

              for (JsonNode dependency : modJson.get("quilt_loader").get("depends")) {

                if (dependency.isContainerNode()) {
                  if (!modDependencies.contains(dependency.get("id").asText())) {
                    modDependencies.add(dependency.get("id").asText());
                  }
                } else {
                  if (!modDependencies.contains(dependency.asText())) {
                    modDependencies.add(dependency.asText());
                  }
                }
              }

            } catch (NullPointerException ignored) {

            }
          }

        } catch (IOException ex) {

          LOG.error("Couldn't acquire sideness for mod " + mod, ex);

        } finally {

          try {
            //noinspection ConstantConditions
            jarFile.close();
          } catch (Exception ignored) {

          }

          try {
            //noinspection ConstantConditions
            inputStream.close();
          } catch (Exception ignored) {

          }
        }
      }
    }

    // Remove dependencies from list of clientmods to ensure we do not, well, exclude a dependency
    // of another mod.
    for (String dependency : modDependencies) {

      clientMods.removeIf(n -> (n.contains(dependency)));
      LOG.debug(
          "Removing "
              + dependency
              + " from list of clientmods as it is a dependency for another mod.");
    }

    // After removing dependencies from the list of potential clientside mods, we can remove any mod
    // that says it is clientside-only.
    for (File mod : filesInModsDir) {

      String modToCheck = mod.toString().replace("\\", "/");
      String modIdTocheck;

      boolean addToDelta = false;

      JarFile jarFile = null;
      JarEntry jarEntry;
      InputStream inputStream = null;

      try {
        jarFile = new JarFile(mod);
        jarEntry = jarFile.getJarEntry("quilt.mod.json");
        inputStream = jarFile.getInputStream(jarEntry);
      } catch (Exception ex) {
        LOG.error("Can not scan " + mod);
      }

      try {

        if (inputStream != null) {

          JsonNode modJson =
              getObjectMapper()
                  .enable(JsonReadFeature.ALLOW_UNESCAPED_CONTROL_CHARS.mappedFeature())
                  .readTree(inputStream);

          // Get the modId
          modIdTocheck = modJson.get("quilt_loader").get("id").asText();

          try {
            if (modJson.get("minecraft").get("environment").asText().equalsIgnoreCase("client")) {
              if (clientMods.contains(modIdTocheck)) {
                addToDelta = true;
              }
            }
          } catch (NullPointerException ignored) {

          }

          if (addToDelta) {
            modsDelta.add(modToCheck);
          }
        }

      } catch (Exception ex) {

        LOG.error("Couldn't acquire modId for mod " + mod, ex);

      } finally {

        try {
          //noinspection ConstantConditions
          jarFile.close();
        } catch (Exception ignored) {

        }

        try {
          //noinspection ConstantConditions
          inputStream.close();
        } catch (Exception ignored) {

        }
      }
    }

    return modsDelta;
  }

  /**
   * A ServerPackFile represents a source-destination-combination of two files/directories. The
   * source is the file/directory, usually in the modpack, whilst the destination is the file to
   * which the source is supposed to be copied to in the server pack.
   *
   * @author Griefed
   */
  private static class ServerPackFile {

    private final File SOURCE_FILE;
    private final Path SOURCE_PATH;
    private final File DESTINATION_FILE;
    private final Path DESTINATION_PATH;

    /**
     * Construct a new ServerPackFile from two {@link File}-objects, a source and a destination.
     *
     * @param sourceFile {@link File} The source file/directory. Usually a file/directory in a
     *     modpack.
     * @param destinationFile {@link File} The destination file/directory in the server pack.
     * @author Griefed
     */
    public ServerPackFile(File sourceFile, File destinationFile) throws InvalidPathException {
      this.SOURCE_FILE = sourceFile;
      this.SOURCE_PATH = sourceFile.toPath();
      this.DESTINATION_FILE = destinationFile;
      this.DESTINATION_PATH = destinationFile.toPath();
    }

    /**
     * Construct a new ServerPackFile from two {@link String}-objects, a source and a destination.
     *
     * @param sourceFile {@link String} The source file/directory. Usually a file/directory in a
     *     modpack.
     * @param destinationFile {@link String} The destination file/directory in the server pack.
     * @author Griefed
     */
    public ServerPackFile(String sourceFile, String destinationFile)
        throws NullPointerException, InvalidPathException {
      this.SOURCE_FILE = new File(sourceFile);
      this.SOURCE_PATH = SOURCE_FILE.toPath();
      this.DESTINATION_FILE = new File(destinationFile);
      this.DESTINATION_PATH = DESTINATION_FILE.toPath();
    }

    /**
     * Construct a new ServerPackFile from two {@link Path}-objects, a source and a destination.
     *
     * @param sourcePath {@link Path} The source file/directory. Usually a file/directory in a
     *     modpack.
     * @param destinationPath {@link Path} The destination file/directory in the server pack.
     * @author Griefed
     */
    public ServerPackFile(Path sourcePath, Path destinationPath)
        throws UnsupportedOperationException {
      this.SOURCE_FILE = sourcePath.toFile();
      this.SOURCE_PATH = sourcePath;
      this.DESTINATION_FILE = destinationPath.toFile();
      this.DESTINATION_PATH = destinationPath;
    }

    /**
     * The source-file.
     *
     * @return {@link File} The source-file.
     * @author Griefed
     */
    public File source() {
      return SOURCE_FILE;
    }

    /**
     * The destination-file.
     *
     * @return {@link File} The destination-file.
     * @author Griefed
     */
    public File destination() {
      return DESTINATION_FILE;
    }

    /**
     * The path to the source-file.
     *
     * @return {@link Path} The path to the source-file.
     * @author Griefed
     */
    public Path sourcePath() {
      return SOURCE_PATH;
    }

    /**
     * The path to the destination-file.
     *
     * @return {@link Path} The path to the destination-file.
     * @author Griefed
     */
    public Path destinationPath() {
      return DESTINATION_PATH;
    }

    /**
     * Copy this ServerPackFiles source to the destination. Already existing files are replaced.
     * When the source-file is a directory, then the destination-directory is created as an empty
     * directory. Any contents in the source-directory are NOT copied over to the
     * destination-directory. See {@link Files#copy(Path, Path, CopyOption...)} for an example on
     * how to copy entire directories, or use {@link FileUtils#copyDirectory(File, File)}.<br>
     * <br>
     * This method specifically does NOT copy recursively, because we would potentially copy
     * previously EXCLUDED files, too. We do not want that. At all.
     *
     * @throws SecurityException In the case of the default provider, and a security manager is
     *     installed, the {@link SecurityManager#checkRead(String) checkRead} method is invoked to
     *     check read access to the source file, the {@link SecurityManager#checkWrite(String)
     *     checkWrite} is invoked to check write access to the target file. If a symbolic link is
     *     copied the security manager is invoked to check {@link LinkPermission}{@code
     *     ("symbolic")}.
     * @throws UnsupportedOperationException if the array contains a copy option that is not
     *     supported.
     * @throws IOException if an I/O error occurs
     * @author Griefed
     */
    public void copy() throws SecurityException, UnsupportedOperationException, IOException {
      try {
        if (!SOURCE_FILE.isDirectory()) {

          FileUtils.copyFile(
              SOURCE_FILE, DESTINATION_FILE, true, StandardCopyOption.REPLACE_EXISTING);

        } else {

          Files.copy(SOURCE_PATH, DESTINATION_PATH, REPLACE_EXISTING, COPY_ATTRIBUTES);
        }

        LOG.debug("Successfully copied ServerPackFile");
        LOG.debug("    Source: " + SOURCE_PATH);
        LOG.debug("    Destination: " + DESTINATION_PATH);

      } catch (DirectoryNotEmptyException ignored) {
        // If the directory to be copied already exists we're good.
      }
    }

    /**
     * This ServerPackFiles source-file and destination-file as a {@link String}-combination,
     * separated by a <code>;</code>
     *
     * @return {@link String} This ServerPackFiles source-file and destination-file as a {@link
     *     String}-combination, separated by a <code>;</code>
     * @author Griefed
     */
    @Override
    public String toString() {
      return SOURCE_PATH + ";" + DESTINATION_PATH;
    }
  }
}<|MERGE_RESOLUTION|>--- conflicted
+++ resolved
@@ -544,14 +544,8 @@
 
       if (!VERSIONMETA.minecraft().getServer(minecraftVersion).isPresent()
           || !VERSIONMETA.minecraft().getServer(minecraftVersion).get().url().isPresent()) {
-<<<<<<< HEAD
 
         LOG.error("A server is not available for the specified Minecraft version.");
-=======
-        /* This log is meant to be read by the user, therefore we allow translation. */
-        LOG.error(
-            LOCALIZATIONMANAGER.getLocalizedString("createserverpack.log.error.minecraft.server"));
->>>>>>> aa2b7a16
         return;
       }
 
@@ -713,14 +707,8 @@
 
       if (!VERSIONMETA.minecraft().getServer(minecraftVersion).isPresent()
           || !VERSIONMETA.minecraft().getServer(minecraftVersion).get().url().isPresent()) {
-<<<<<<< HEAD
 
         LOG.error("A server is not available for the specified Minecraft version.");
-=======
-        /* This log is meant to be read by the user, therefore we allow translation. */
-        LOG.error(
-            LOCALIZATIONMANAGER.getLocalizedString("createserverpack.log.error.minecraft.server"));
->>>>>>> aa2b7a16
         return;
       }
 
@@ -804,11 +792,7 @@
       writer.write("        ECHO Download complete.\n");
       writer.write("      ) ELSE (\n");
       writer.write(
-<<<<<<< HEAD
           "        ECHO \"Something went wrong during the server download. Please try again in a couple of minutes and check your internet connection.\"\n");
-=======
-          "        ECHO Something went wrong during the server download. Please try again in a couple of minutes and check your internet connection.\n");
->>>>>>> aa2b7a16
       writer.write("        GOTO crash\n");
       writer.write("      )\n");
       writer.write("    ) ELSE (\n");
@@ -892,14 +876,8 @@
 
       if (!VERSIONMETA.minecraft().getServer(minecraftVersion).isPresent()
           || !VERSIONMETA.minecraft().getServer(minecraftVersion).get().url().isPresent()) {
-<<<<<<< HEAD
 
         LOG.error("A server is not available for the specified Minecraft version.");
-=======
-        /* This log is meant to be read by the user, therefore we allow translation. */
-        LOG.error(
-            LOCALIZATIONMANAGER.getLocalizedString("createserverpack.log.error.minecraft.server"));
->>>>>>> aa2b7a16
         return;
       }
 
@@ -974,11 +952,7 @@
       writer.write("    echo Download complete.\n");
       writer.write("  else\n");
       writer.write(
-<<<<<<< HEAD
           "    echo \"Something went wrong during the server download. Please try again in a couple of minutes and check your internet connection.\"\n");
-=======
-          "    echo Something went wrong during the server download. Please try again in a couple of minutes and check your internet connection.\n");
->>>>>>> aa2b7a16
       writer.write("    echo \"Exiting...\"\n");
       writer.write("    read -n 1 -s -r -p \"Press any key to continue\"\n");
       writer.write("    exit 1\n");
@@ -1051,14 +1025,8 @@
 
       if (!VERSIONMETA.minecraft().getServer(minecraftVersion).isPresent()
           || !VERSIONMETA.minecraft().getServer(minecraftVersion).get().url().isPresent()) {
-<<<<<<< HEAD
 
         LOG.error("A server is not available for the specified Minecraft version.");
-=======
-        /* This log is meant to be read by the user, therefore we allow translation. */
-        LOG.error(
-            LOCALIZATIONMANAGER.getLocalizedString("createserverpack.log.error.minecraft.server"));
->>>>>>> aa2b7a16
         return;
       }
 
@@ -1246,14 +1214,8 @@
 
       if (!VERSIONMETA.minecraft().getServer(minecraftVersion).isPresent()
           || !VERSIONMETA.minecraft().getServer(minecraftVersion).get().url().isPresent()) {
-<<<<<<< HEAD
 
         LOG.error("A server is not available for the specified Minecraft version.");
-=======
-        /* This log is meant to be read by the user, therefore we allow translation. */
-        LOG.error(
-            LOCALIZATIONMANAGER.getLocalizedString("createserverpack.log.error.minecraft.server"));
->>>>>>> aa2b7a16
         return;
       }
 
@@ -1334,11 +1296,7 @@
       writer.write("    echo Download complete.\n");
       writer.write("  else\n");
       writer.write(
-<<<<<<< HEAD
           "    echo \"Something went wrong during the server download. Please try again in a couple of minutes and check your internet connection.\"\n");
-=======
-          "    echo Something went wrong during the server download. Please try again in a couple of minutes and check your internet connection.\n");
->>>>>>> aa2b7a16
       writer.write("    echo \"Exiting...\"\n");
       writer.write("    read -n 1 -s -r -p \"Press any key to continue\"\n");
       writer.write("    exit 1\n");
@@ -1426,14 +1384,8 @@
 
       if (!VERSIONMETA.minecraft().getServer(minecraftVersion).isPresent()
           || !VERSIONMETA.minecraft().getServer(minecraftVersion).get().url().isPresent()) {
-<<<<<<< HEAD
 
         LOG.error("A server is not available for the specified Minecraft version.");
-=======
-        /* This log is meant to be read by the user, therefore we allow translation. */
-        LOG.error(
-            LOCALIZATIONMANAGER.getLocalizedString("createserverpack.log.error.minecraft.server"));
->>>>>>> aa2b7a16
         return;
       }
 
@@ -1459,15 +1411,9 @@
       writer.write(
           "    echo Warning! Running with administrator/root-privileges is not recommended.\n");
       writer.write(")\n");
-<<<<<<< HEAD
       writer.write("\n");
       writer.write("PUSHD \"%~dp0\"");
       writer.write("\n");
-=======
-      writer.write("\n");
-      writer.write("PUSHD \"%~dp0\"");
-      writer.write("\n");
->>>>>>> aa2b7a16
       writer.write("SET JAVA=\"java\"\n");
       writer.write("SET MINECRAFT=" + minecraftVersion + "\n");
       writer.write("SET FORGE=" + modloaderVersion + "\n");
@@ -1580,21 +1526,12 @@
       writer.write("\n");
       writer.write(
           "%JAVA% %OTHERARGS% @user_jvm_args.txt @libraries/net/minecraftforge/forge/%MINECRAFT%-%FORGE%/win_args.txt nogui %*\n");
-<<<<<<< HEAD
       writer.write("\n");
       writer.write(":quit\n");
       writer.write("ECHO Exiting...\n");
       writer.write("PAUSE\n");
       writer.write("EXIT 0\n");
       writer.write("\n");
-=======
-      writer.write("\n");
-      writer.write(":quit\n");
-      writer.write("ECHO Exiting...\n");
-      writer.write("PAUSE\n");
-      writer.write("EXIT 0\n");
-      writer.write("\n");
->>>>>>> aa2b7a16
       writer.write(":crash\n");
       writer.write("ECHO Exiting...\n");
       writer.write("PAUSE\n");
@@ -1627,14 +1564,8 @@
 
       if (!VERSIONMETA.minecraft().getServer(minecraftVersion).isPresent()
           || !VERSIONMETA.minecraft().getServer(minecraftVersion).get().url().isPresent()) {
-<<<<<<< HEAD
 
         LOG.error("A server is not available for the specified Minecraft version.");
-=======
-        /* This log is meant to be read by the user, therefore we allow translation. */
-        LOG.error(
-            LOCALIZATIONMANAGER.getLocalizedString("createserverpack.log.error.minecraft.server"));
->>>>>>> aa2b7a16
         return;
       }
 
@@ -1713,11 +1644,7 @@
       writer.write("    echo Download complete.\n");
       writer.write("  else\n");
       writer.write(
-<<<<<<< HEAD
           "    echo \"Something went wrong during the server download. Please try again in a couple of minutes and check your internet connection.\"\n");
-=======
-          "    echo Something went wrong during the server download. Please try again in a couple of minutes and check your internet connection.\n");
->>>>>>> aa2b7a16
       writer.write("    echo \"Exiting...\"\n");
       writer.write("    read -n 1 -s -r -p \"Press any key to continue\"\n");
       writer.write("    exit 1\n");
@@ -1790,14 +1717,8 @@
 
       if (!VERSIONMETA.minecraft().getServer(minecraftVersion).isPresent()
           || !VERSIONMETA.minecraft().getServer(minecraftVersion).get().url().isPresent()) {
-<<<<<<< HEAD
 
         LOG.error("A server is not available for the specified Minecraft version.");
-=======
-        /* This log is meant to be read by the user, therefore we allow translation. */
-        LOG.error(
-            LOCALIZATIONMANAGER.getLocalizedString("createserverpack.log.error.minecraft.server"));
->>>>>>> aa2b7a16
         return;
       }
 
@@ -3231,7 +3152,7 @@
                           // ModIDs are different, possibly two mods in one JAR-file.......
                         } else {
 
-                          // Add additional modId to list so we can check those later
+                          // Add additional modId to list, so we can check those later
                           additionalMods.add(
                               child.get("values").get("modid").get("value").asText());
                         }
