[
  {
<<<<<<< HEAD
=======
    "maven": "net.fabricmc:intermediary:22w43a",
    "version": "22w43a",
    "stable": true
  },
  {
>>>>>>> 25510b1a
    "maven": "net.fabricmc:intermediary:22w42a",
    "version": "22w42a",
    "stable": true
  },
  {
    "maven": "net.fabricmc:intermediary:1.19.2",
    "version": "1.19.2",
    "stable": true
  },
  {
    "maven": "net.fabricmc:intermediary:1.19.2-rc2",
    "version": "1.19.2-rc2",
    "stable": true
  },
  {
    "maven": "net.fabricmc:intermediary:1.19.2-rc1",
    "version": "1.19.2-rc1",
    "stable": true
  },
  {
    "maven": "net.fabricmc:intermediary:1.19.1",
    "version": "1.19.1",
    "stable": true
  },
  {
    "maven": "net.fabricmc:intermediary:1.19.1-rc3",
    "version": "1.19.1-rc3",
    "stable": true
  },
  {
    "maven": "net.fabricmc:intermediary:1.19.1-rc2",
    "version": "1.19.1-rc2",
    "stable": true
  },
  {
    "maven": "net.fabricmc:intermediary:1.19.1-pre6",
    "version": "1.19.1-pre6",
    "stable": true
  },
  {
    "maven": "net.fabricmc:intermediary:1.19.1-pre5",
    "version": "1.19.1-pre5",
    "stable": true
  },
  {
    "maven": "net.fabricmc:intermediary:1.19.1-pre4",
    "version": "1.19.1-pre4",
    "stable": true
  },
  {
    "maven": "net.fabricmc:intermediary:1.19.1-pre3",
    "version": "1.19.1-pre3",
    "stable": true
  },
  {
    "maven": "net.fabricmc:intermediary:1.19.1-pre2",
    "version": "1.19.1-pre2",
    "stable": true
  },
  {
    "maven": "net.fabricmc:intermediary:1.19.1-rc1",
    "version": "1.19.1-rc1",
    "stable": true
  },
  {
    "maven": "net.fabricmc:intermediary:1.19.1-pre1",
    "version": "1.19.1-pre1",
    "stable": true
  },
  {
    "maven": "net.fabricmc:intermediary:22w24a",
    "version": "22w24a",
    "stable": true
  },
  {
    "maven": "net.fabricmc:intermediary:1.19",
    "version": "1.19",
    "stable": true
  },
  {
    "maven": "net.fabricmc:intermediary:1.19-rc2",
    "version": "1.19-rc2",
    "stable": true
  },
  {
    "maven": "net.fabricmc:intermediary:1.19-rc1",
    "version": "1.19-rc1",
    "stable": true
  },
  {
    "maven": "net.fabricmc:intermediary:1.19-pre5",
    "version": "1.19-pre5",
    "stable": true
  },
  {
    "maven": "net.fabricmc:intermediary:1.19-pre4",
    "version": "1.19-pre4",
    "stable": true
  },
  {
    "maven": "net.fabricmc:intermediary:1.19-pre3",
    "version": "1.19-pre3",
    "stable": true
  },
  {
    "maven": "net.fabricmc:intermediary:1.19-pre2",
    "version": "1.19-pre2",
    "stable": true
  },
  {
    "maven": "net.fabricmc:intermediary:1.19-pre1",
    "version": "1.19-pre1",
    "stable": true
  },
  {
    "maven": "net.fabricmc:intermediary:22w19a",
    "version": "22w19a",
    "stable": true
  },
  {
    "maven": "net.fabricmc:intermediary:22w18a",
    "version": "22w18a",
    "stable": true
  },
  {
    "maven": "net.fabricmc:intermediary:22w17a",
    "version": "22w17a",
    "stable": true
  },
  {
    "maven": "net.fabricmc:intermediary:22w16b",
    "version": "22w16b",
    "stable": true
  },
  {
    "maven": "net.fabricmc:intermediary:22w16a",
    "version": "22w16a",
    "stable": true
  },
  {
    "maven": "net.fabricmc:intermediary:22w15a",
    "version": "22w15a",
    "stable": true
  },
  {
    "maven": "net.fabricmc:intermediary:22w14a",
    "version": "22w14a",
    "stable": true
  },
  {
    "maven": "net.fabricmc:intermediary:22w13oneblockatatime",
    "version": "22w13oneblockatatime",
    "stable": true
  },
  {
    "maven": "net.fabricmc:intermediary:22w13a",
    "version": "22w13a",
    "stable": true
  },
  {
    "maven": "net.fabricmc:intermediary:22w12a",
    "version": "22w12a",
    "stable": true
  },
  {
    "maven": "net.fabricmc:intermediary:22w11a",
    "version": "22w11a",
    "stable": true
  },
  {
    "maven": "net.fabricmc:intermediary:1.18.2",
    "version": "1.18.2",
    "stable": true
  },
  {
    "maven": "net.fabricmc:intermediary:1.18.2-rc1",
    "version": "1.18.2-rc1",
    "stable": true
  },
  {
    "maven": "net.fabricmc:intermediary:1.18.2-pre3",
    "version": "1.18.2-pre3",
    "stable": true
  },
  {
    "maven": "net.fabricmc:intermediary:1.18.2-pre2",
    "version": "1.18.2-pre2",
    "stable": true
  },
  {
    "maven": "net.fabricmc:intermediary:1.18.2-pre1",
    "version": "1.18.2-pre1",
    "stable": true
  },
  {
    "maven": "net.fabricmc:intermediary:1.19_deep_dark_experimental_snapshot-1",
    "version": "1.19_deep_dark_experimental_snapshot-1",
    "stable": true
  },
  {
    "maven": "net.fabricmc:intermediary:22w07a",
    "version": "22w07a",
    "stable": true
  },
  {
    "maven": "net.fabricmc:intermediary:22w06a",
    "version": "22w06a",
    "stable": true
  },
  {
    "maven": "net.fabricmc:intermediary:22w05a",
    "version": "22w05a",
    "stable": true
  },
  {
    "maven": "net.fabricmc:intermediary:22w03a",
    "version": "22w03a",
    "stable": true
  },
  {
    "maven": "net.fabricmc:intermediary:1.18.1",
    "version": "1.18.1",
    "stable": true
  },
  {
    "maven": "net.fabricmc:intermediary:1.18.1-rc3",
    "version": "1.18.1-rc3",
    "stable": true
  },
  {
    "maven": "net.fabricmc:intermediary:1.18.1-rc2",
    "version": "1.18.1-rc2",
    "stable": true
  },
  {
    "maven": "net.fabricmc:intermediary:1.18.1-rc1",
    "version": "1.18.1-rc1",
    "stable": true
  },
  {
    "maven": "net.fabricmc:intermediary:1.18.1-pre1",
    "version": "1.18.1-pre1",
    "stable": true
  },
  {
    "maven": "net.fabricmc:intermediary:1.18",
    "version": "1.18",
    "stable": true
  },
  {
    "maven": "net.fabricmc:intermediary:1.18-rc4",
    "version": "1.18-rc4",
    "stable": true
  },
  {
    "maven": "net.fabricmc:intermediary:1.18-rc3",
    "version": "1.18-rc3",
    "stable": true
  },
  {
    "maven": "net.fabricmc:intermediary:1.18-rc2",
    "version": "1.18-rc2",
    "stable": true
  },
  {
    "maven": "net.fabricmc:intermediary:1.18-rc1",
    "version": "1.18-rc1",
    "stable": true
  },
  {
    "maven": "net.fabricmc:intermediary:1.18-pre8",
    "version": "1.18-pre8",
    "stable": true
  },
  {
    "maven": "net.fabricmc:intermediary:1.18-pre7",
    "version": "1.18-pre7",
    "stable": true
  },
  {
    "maven": "net.fabricmc:intermediary:1.18-pre6",
    "version": "1.18-pre6",
    "stable": true
  },
  {
    "maven": "net.fabricmc:intermediary:1.18-pre5",
    "version": "1.18-pre5",
    "stable": true
  },
  {
    "maven": "net.fabricmc:intermediary:1.18-pre4",
    "version": "1.18-pre4",
    "stable": true
  },
  {
    "maven": "net.fabricmc:intermediary:1.18-pre3",
    "version": "1.18-pre3",
    "stable": true
  },
  {
    "maven": "net.fabricmc:intermediary:1.18-pre2",
    "version": "1.18-pre2",
    "stable": true
  },
  {
    "maven": "net.fabricmc:intermediary:1.18-pre1",
    "version": "1.18-pre1",
    "stable": true
  },
  {
    "maven": "net.fabricmc:intermediary:21w44a",
    "version": "21w44a",
    "stable": true
  },
  {
    "maven": "net.fabricmc:intermediary:21w43a",
    "version": "21w43a",
    "stable": true
  },
  {
    "maven": "net.fabricmc:intermediary:21w42a",
    "version": "21w42a",
    "stable": true
  },
  {
    "maven": "net.fabricmc:intermediary:21w41a",
    "version": "21w41a",
    "stable": true
  },
  {
    "maven": "net.fabricmc:intermediary:21w40a",
    "version": "21w40a",
    "stable": true
  },
  {
    "maven": "net.fabricmc:intermediary:21w39a",
    "version": "21w39a",
    "stable": true
  },
  {
    "maven": "net.fabricmc:intermediary:21w38a",
    "version": "21w38a",
    "stable": true
  },
  {
    "maven": "net.fabricmc:intermediary:21w37a",
    "version": "21w37a",
    "stable": true
  },
  {
    "maven": "net.fabricmc:intermediary:1.18_experimental-snapshot-7",
    "version": "1.18_experimental-snapshot-7",
    "stable": true
  },
  {
    "maven": "net.fabricmc:intermediary:1.18_experimental-snapshot-6",
    "version": "1.18_experimental-snapshot-6",
    "stable": true
  },
  {
    "maven": "net.fabricmc:intermediary:1.18_experimental-snapshot-5",
    "version": "1.18_experimental-snapshot-5",
    "stable": true
  },
  {
    "maven": "net.fabricmc:intermediary:1.18_experimental-snapshot-4",
    "version": "1.18_experimental-snapshot-4",
    "stable": true
  },
  {
    "maven": "net.fabricmc:intermediary:1.18_experimental-snapshot-3",
    "version": "1.18_experimental-snapshot-3",
    "stable": true
  },
  {
    "maven": "net.fabricmc:intermediary:1.18_experimental-snapshot-2",
    "version": "1.18_experimental-snapshot-2",
    "stable": true
  },
  {
    "maven": "net.fabricmc:intermediary:1.18_experimental-snapshot-1",
    "version": "1.18_experimental-snapshot-1",
    "stable": true
  },
  {
    "maven": "net.fabricmc:intermediary:1.17.1",
    "version": "1.17.1",
    "stable": true
  },
  {
    "maven": "net.fabricmc:intermediary:1.17.1-rc2",
    "version": "1.17.1-rc2",
    "stable": true
  },
  {
    "maven": "net.fabricmc:intermediary:1.17.1-rc1",
    "version": "1.17.1-rc1",
    "stable": true
  },
  {
    "maven": "net.fabricmc:intermediary:1.17.1-pre3",
    "version": "1.17.1-pre3",
    "stable": true
  },
  {
    "maven": "net.fabricmc:intermediary:1.17.1-pre2",
    "version": "1.17.1-pre2",
    "stable": true
  },
  {
    "maven": "net.fabricmc:intermediary:1.17.1-pre1",
    "version": "1.17.1-pre1",
    "stable": true
  },
  {
    "maven": "net.fabricmc:intermediary:1.17",
    "version": "1.17",
    "stable": true
  },
  {
    "maven": "net.fabricmc:intermediary:1.17-rc2",
    "version": "1.17-rc2",
    "stable": true
  },
  {
    "maven": "net.fabricmc:intermediary:1.17-rc1",
    "version": "1.17-rc1",
    "stable": true
  },
  {
    "maven": "net.fabricmc:intermediary:1.17-pre5",
    "version": "1.17-pre5",
    "stable": true
  },
  {
    "maven": "net.fabricmc:intermediary:1.17-pre4",
    "version": "1.17-pre4",
    "stable": true
  },
  {
    "maven": "net.fabricmc:intermediary:1.17-pre3",
    "version": "1.17-pre3",
    "stable": true
  },
  {
    "maven": "net.fabricmc:intermediary:1.17-pre2",
    "version": "1.17-pre2",
    "stable": true
  },
  {
    "maven": "net.fabricmc:intermediary:1.17-pre1",
    "version": "1.17-pre1",
    "stable": true
  },
  {
    "maven": "net.fabricmc:intermediary:21w20a",
    "version": "21w20a",
    "stable": true
  },
  {
    "maven": "net.fabricmc:intermediary:21w19a",
    "version": "21w19a",
    "stable": true
  },
  {
    "maven": "net.fabricmc:intermediary:21w18a",
    "version": "21w18a",
    "stable": true
  },
  {
    "maven": "net.fabricmc:intermediary:21w17a",
    "version": "21w17a",
    "stable": true
  },
  {
    "maven": "net.fabricmc:intermediary:21w16a",
    "version": "21w16a",
    "stable": true
  },
  {
    "maven": "net.fabricmc:intermediary:21w15a",
    "version": "21w15a",
    "stable": true
  },
  {
    "maven": "net.fabricmc:intermediary:21w14a",
    "version": "21w14a",
    "stable": true
  },
  {
    "maven": "net.fabricmc:intermediary:21w13a",
    "version": "21w13a",
    "stable": true
  },
  {
    "maven": "net.fabricmc:intermediary:21w11a",
    "version": "21w11a",
    "stable": true
  },
  {
    "maven": "net.fabricmc:intermediary:21w10a",
    "version": "21w10a",
    "stable": true
  },
  {
    "maven": "net.fabricmc:intermediary:21w08b",
    "version": "21w08b",
    "stable": true
  },
  {
    "maven": "net.fabricmc:intermediary:21w08a",
    "version": "21w08a",
    "stable": true
  },
  {
    "maven": "net.fabricmc:intermediary:21w07a",
    "version": "21w07a",
    "stable": true
  },
  {
    "maven": "net.fabricmc:intermediary:21w06a",
    "version": "21w06a",
    "stable": true
  },
  {
    "maven": "net.fabricmc:intermediary:21w05b",
    "version": "21w05b",
    "stable": true
  },
  {
    "maven": "net.fabricmc:intermediary:21w05a",
    "version": "21w05a",
    "stable": true
  },
  {
    "maven": "net.fabricmc:intermediary:21w03a",
    "version": "21w03a",
    "stable": true
  },
  {
    "maven": "net.fabricmc:intermediary:1.16.5",
    "version": "1.16.5",
    "stable": true
  },
  {
    "maven": "net.fabricmc:intermediary:1.16.5-rc1",
    "version": "1.16.5-rc1",
    "stable": true
  },
  {
    "maven": "net.fabricmc:intermediary:20w51a",
    "version": "20w51a",
    "stable": true
  },
  {
    "maven": "net.fabricmc:intermediary:20w49a",
    "version": "20w49a",
    "stable": true
  },
  {
    "maven": "net.fabricmc:intermediary:20w48a",
    "version": "20w48a",
    "stable": true
  },
  {
    "maven": "net.fabricmc:intermediary:20w46a",
    "version": "20w46a",
    "stable": true
  },
  {
    "maven": "net.fabricmc:intermediary:20w45a",
    "version": "20w45a",
    "stable": true
  },
  {
    "maven": "net.fabricmc:intermediary:1.16.4",
    "version": "1.16.4",
    "stable": true
  },
  {
    "maven": "net.fabricmc:intermediary:1.16.4-rc1",
    "version": "1.16.4-rc1",
    "stable": true
  },
  {
    "maven": "net.fabricmc:intermediary:1.16.4-pre2",
    "version": "1.16.4-pre2",
    "stable": true
  },
  {
    "maven": "net.fabricmc:intermediary:1.16.4-pre1",
    "version": "1.16.4-pre1",
    "stable": true
  },
  {
    "maven": "net.fabricmc:intermediary:1.16.3",
    "version": "1.16.3",
    "stable": true
  },
  {
    "maven": "net.fabricmc:intermediary:1.16.3-rc1",
    "version": "1.16.3-rc1",
    "stable": true
  },
  {
    "maven": "net.fabricmc:intermediary:1.16_combat-3",
    "version": "1.16_combat-3",
    "stable": true
  },
  {
    "maven": "net.fabricmc:intermediary:1.16.2",
    "version": "1.16.2",
    "stable": true
  },
  {
    "maven": "net.fabricmc:intermediary:1.16.2-rc2",
    "version": "1.16.2-rc2",
    "stable": true
  },
  {
    "maven": "net.fabricmc:intermediary:1.16.2-rc1",
    "version": "1.16.2-rc1",
    "stable": true
  },
  {
    "maven": "net.fabricmc:intermediary:1.16.2-pre3",
    "version": "1.16.2-pre3",
    "stable": true
  },
  {
    "maven": "net.fabricmc:intermediary:1.16.2-pre2",
    "version": "1.16.2-pre2",
    "stable": true
  },
  {
    "maven": "net.fabricmc:intermediary:1.16.2-pre1",
    "version": "1.16.2-pre1",
    "stable": true
  },
  {
    "maven": "net.fabricmc:intermediary:20w30a",
    "version": "20w30a",
    "stable": true
  },
  {
    "maven": "net.fabricmc:intermediary:20w29a",
    "version": "20w29a",
    "stable": true
  },
  {
    "maven": "net.fabricmc:intermediary:20w28a",
    "version": "20w28a",
    "stable": true
  },
  {
    "maven": "net.fabricmc:intermediary:20w27a",
    "version": "20w27a",
    "stable": true
  },
  {
    "maven": "net.fabricmc:intermediary:1.16.1",
    "version": "1.16.1",
    "stable": true
  },
  {
    "maven": "net.fabricmc:intermediary:1.16",
    "version": "1.16",
    "stable": true
  },
  {
    "maven": "net.fabricmc:intermediary:1.16-rc1",
    "version": "1.16-rc1",
    "stable": true
  },
  {
    "maven": "net.fabricmc:intermediary:1.16-pre8",
    "version": "1.16-pre8",
    "stable": true
  },
  {
    "maven": "net.fabricmc:intermediary:1.16-pre7",
    "version": "1.16-pre7",
    "stable": true
  },
  {
    "maven": "net.fabricmc:intermediary:1.16-pre6",
    "version": "1.16-pre6",
    "stable": true
  },
  {
    "maven": "net.fabricmc:intermediary:1.16-pre5",
    "version": "1.16-pre5",
    "stable": true
  },
  {
    "maven": "net.fabricmc:intermediary:1.16-pre4",
    "version": "1.16-pre4",
    "stable": true
  },
  {
    "maven": "net.fabricmc:intermediary:1.16-pre3",
    "version": "1.16-pre3",
    "stable": true
  },
  {
    "maven": "net.fabricmc:intermediary:1.16-pre2",
    "version": "1.16-pre2",
    "stable": true
  },
  {
    "maven": "net.fabricmc:intermediary:1.16-pre1",
    "version": "1.16-pre1",
    "stable": true
  },
  {
    "maven": "net.fabricmc:intermediary:20w22a",
    "version": "20w22a",
    "stable": true
  },
  {
    "maven": "net.fabricmc:intermediary:20w21a",
    "version": "20w21a",
    "stable": true
  },
  {
    "maven": "net.fabricmc:intermediary:20w20b",
    "version": "20w20b",
    "stable": true
  },
  {
    "maven": "net.fabricmc:intermediary:20w20a",
    "version": "20w20a",
    "stable": true
  },
  {
    "maven": "net.fabricmc:intermediary:20w19a",
    "version": "20w19a",
    "stable": true
  },
  {
    "maven": "net.fabricmc:intermediary:20w18a",
    "version": "20w18a",
    "stable": true
  },
  {
    "maven": "net.fabricmc:intermediary:20w17a",
    "version": "20w17a",
    "stable": true
  },
  {
    "maven": "net.fabricmc:intermediary:20w16a",
    "version": "20w16a",
    "stable": true
  },
  {
    "maven": "net.fabricmc:intermediary:20w15a",
    "version": "20w15a",
    "stable": true
  },
  {
    "maven": "net.fabricmc:intermediary:20w14a",
    "version": "20w14a",
    "stable": true
  },
  {
    "maven": "net.fabricmc:intermediary:20w14infinite",
    "version": "20w14infinite",
    "stable": true
  },
  {
    "maven": "net.fabricmc:intermediary:20w13b",
    "version": "20w13b",
    "stable": true
  },
  {
    "maven": "net.fabricmc:intermediary:20w13a",
    "version": "20w13a",
    "stable": true
  },
  {
    "maven": "net.fabricmc:intermediary:20w12a",
    "version": "20w12a",
    "stable": true
  },
  {
    "maven": "net.fabricmc:intermediary:20w11a",
    "version": "20w11a",
    "stable": true
  },
  {
    "maven": "net.fabricmc:intermediary:20w10a",
    "version": "20w10a",
    "stable": true
  },
  {
    "maven": "net.fabricmc:intermediary:20w09a",
    "version": "20w09a",
    "stable": true
  },
  {
    "maven": "net.fabricmc:intermediary:20w08a",
    "version": "20w08a",
    "stable": true
  },
  {
    "maven": "net.fabricmc:intermediary:20w07a",
    "version": "20w07a",
    "stable": true
  },
  {
    "maven": "net.fabricmc:intermediary:20w06a",
    "version": "20w06a",
    "stable": true
  },
  {
    "maven": "net.fabricmc:intermediary:1.15.2",
    "version": "1.15.2",
    "stable": true
  },
  {
    "maven": "net.fabricmc:intermediary:1.15.2-pre2",
    "version": "1.15.2-pre2",
    "stable": true
  },
  {
    "maven": "net.fabricmc:intermediary:1.15.2-pre1",
    "version": "1.15.2-pre1",
    "stable": true
  },
  {
    "maven": "net.fabricmc:intermediary:1.15.1",
    "version": "1.15.1",
    "stable": true
  },
  {
    "maven": "net.fabricmc:intermediary:1.15.1-pre1",
    "version": "1.15.1-pre1",
    "stable": true
  },
  {
    "maven": "net.fabricmc:intermediary:1.15",
    "version": "1.15",
    "stable": true
  },
  {
    "maven": "net.fabricmc:intermediary:1.15-pre7",
    "version": "1.15-pre7",
    "stable": true
  },
  {
    "maven": "net.fabricmc:intermediary:1.15-pre6",
    "version": "1.15-pre6",
    "stable": true
  },
  {
    "maven": "net.fabricmc:intermediary:1.15-pre5",
    "version": "1.15-pre5",
    "stable": true
  },
  {
    "maven": "net.fabricmc:intermediary:1.15-pre4",
    "version": "1.15-pre4",
    "stable": true
  },
  {
    "maven": "net.fabricmc:intermediary:1.15_combat-1",
    "version": "1.15_combat-1",
    "stable": true
  },
  {
    "maven": "net.fabricmc:intermediary:1.15-pre3",
    "version": "1.15-pre3",
    "stable": true
  },
  {
    "maven": "net.fabricmc:intermediary:1.15-pre2",
    "version": "1.15-pre2",
    "stable": true
  },
  {
    "maven": "net.fabricmc:intermediary:1.15-pre1",
    "version": "1.15-pre1",
    "stable": true
  },
  {
    "maven": "net.fabricmc:intermediary:19w46b",
    "version": "19w46b",
    "stable": true
  },
  {
    "maven": "net.fabricmc:intermediary:19w46a",
    "version": "19w46a",
    "stable": true
  },
  {
    "maven": "net.fabricmc:intermediary:19w45b",
    "version": "19w45b",
    "stable": true
  },
  {
    "maven": "net.fabricmc:intermediary:19w45a",
    "version": "19w45a",
    "stable": true
  },
  {
    "maven": "net.fabricmc:intermediary:1.14_combat-3",
    "version": "1.14_combat-3",
    "stable": true
  },
  {
    "maven": "net.fabricmc:intermediary:19w44a",
    "version": "19w44a",
    "stable": true
  },
  {
    "maven": "net.fabricmc:intermediary:19w42a",
    "version": "19w42a",
    "stable": true
  },
  {
    "maven": "net.fabricmc:intermediary:19w41a",
    "version": "19w41a",
    "stable": true
  },
  {
    "maven": "net.fabricmc:intermediary:19w40a",
    "version": "19w40a",
    "stable": true
  },
  {
    "maven": "net.fabricmc:intermediary:19w39a",
    "version": "19w39a",
    "stable": true
  },
  {
    "maven": "net.fabricmc:intermediary:19w38b",
    "version": "19w38b",
    "stable": true
  },
  {
    "maven": "net.fabricmc:intermediary:19w38a",
    "version": "19w38a",
    "stable": true
  },
  {
    "maven": "net.fabricmc:intermediary:19w37a",
    "version": "19w37a",
    "stable": true
  },
  {
    "maven": "net.fabricmc:intermediary:19w36a",
    "version": "19w36a",
    "stable": true
  },
  {
    "maven": "net.fabricmc:intermediary:19w35a",
    "version": "19w35a",
    "stable": true
  },
  {
    "maven": "net.fabricmc:intermediary:19w34a",
    "version": "19w34a",
    "stable": true
  },
  {
    "maven": "net.fabricmc:intermediary:1.14_combat-0",
    "version": "1.14_combat-0",
    "stable": true
  },
  {
    "maven": "net.fabricmc:intermediary:1.14.4",
    "version": "1.14.4",
    "stable": true
  },
  {
    "maven": "net.fabricmc:intermediary:1.14.4-pre7",
    "version": "1.14.4-pre7",
    "stable": true
  },
  {
    "maven": "net.fabricmc:intermediary:1.14.4-pre6",
    "version": "1.14.4-pre6",
    "stable": true
  },
  {
    "maven": "net.fabricmc:intermediary:1.14.4-pre5",
    "version": "1.14.4-pre5",
    "stable": true
  },
  {
    "maven": "net.fabricmc:intermediary:1.14.4-pre4",
    "version": "1.14.4-pre4",
    "stable": true
  },
  {
    "maven": "net.fabricmc:intermediary:1.14.4-pre3",
    "version": "1.14.4-pre3",
    "stable": true
  },
  {
    "maven": "net.fabricmc:intermediary:1.14.4-pre2",
    "version": "1.14.4-pre2",
    "stable": true
  },
  {
    "maven": "net.fabricmc:intermediary:1.14.4-pre1",
    "version": "1.14.4-pre1",
    "stable": true
  },
  {
    "maven": "net.fabricmc:intermediary:1.14.3",
    "version": "1.14.3",
    "stable": true
  },
  {
    "maven": "net.fabricmc:intermediary:1.14_combat-212796",
    "version": "1.14_combat-212796",
    "stable": true
  },
  {
    "maven": "net.fabricmc:intermediary:1.14.3-pre4",
    "version": "1.14.3-pre4",
    "stable": true
  },
  {
    "maven": "net.fabricmc:intermediary:1.14.3-pre3",
    "version": "1.14.3-pre3",
    "stable": true
  },
  {
    "maven": "net.fabricmc:intermediary:1.14.3-pre2",
    "version": "1.14.3-pre2",
    "stable": true
  },
  {
    "maven": "net.fabricmc:intermediary:1.14.3-pre1",
    "version": "1.14.3-pre1",
    "stable": true
  },
  {
    "maven": "net.fabricmc:intermediary:1.14.2",
    "version": "1.14.2",
    "stable": true
  },
  {
    "maven": "net.fabricmc:intermediary:1.14.2 Pre-Release 4",
    "version": "1.14.2 Pre-Release 4",
    "stable": true
  },
  {
    "maven": "net.fabricmc:intermediary:1.14.2 Pre-Release 3",
    "version": "1.14.2 Pre-Release 3",
    "stable": true
  },
  {
    "maven": "net.fabricmc:intermediary:1.14.2 Pre-Release 2",
    "version": "1.14.2 Pre-Release 2",
    "stable": true
  },
  {
    "maven": "net.fabricmc:intermediary:1.14.2 Pre-Release 1",
    "version": "1.14.2 Pre-Release 1",
    "stable": true
  },
  {
    "maven": "net.fabricmc:intermediary:1.14.1",
    "version": "1.14.1",
    "stable": true
  },
  {
    "maven": "net.fabricmc:intermediary:1.14.1 Pre-Release 2",
    "version": "1.14.1 Pre-Release 2",
    "stable": true
  },
  {
    "maven": "net.fabricmc:intermediary:1.14.1 Pre-Release 1",
    "version": "1.14.1 Pre-Release 1",
    "stable": true
  },
  {
    "maven": "net.fabricmc:intermediary:1.14",
    "version": "1.14",
    "stable": true
  },
  {
    "maven": "net.fabricmc:intermediary:1.14 Pre-Release 5",
    "version": "1.14 Pre-Release 5",
    "stable": true
  },
  {
    "maven": "net.fabricmc:intermediary:1.14 Pre-Release 4",
    "version": "1.14 Pre-Release 4",
    "stable": true
  },
  {
    "maven": "net.fabricmc:intermediary:1.14 Pre-Release 3",
    "version": "1.14 Pre-Release 3",
    "stable": true
  },
  {
    "maven": "net.fabricmc:intermediary:1.14 Pre-Release 2",
    "version": "1.14 Pre-Release 2",
    "stable": true
  },
  {
    "maven": "net.fabricmc:intermediary:1.14 Pre-Release 1",
    "version": "1.14 Pre-Release 1",
    "stable": true
  },
  {
    "maven": "net.fabricmc:intermediary:19w14b",
    "version": "19w14b",
    "stable": true
  },
  {
    "maven": "net.fabricmc:intermediary:19w14a",
    "version": "19w14a",
    "stable": true
  },
  {
    "maven": "net.fabricmc:intermediary:3D Shareware v1.34",
    "version": "3D Shareware v1.34",
    "stable": true
  },
  {
    "maven": "net.fabricmc:intermediary:19w13b",
    "version": "19w13b",
    "stable": true
  },
  {
    "maven": "net.fabricmc:intermediary:19w13a",
    "version": "19w13a",
    "stable": true
  },
  {
    "maven": "net.fabricmc:intermediary:19w12b",
    "version": "19w12b",
    "stable": true
  },
  {
    "maven": "net.fabricmc:intermediary:19w12a",
    "version": "19w12a",
    "stable": true
  },
  {
    "maven": "net.fabricmc:intermediary:19w11b",
    "version": "19w11b",
    "stable": true
  },
  {
    "maven": "net.fabricmc:intermediary:19w11a",
    "version": "19w11a",
    "stable": true
  },
  {
    "maven": "net.fabricmc:intermediary:19w09a",
    "version": "19w09a",
    "stable": true
  },
  {
    "maven": "net.fabricmc:intermediary:19w08b",
    "version": "19w08b",
    "stable": true
  },
  {
    "maven": "net.fabricmc:intermediary:19w08a",
    "version": "19w08a",
    "stable": true
  },
  {
    "maven": "net.fabricmc:intermediary:19w07a",
    "version": "19w07a",
    "stable": true
  },
  {
    "maven": "net.fabricmc:intermediary:19w06a",
    "version": "19w06a",
    "stable": true
  },
  {
    "maven": "net.fabricmc:intermediary:19w05a",
    "version": "19w05a",
    "stable": true
  },
  {
    "maven": "net.fabricmc:intermediary:19w04b",
    "version": "19w04b",
    "stable": true
  },
  {
    "maven": "net.fabricmc:intermediary:19w04a",
    "version": "19w04a",
    "stable": true
  },
  {
    "maven": "net.fabricmc:intermediary:19w03c",
    "version": "19w03c",
    "stable": true
  },
  {
    "maven": "net.fabricmc:intermediary:19w03b",
    "version": "19w03b",
    "stable": true
  },
  {
    "maven": "net.fabricmc:intermediary:19w03a",
    "version": "19w03a",
    "stable": true
  },
  {
    "maven": "net.fabricmc:intermediary:19w02a",
    "version": "19w02a",
    "stable": true
  },
  {
    "maven": "net.fabricmc:intermediary:18w50a",
    "version": "18w50a",
    "stable": true
  },
  {
    "maven": "net.fabricmc:intermediary:18w49a",
    "version": "18w49a",
    "stable": true
  },
  {
    "maven": "net.fabricmc:intermediary:18w48b",
    "version": "18w48b",
    "stable": true
  },
  {
    "maven": "net.fabricmc:intermediary:18w48a",
    "version": "18w48a",
    "stable": true
  },
  {
    "maven": "net.fabricmc:intermediary:18w47b",
    "version": "18w47b",
    "stable": true
  },
  {
    "maven": "net.fabricmc:intermediary:18w47a",
    "version": "18w47a",
    "stable": true
  },
  {
    "maven": "net.fabricmc:intermediary:18w46a",
    "version": "18w46a",
    "stable": true
  },
  {
    "maven": "net.fabricmc:intermediary:18w45a",
    "version": "18w45a",
    "stable": true
  },
  {
    "maven": "net.fabricmc:intermediary:18w44a",
    "version": "18w44a",
    "stable": true
  },
  {
    "maven": "net.fabricmc:intermediary:18w43c",
    "version": "18w43c",
    "stable": true
  },
  {
    "maven": "net.fabricmc:intermediary:18w43b",
    "version": "18w43b",
    "stable": true
  }
]<|MERGE_RESOLUTION|>--- conflicted
+++ resolved
@@ -1,13 +1,15 @@
 [
   {
-<<<<<<< HEAD
-=======
+    "maven": "net.fabricmc:intermediary:22w44a",
+    "version": "22w44a",
+    "stable": true
+  },
+  {
     "maven": "net.fabricmc:intermediary:22w43a",
     "version": "22w43a",
     "stable": true
   },
   {
->>>>>>> 25510b1a
     "maven": "net.fabricmc:intermediary:22w42a",
     "version": "22w42a",
     "stable": true
