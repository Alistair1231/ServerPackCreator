package de.griefed.serverPackCreator;

import net.fabricmc.installer.util.LauncherMeta;
import org.apache.logging.log4j.LogManager;
import org.apache.logging.log4j.Logger;
import org.w3c.dom.Document;
import org.xml.sax.SAXException;
import javax.xml.parsers.DocumentBuilder;
import javax.xml.parsers.DocumentBuilderFactory;
import javax.xml.parsers.ParserConfigurationException;
import javax.xml.xpath.XPath;
import javax.xml.xpath.XPathConstants;
import javax.xml.xpath.XPathExpressionException;
import javax.xml.xpath.XPathFactory;
import java.io.File;
import java.io.FileOutputStream;
import java.io.IOException;
import java.net.URI;
import java.net.URL;
import java.nio.channels.Channels;
import java.nio.channels.FileChannel;
import java.nio.channels.ReadableByteChannel;
import java.nio.file.*;
import java.util.HashMap;
import java.util.Map;
import static java.nio.file.StandardCopyOption.REPLACE_EXISTING;

class ServerUtilities {
    private static final Logger appLogger = LogManager.getLogger("ServerUtilities");
<<<<<<< HEAD

=======
    /** Optional. Depending on serverpackcreator.conf(includeServerInstallation,modLoader,includeZipCreation) this will call generation of download scripts which will download Mojang's minecraft_server.jar. These scripts are most useful for the zip-archive of the serverpack.
     *
     * @param modLoader
     * @param modpackDir
     * @param minecraftVersion
     */
>>>>>>> 3acfdab0
    static void generateDownloadScripts(String modLoader, String modpackDir, String minecraftVersion) {
        if (modLoader.equals("Fabric")) {
            fabricShell(modpackDir, minecraftVersion);
            fabricBatch(modpackDir, minecraftVersion);
        } else if (modLoader.equals("Forge")) {
            forgeShell(modpackDir, minecraftVersion);
            forgeBatch(modpackDir, minecraftVersion);
        } else {
            appLogger.error("Specified invalid Modloader: " + modLoader);
        }
    }
    /** Optional. Generates minecraft_server.jar download scripts for Fabric,Linux
     *
     * @param modpackDir
     * @param minecraftVersion
     */
    private static void fabricShell(String modpackDir, String minecraftVersion) {
        try {
            String downloadMinecraftServer = (new URL(LauncherMeta.getLauncherMeta().getVersion(minecraftVersion).getVersionMeta().downloads.get("server").url)).toString();
            String shFabric = "#!/bin/bash\n#Download the Minecraft_server.jar for your modpack\n\nwget -O server.jar " + downloadMinecraftServer;
            Path pathSh = Paths.get(modpackDir + "/server_pack/download_minecraft-server.jar_fabric.sh");
            byte[] strToBytesSh = shFabric.getBytes();
            Files.write(pathSh, strToBytesSh);
            String readSh = Files.readAllLines(pathSh).get(0);
            appLogger.debug("fabricShell.readSh was: " + readSh);
        } catch (IOException ex) {
            appLogger.error("Error creating shell script for Fabric.", ex);
        }
        appLogger.info("Fabric shell script generated.");
    }
    /** Optional. Generates minecraft_server.jar download scripts for Fabric,Windows
     *
     * @param modpackDir
     * @param minecraftVersion
     */
    private static void fabricBatch(String modpackDir, String minecraftVersion) {
        try {
            String downloadMinecraftServer = (new URL(LauncherMeta.getLauncherMeta().getVersion(minecraftVersion).getVersionMeta().downloads.get("server").url)).toString();
            String batFabric = "powershell -Command \"(New-Object Net.WebClient).DownloadFile('" + downloadMinecraftServer + "', 'server.jar')\"";
            Path pathBat = Paths.get(modpackDir + "/server_pack/download_minecraft-server.jar_fabric.bat");
            byte[] strToBytesBat = batFabric.getBytes();
            Files.write(pathBat, strToBytesBat);
            String readBat = Files.readAllLines(pathBat).get(0);
            appLogger.debug("fabricBatch.readBat was: " + readBat);
        } catch (IOException ex) {
            appLogger.error("Error creating batch script for Fabric.", ex);
        }
        appLogger.info("Fabric batch script generated.");
    }
    /** Optional. Generates minecraft_server.jar download scripts for Forge,Linux
     *
     * @param modpackDir
     * @param minecraftVersion
     */
    private static void forgeShell(String modpackDir, String minecraftVersion) {
        try {
            String downloadMinecraftServer = (new URL(LauncherMeta.getLauncherMeta().getVersion(minecraftVersion).getVersionMeta().downloads.get("server").url)).toString();
            String shForge = "#!/bin/bash\n# Download the Minecraft_server.jar for your modpack\n\nwget -O minecraft_server." + minecraftVersion +".jar " + downloadMinecraftServer;
            Path pathSh = Paths.get(modpackDir + "/server_pack/download_minecraft-server.jar_forge.sh");
            byte[] strToBytesSh = shForge.getBytes();
            Files.write(pathSh, strToBytesSh);
            String readSh = Files.readAllLines(pathSh).get(0);
            appLogger.debug("forgeShell.readSh was: " + readSh);
        } catch (IOException ex) {
            appLogger.error("Error creating shell script for Forge.", ex);
        }
        appLogger.info("Forge shell script generated.");
    }
    /** Optional. Generates minecraft_server.jar download scripts for Forge,Windows
     *
     * @param modpackDir
     * @param minecraftVersion
     */
    private static void forgeBatch(String modpackDir, String minecraftVersion) {
        try {
            String downloadMinecraftServer = (new URL(LauncherMeta.getLauncherMeta().getVersion(minecraftVersion).getVersionMeta().downloads.get("server").url)).toString();
            String batForge = "powershell -Command \"(New-Object Net.WebClient).DownloadFile('" + downloadMinecraftServer + "', 'minecraft_server." + minecraftVersion + ".jar')\"";
            Path pathBat = Paths.get(modpackDir + "/server_pack/download_minecraft-server.jar_forge.bat");
            byte[] strToBytesBat = batForge.getBytes();
            Files.write(pathBat, strToBytesBat);
            String readBat = Files.readAllLines(pathBat).get(0);
            appLogger.debug("forgeBatch.readBat was: " + readBat);
        } catch (IOException ex) {
            appLogger.error("Error creating shell script for Forge.", ex);
        }
        appLogger.info("Forge batch script generated.");
    }
    /** Optional. Depending on serverpackcreator.conf(modLoader,includeServerInstallation) this will download the specified version of Fabric.
     *
     * @param modpackDir
     */
    static void downloadFabricJar(String modpackDir) {
        try {
            URL downloadFabric = new URL("https://maven.fabricmc.net/net/fabricmc/fabric-installer/" + latestFabric(modpackDir) + "/fabric-installer-" + latestFabric(modpackDir) + ".jar");
            ReadableByteChannel readableByteChannel = Channels.newChannel(downloadFabric.openStream());
            FileOutputStream downloadFabricFileOutputStream = new FileOutputStream(modpackDir + "/server_pack/fabric-installer.jar");
            FileChannel downloadFabricFileChannel = downloadFabricFileOutputStream.getChannel();
            downloadFabricFileOutputStream.getChannel().transferFrom(readableByteChannel, 0, Long.MAX_VALUE);
            downloadFabricFileOutputStream.flush();
            downloadFabricFileOutputStream.close();
        } catch (IOException ex) {
            appLogger.error("Error downloading Fabric.", ex);
        }
    }
    /** Optional. Depending on serverpackcreator.conf(modLoader,includeServerInstallation), this returns the latest installer version for the Fabric installer to be used in ServerSetup.installServer.
     *
     * @param modpackDir
     * @return
     */
    private static String latestFabric(String modpackDir) {
        String result;
        try {
            URL downloadFabricXml = new URL("https://maven.fabricmc.net/net/fabricmc/fabric-installer/maven-metadata.xml");
            ReadableByteChannel downloadFabricXmlReadableByteChannel = Channels.newChannel(downloadFabricXml.openStream());
            FileOutputStream downloadFabricXmlFileOutputStream = new FileOutputStream(modpackDir + "/server_pack/fabric-installer.xml");
            FileChannel downloadFabricXmlFileChannel = downloadFabricXmlFileOutputStream.getChannel();
            downloadFabricXmlFileOutputStream.getChannel().transferFrom(downloadFabricXmlReadableByteChannel, 0, Long.MAX_VALUE);
            downloadFabricXmlFileOutputStream.flush();
            downloadFabricXmlFileOutputStream.close();
            DocumentBuilderFactory domFactory = DocumentBuilderFactory.newInstance();
            DocumentBuilder builder = domFactory.newDocumentBuilder();
            Document fabricXml = builder.parse(new File(modpackDir + "/server_pack/fabric-installer.xml"));
            XPathFactory xPathFactory = XPathFactory.newInstance();
            XPath xpath = xPathFactory.newXPath();
            result = (String) xpath.evaluate("/metadata/versioning/release", fabricXml, XPathConstants.STRING);
            return result;
        } catch (IOException | ParserConfigurationException | SAXException | XPathExpressionException ex) {
            appLogger.error("Could not retrieve XML file. Defaulting to Installer version 0.7.1.", ex);
            return "0.7.1";
        } finally {
            appLogger.info("Successfully retrieved Fabric XML.");
        }
    }
    /** Optional. Depending on serverpackcreator.conf(modLoader,includeServerInstallation,modLoaderVersion) this downloads the specified version of the Forge installer to be used in ServerSetup.installServer.
     *
     * @param minecraftVersion
     * @param modLoaderVersion
     * @param modpackDir
     */
    static void downloadForgeJar(String minecraftVersion, String modLoaderVersion, String modpackDir) {
        try {
            URL downloadForge = new URL("https://files.minecraftforge.net/maven/net/minecraftforge/forge/" + minecraftVersion + "-" + modLoaderVersion + "/forge-" + minecraftVersion + "-" + modLoaderVersion + "-installer.jar");
            ReadableByteChannel readableByteChannel = Channels.newChannel(downloadForge.openStream());
            FileOutputStream downloadForgeFileOutputStream = new FileOutputStream(modpackDir + "/server_pack/forge-installer.jar");
            FileChannel downloadForgeFileChannel = downloadForgeFileOutputStream.getChannel();
            downloadForgeFileOutputStream.getChannel().transferFrom(readableByteChannel, 0, Long.MAX_VALUE);
            downloadForgeFileOutputStream.flush();
            downloadForgeFileOutputStream.close();
        } catch (IOException ex) {
            appLogger.error("Error downloading Forge.", ex);
        }
    }
    /** Optional. Depending on serverpackcreator.conf(includeZipCreation) this will delete Mojang's minecraft_server.jar from the zip-archive so users do not accidentally upload a file containing software from Mojang.
     * With help from https://stackoverflow.com/questions/5244963/delete-files-from-a-zip-archive-without-decompressing-in-java-or-maybe-python and https://bugs.openjdk.java.net/browse/JDK-8186227
     * @param modLoader
     * @param modpackDir
     */
    static void deleteMinecraftJar(String modLoader, String modpackDir) {
        if (modLoader.equals("Forge")) {
            Map<String, String> zip_properties = new HashMap<>();
            zip_properties.put("create", "false");
            zip_properties.put("encoding", "UTF-8");
            Path serverpackZip = Paths.get(modpackDir + "/server_pack.zip");
            URI zipUri = URI.create("jar:" + serverpackZip.toUri());
            try (FileSystem zipfs = FileSystems.newFileSystem(zipUri, zip_properties)) {
                Path pathInZipfile = zipfs.getPath("minecraft_server.1.16.5.jar");
                appLogger.info("Deleting minecraft_server.jar from server_pack.zip.");
                Files.delete(pathInZipfile);
                appLogger.info("File successfully deleted");
            } catch (IOException ex) {
                appLogger.error("Error deleting minecraft-server.jar from archive.", ex);
            }
        } else if (modLoader.equals("Fabric")) {
            Map<String, String> zip_properties = new HashMap<>();
            zip_properties.put("create", "false");
            zip_properties.put("encoding", "UTF-8");
            Path serverpackZip = Paths.get(modpackDir + "/server_pack.zip");
            URI zipUri = URI.create("jar:" + serverpackZip.toUri());
            try (FileSystem zipfs = FileSystems.newFileSystem(zipUri, zip_properties)) {
                Path pathInZipfile = zipfs.getPath("server.jar");
                appLogger.info("Deleting minecraft_server.jar from server_pack.zip.");
                Files.delete(pathInZipfile);
                appLogger.info("File successfully deleted");
            } catch (IOException ex) {
                appLogger.error("Error deleting minecraft-server.jar from archive.", ex);
            }
        } else {
            appLogger.error("Specified invalid modloader: " + modLoader);
        }
    }
    /** Optional. This deletes remnant files from Fabric/Forge installation no longer needed.
     *
     * @param fabricInstaller
     * @param forgeInstaller
     * @param modLoader
     * @param modpackDir
     * @param minecraftVersion
     * @param modLoaderVersion
     */
    static void cleanUpServerPack(File fabricInstaller, File forgeInstaller, String modLoader, String modpackDir, String minecraftVersion, String modLoaderVersion) {
        appLogger.info("Cleanup after modloader server installation.");
        if (modLoader.equals("Fabric")) {
            File fabricXML = new File(modpackDir + "/server_pack/fabric-installer.xml");
            boolean isXmlDeleted = fabricXML.delete();
            boolean isInstallerDeleted = fabricInstaller.delete();
            if (isXmlDeleted) { appLogger.info("Deleted " + fabricXML.getName()); }
            else { appLogger.error("Could not delete " + fabricXML.getName()); }
            if (isInstallerDeleted) { appLogger.info("Deleted " + fabricInstaller.getName()); }
            else { appLogger.error("Could not delete " + fabricInstaller.getName()); }
        } else if (modLoader.equals("Forge")) {
            try {
                Files.copy(Paths.get(modpackDir + "/server_pack/forge-" + minecraftVersion + "-" + modLoaderVersion + ".jar"), Paths.get(modpackDir + "/server_pack/forge.jar"), REPLACE_EXISTING);
                boolean isOldJarDeleted = (new File(modpackDir + "/server_pack/forge-" + minecraftVersion + "-" + modLoaderVersion + ".jar")).delete();
                boolean isInstallerDeleted = forgeInstaller.delete();
                if ((isOldJarDeleted) && (new File(modpackDir + "/server_pack/forge.jar").exists())) { appLogger.info("Renamed forge.jar and deleted old one."); }
                else { appLogger.error("There was an error during renaming or deletion of the forge server jar."); }
                if (isInstallerDeleted) { appLogger.info("Deleted " + forgeInstaller.getName()); }
                else { appLogger.error("Could not delete " + forgeInstaller.getName()); }
            } catch (IOException ex) {
                appLogger.error("Error during Forge cleanup", ex);
            }
        } else {
            appLogger.error("Specified invalid modloader: " + modLoader);
        }
    }
}<|MERGE_RESOLUTION|>--- conflicted
+++ resolved
@@ -27,16 +27,12 @@
 
 class ServerUtilities {
     private static final Logger appLogger = LogManager.getLogger("ServerUtilities");
-<<<<<<< HEAD
-
-=======
     /** Optional. Depending on serverpackcreator.conf(includeServerInstallation,modLoader,includeZipCreation) this will call generation of download scripts which will download Mojang's minecraft_server.jar. These scripts are most useful for the zip-archive of the serverpack.
      *
      * @param modLoader
      * @param modpackDir
      * @param minecraftVersion
      */
->>>>>>> 3acfdab0
     static void generateDownloadScripts(String modLoader, String modpackDir, String minecraftVersion) {
         if (modLoader.equals("Fabric")) {
             fabricShell(modpackDir, minecraftVersion);
