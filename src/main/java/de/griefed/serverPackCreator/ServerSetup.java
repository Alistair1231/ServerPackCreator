--- conflicted
+++ resolved
@@ -13,17 +13,12 @@
 
 class ServerSetup {
     private static final Logger appLogger = LogManager.getLogger("ServerSetup");
-<<<<<<< HEAD
-
-    // Delete clientside mods from serverpack
-=======
     /** Optional. Deletes clientside-only mods specified in serverpackcreator.conf(clientMods). If the modpack does not have any clientside-only mods, then leaving it blank should be allowed.
      *
      * @param modpackDir
      * @param clientMods
      * @throws IOException
      */
->>>>>>> 3acfdab0
     static void deleteClientMods(String modpackDir, List<String> clientMods) throws IOException {
         appLogger.info("Deleting client-side mods from serverpack: ");
         File serverMods = new File(modpackDir + "/server_pack/mods");
@@ -54,10 +49,6 @@
         if (modLoader.equals("Fabric")) {
             try {
                 appLogger.info("Starting Fabric installation.");
-<<<<<<< HEAD
-                // Download newest release version of fabric-installer.jar
-=======
->>>>>>> 3acfdab0
                 ServerUtilities.downloadFabricJar(modpackDir);
                 if (fabricInstaller.exists()) {
                     ProcessBuilder processBuilder = new ProcessBuilder(javaPath, "-jar", "fabric-installer.jar", "server", "-mcversion " + minecraftVersion, "-loader " + modLoaderVersion, "-downloadMinecraft").directory(new File(modpackDir + "/server_pack"));
@@ -78,10 +69,6 @@
         } else if (modLoader.equals("Forge")) {
             try {
                 appLogger.info("Starting Forge installation.");
-<<<<<<< HEAD
-                // Download Forge installer as specified in config
-=======
->>>>>>> 3acfdab0
                 ServerUtilities.downloadForgeJar(minecraftVersion, modLoaderVersion, modpackDir);
                 if (forgeInstaller.exists()) {
                     ProcessBuilder processBuilder = new ProcessBuilder(javaPath, "-jar", "forge-installer.jar", "--installServer").directory(new File(modpackDir + "/server_pack"));
@@ -102,6 +89,7 @@
         } else {
             appLogger.error("Specified invalid modloader: " + modLoader);
         }
+        ServerUtilities.generateDownloadScripts(modLoader, modpackDir, minecraftVersion);
         ServerUtilities.cleanUpServerPack(fabricInstaller, forgeInstaller, modLoader, modpackDir, minecraftVersion, modLoaderVersion);
     }
     /** Depending on serverpackcreator.conf(includeZipCreation) this will create a zip-archive of the serverpack, excluding Mojang's minecraft_server.jar.
@@ -110,16 +98,8 @@
      * @param modLoader
      * @param minecraftVersion
      */
-    static void zipBuilder(String modpackDir, String modLoader, String minecraftVersion) {
-<<<<<<< HEAD
-        // With help from https://stackoverflow.com/questions/1091788/how-to-create-a-zip-file-in-java
-=======
->>>>>>> 3acfdab0
-        appLogger.warn("!!!       NOTE: The minecraft_server.jar will not be included in the zip-archive.       !!!");
-        appLogger.warn("!!! Mojang strictly prohibits the distribution of their software through third parties. !!!");
-        appLogger.warn("!!!   Tell your users to execute the download scripts to get the Minecraft server jar.  !!!");
+    static void zipBuilder(String modpackDir, String modLoader, String minecraftVersion, Boolean includeServerInstallation) {
         final Path sourceDir = Paths.get(modpackDir + "/server_pack");
-        ServerUtilities.generateDownloadScripts(modLoader, modpackDir, minecraftVersion);
         String zipFileName = sourceDir.toString().concat(".zip");
         appLogger.info("Creating zip archive of serverpack...");
         try {
@@ -143,7 +123,12 @@
         } catch (IOException ex) {
             appLogger.error("There was an error during zip creation", ex);
         }
-        ServerUtilities.deleteMinecraftJar(modLoader, modpackDir);
+        if (includeServerInstallation) {
+            ServerUtilities.deleteMinecraftJar(modLoader, modpackDir);
+            appLogger.warn("!!!       NOTE: The minecraft_server.jar will not be included in the zip-archive.       !!!");
+            appLogger.warn("!!! Mojang strictly prohibits the distribution of their software through third parties. !!!");
+            appLogger.warn("!!!   Tell your users to execute the download scripts to get the Minecraft server jar.  !!!");
+        }
         appLogger.info("Finished creation of zip archive.");
     }
 }