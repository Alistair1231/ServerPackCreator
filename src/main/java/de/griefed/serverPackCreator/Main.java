package de.griefed.serverPackCreator;

import com.typesafe.config.Config;
import com.typesafe.config.ConfigException;
import com.typesafe.config.ConfigFactory;
import org.apache.logging.log4j.LogManager;
import org.apache.logging.log4j.Logger;

import java.io.File;
import java.io.FileNotFoundException;
import java.io.FileOutputStream;
import java.io.IOException;
import java.net.URISyntaxException;
import java.net.URL;
import java.nio.channels.Channels;
import java.nio.channels.FileChannel;
import java.nio.channels.ReadableByteChannel;
import java.util.List;
import java.util.Scanner;

public class Main {
    static String modpackDir;
    static Boolean clientModsExist;
    static List<String> clientMods;
    static List<String> copyDirs;
    static Boolean includeServerInstallation;
    static String javaPath;
    static String minecraftVersion;
    static String modLoader;
    static String modLoaderVersion;
    static Boolean includeServerIcon;
    static Boolean includeServerProperties;
    static Boolean includeStartScripts;
    static Boolean includeZipCreation;
    static Config conf;
    static Boolean configHasError = false;

    private static final Logger appLogger = LogManager.getLogger("Main");
    /** Warn user about WIP status. Get configuration from serverpackcreator.conf. Check configuration. Print configuration. Make calls according to configuration.
     * Basically, the main class makes the calls to every other class where the actual magic is happening. The main class of ServerPackCreator should never contain code which does work on the serverpack itself.
     *
     */
    public static void main(String[] args) {
        appLogger.warn("################################################################");
        appLogger.warn("#         WORK IN PROGRESS! CONSIDER THIS ALPHA-STATE!         #");
        appLogger.warn("#  USE AT YOUR OWN RISK! BE AWARE THAT DATA LOSS IS POSSIBLE!  #");
        appLogger.warn("#         I CAN NOT BE HELD RESPONSIBLE FOR DATA LOSS!         #");
        appLogger.warn("#                    YOU HAVE BEEN WARNED!                     #");
        appLogger.warn("################################################################");
        try {
            String jarPath = Main.class.getProtectionDomain().getCodeSource().getLocation().toURI().getPath();
            appLogger.info("JAR Path: " + jarPath);
            String jarName = jarPath.substring(jarPath.lastIndexOf("/") + 1);
            appLogger.info("JAR Name: " + jarName);
        } catch (URISyntaxException ex) {
            appLogger.error("Error getting jar name.", ex);
        }
        FilesSetup.filesSetup();
        appLogger.info("Getting configuration...");
        try {
            conf = ConfigFactory.parseFile(FilesSetup.configFile);
        } catch (ConfigException ex) {
            appLogger.error("One of your config values is empty. Consider checking your config file and fixing empty values. If the value needs to be an empty string, leave its value to \"\".");
        }
        modpackDir = conf.getString("modpackDir");
        clientMods = conf.getStringList("clientMods");
        copyDirs = conf.getStringList("copyDirs");
            includeServerInstallation = conf.getBoolean("includeServerInstallation");
<<<<<<< HEAD
=======
        } catch (ConfigException ex) {
            configHasError = true;
            appLogger.error("Error: Wrong configuration for includeServerInstallation. Must be true or false.");
        }
>>>>>>> 519b69f8
        minecraftVersion = conf.getString("minecraftVersion");
        modLoader = conf.getString("modLoader");
        modLoaderVersion = conf.getString("modLoaderVersion");
            includeServerIcon = conf.getBoolean("includeServerIcon");
<<<<<<< HEAD
            includeServerProperties = conf.getBoolean("includeServerProperties");
            includeStartScripts = conf.getBoolean("includeStartScripts");
            includeZipCreation = conf.getBoolean("includeZipCreation");
=======
        } catch (ConfigException ex) {
            configHasError = true;
            appLogger.error("Error: Wrong configuration for includeServerIcon. Must be true or false.");
        }
        try {
            includeServerProperties = conf.getBoolean("includeServerProperties");
        } catch (ConfigException ex) {
            configHasError = true;
            appLogger.error("Error: Wrong configuration for includeServerProperties. Must be true or false.");
        }
        try {
            includeStartScripts = conf.getBoolean("includeStartScripts");
        } catch (ConfigException ex) {
            configHasError = true;
            appLogger.error("Error: Wrong configuration for includeStartScripts. Must be true or false.");
        }
        try {
            includeZipCreation = conf.getBoolean("includeZipCreation");
        } catch (ConfigException ex) {
            configHasError = true;
            appLogger.error("Error: Wrong configuration for includeZipCreation. Must be true or false.");
        }

>>>>>>> 519b69f8
        if (modpackDir.equalsIgnoreCase("")) {
            configHasError = true;
            appLogger.error("Error: Modpack directory not specified.");
        } else if (!(new File(modpackDir).isDirectory())) {
            configHasError = true;
            appLogger.error("Error: Modpack directory doesn't exist.");
        }

        if (includeServerInstallation && new File(conf.getString("javaPath")).exists()) {
            if (conf.getString("javaPath").endsWith(".exe")) {
                javaPath = conf.getString("javaPath").substring(0, conf.getString("javaPath").length() - 4);
            } else {
                javaPath = conf.getString("javaPath");
            }
            if (minecraftVersion.equals("")) {
                configHasError = true;
                appLogger.error("Error: Minecraft version is not specified.");
            } else {
                try {
                    File manifestJSONFile = new File(modpackDir + "/manifest.json");
                    manifestJSONFile.getParentFile().createNewFile();
                    appLogger.info("Created temp file: Minecraft Manifest JSON");
                } catch (IOException ex) {
                    appLogger.error("Error: Couldn't create Minecraft Manifest JSON", ex);
                }
                if (!isMinecraftVersionCorrect()) {
                    configHasError = true;
                    appLogger.error("Error: Invalid Minecraft version specified.");
                }
            }
            if (!modLoader.equals("Forge") && !modLoader.equals("Fabric")) {
                configHasError = true;
                appLogger.error("Error: Incorrect mod loader specified.");
            }
            if (modLoaderVersion.equals("")) {
                configHasError = true;
                appLogger.error("Error: Mod loader version is not specified.");
            }
        } else if (includeServerInstallation && !(new File(conf.getString("javaPath")).exists())) {
            configHasError = true;
            appLogger.error("Java could not be found. Check your configuration.");
            appLogger.error("Your configuration for javaPath was: " + conf.getString("javaPath"));
        } else if (!includeServerInstallation) {
            javaPath = conf.getString("javaPath");
            appLogger.info("Server installation disabled. Skipping check of:");
            appLogger.info("    Java path");
            appLogger.info("    Minecraft version");
            appLogger.info("    Modloader");
            appLogger.info("    Modloader version");
        } else {
            configHasError = true;
            appLogger.error("Server installation and/or Java path incorrect. Please check.");
            appLogger.error("Your configuration for javaPath was: " + conf.getString("javaPath"));
            appLogger.error("Your configuration for includeServerInstallation was: " + conf.getString("includeServerInstallation"));
        }

        if (copyDirs.isEmpty()) {
            configHasError = true;
            appLogger.error("Error: No directories specified for copying. This would result in an empty serverpack.");
        }

        if (!configHasError) {
            appLogger.info("Your configuration is:");
            appLogger.info("Modpack directory: " + modpackDir);
            clientModsExist = clientMods.toArray().length != 0;
            if (!clientModsExist) {
                appLogger.warn("Client mods do not exist in the modpack.");
            } else {
                appLogger.info("Client mods specified. Client mods are:");
                for (int i = 0; i < clientMods.toArray().length; i++) {
                    appLogger.info("    " + clientMods.get(i));
                }
            }
            appLogger.info("Directories to copy:");
            for (int i = 0; i < copyDirs.toArray().length; i++) {
                appLogger.info("    " + copyDirs.get(i));
            }
            appLogger.info("Include server installation:      " + includeServerInstallation.toString());
            appLogger.info("Java Installation path:           " + conf.getString("javaPath"));
            appLogger.info("Minecraft version:                " + minecraftVersion);
            appLogger.info("Modloader:                        " + modLoader);
            appLogger.info("Modloader Version:                " + modLoaderVersion);
            appLogger.info("Include server icon:              " + includeServerIcon.toString());
            appLogger.info("Include server properties:        " + includeServerProperties.toString());
            appLogger.info("Include start scripts:            " + includeStartScripts.toString());
            appLogger.info("Create zip-archive of serverpack: " + includeZipCreation.toString());
            CopyFiles.cleanupEnvironment(modpackDir);
            try {
                CopyFiles.copyFiles(modpackDir, copyDirs);
            } catch (IOException ex) {
                appLogger.error("There was an error calling the copyFiles method.", ex);
            }
            if (clientModsExist) {
                try {
                    ServerSetup.deleteClientMods(modpackDir, clientMods);
                } catch (IOException ex) {
                    appLogger.error("There was an error calling the deleteClientMods method.", ex);
                }
            }
            CopyFiles.copyStartScripts(modpackDir, modLoader, includeStartScripts);
            if (includeServerInstallation) {
                ServerSetup.installServer(modLoader, modpackDir, minecraftVersion, modLoaderVersion, javaPath);
            } else {
                appLogger.info("Not installing modded server.");
            }
            if (includeServerIcon) {
                CopyFiles.copyIcon(modpackDir);
            } else {
                appLogger.info("Not including servericon.");
            }
            if (includeServerProperties) {
                CopyFiles.copyProperties(modpackDir);
            } else {
                appLogger.info("Not including server.properties.");
            }
            if (includeZipCreation) {
                ServerSetup.zipBuilder(modpackDir, modLoader, minecraftVersion, includeServerInstallation);
            } else {
                appLogger.info("Not creating zip archive of serverpack.");
            }
            appLogger.info("Serverpack available at: " + modpackDir + "/serverpack");
            appLogger.info("Done!");
        } else {
            appLogger.error("Config file has errors. Consider editing serverpackcreator.conf file that is located in directory with SPC.");
            System.exit(1);
        }
    }
    /** Optional. Check the specified Minecraft version against Mojang's version manifest to validate the version.
     *
     * @return Returns boolean depending on whether the specified Minecraft version could be found in Mojang#s manifest.
     */
    private static boolean isMinecraftVersionCorrect() {
        try {
            URL manifestJsonURL = new URL("https://launchermeta.mojang.com/mc/game/version_manifest.json");
            ReadableByteChannel readableByteChannel = Channels.newChannel(manifestJsonURL.openStream());
            FileOutputStream downloadManifestOutputStream = null;
            try {
                downloadManifestOutputStream = new FileOutputStream("mcmanifest.json");
            } catch (FileNotFoundException e) {
                e.printStackTrace();
                File file = new File("mcmanifest.json");
                if (!file.exists()){
                    appLogger.info("Manifest JSON File does not exist, creating...");
                    boolean jsonCreated = file.createNewFile();
                    if (jsonCreated) {
                        appLogger.info("Manifest JSON File created");
                    } else {
                        appLogger.error("Error. Could not create Manifest JSON File.");
                    }
                }
                downloadManifestOutputStream = new FileOutputStream("mcmanifest.json");
            }
            FileChannel downloadManifestOutputStreamChannel = downloadManifestOutputStream.getChannel();
            downloadManifestOutputStream.getChannel().transferFrom(readableByteChannel, 0, Long.MAX_VALUE);
            downloadManifestOutputStream.flush();
            downloadManifestOutputStream.close();
            File manifestJsonFile = new File("mcmanifest.json");
            Scanner myReader = new Scanner(manifestJsonFile);
            String data = myReader.nextLine();
            myReader.close();
            data = data.replaceAll("\\s", "");
            boolean contains = data.trim().contains(String.format("\"id\":\"%s\"", minecraftVersion));
            manifestJsonFile.deleteOnExit();
            return contains;
        } catch (Exception ex) {
            appLogger.error("An error occurred during Minecraft version validation.", ex);
            return false;
        }
    }
}<|MERGE_RESOLUTION|>--- conflicted
+++ resolved
@@ -65,47 +65,40 @@
         modpackDir = conf.getString("modpackDir");
         clientMods = conf.getStringList("clientMods");
         copyDirs = conf.getStringList("copyDirs");
+        try {
             includeServerInstallation = conf.getBoolean("includeServerInstallation");
-<<<<<<< HEAD
-=======
         } catch (ConfigException ex) {
             configHasError = true;
             appLogger.error("Error: Wrong configuration for includeServerInstallation. Must be true or false.");
         }
->>>>>>> 519b69f8
         minecraftVersion = conf.getString("minecraftVersion");
         modLoader = conf.getString("modLoader");
         modLoaderVersion = conf.getString("modLoaderVersion");
+        try {
             includeServerIcon = conf.getBoolean("includeServerIcon");
-<<<<<<< HEAD
+        } catch (ConfigException ex) {
+            configHasError = true;
+            appLogger.error("Error: Wrong configuration for includeServerIcon. Must be true or false.");
+        }
+        try {
             includeServerProperties = conf.getBoolean("includeServerProperties");
+        } catch (ConfigException ex) {
+            configHasError = true;
+            appLogger.error("Error: Wrong configuration for includeServerProperties. Must be true or false.");
+        }
+        try {
             includeStartScripts = conf.getBoolean("includeStartScripts");
+        } catch (ConfigException ex) {
+            configHasError = true;
+            appLogger.error("Error: Wrong configuration for includeStartScripts. Must be true or false.");
+        }
+        try {
             includeZipCreation = conf.getBoolean("includeZipCreation");
-=======
-        } catch (ConfigException ex) {
-            configHasError = true;
-            appLogger.error("Error: Wrong configuration for includeServerIcon. Must be true or false.");
-        }
-        try {
-            includeServerProperties = conf.getBoolean("includeServerProperties");
-        } catch (ConfigException ex) {
-            configHasError = true;
-            appLogger.error("Error: Wrong configuration for includeServerProperties. Must be true or false.");
-        }
-        try {
-            includeStartScripts = conf.getBoolean("includeStartScripts");
-        } catch (ConfigException ex) {
-            configHasError = true;
-            appLogger.error("Error: Wrong configuration for includeStartScripts. Must be true or false.");
-        }
-        try {
-            includeZipCreation = conf.getBoolean("includeZipCreation");
         } catch (ConfigException ex) {
             configHasError = true;
             appLogger.error("Error: Wrong configuration for includeZipCreation. Must be true or false.");
         }
 
->>>>>>> 519b69f8
         if (modpackDir.equalsIgnoreCase("")) {
             configHasError = true;
             appLogger.error("Error: Modpack directory not specified.");
