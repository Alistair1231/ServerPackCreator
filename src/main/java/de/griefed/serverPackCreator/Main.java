package de.griefed.serverPackCreator;

import com.typesafe.config.Config;
import com.typesafe.config.ConfigFactory;
import org.apache.logging.log4j.LogManager;
import org.apache.logging.log4j.Logger;

<<<<<<< HEAD
import java.io.*;
=======
import java.io.File;
import java.io.IOException;
>>>>>>> 3acfdab0
import java.net.URISyntaxException;
import java.net.URL;
import java.nio.channels.Channels;
import java.nio.channels.FileChannel;
import java.nio.channels.ReadableByteChannel;
import java.util.List;
import java.util.Scanner;

public class Main {
<<<<<<< HEAD
  static String modpackDir;
  static Boolean clientModsExist;
  static List<String> clientMods;
  static List<String> copyDirs;
  static Boolean includeServerInstallation;
  static String javaPath;
  static String minecraftVersion;
  static String modLoader;
  static String modLoaderVersion;
  static Boolean includeServerIcon;
  static Boolean includeServerProperties;
  static Boolean includeStartScripts;
  static Boolean includeZipCreation;
  static Config conf;
  static Boolean configHasError = false;

  private static final Logger appLogger = LogManager.getLogger("Main");

  private static boolean isMinecraftVersionCorrect () {
    try {
      URL manifestJsonURL = new URL("https://launchermeta.mojang.com/mc/game/version_manifest.json");
      ReadableByteChannel readableByteChannel = Channels.newChannel(manifestJsonURL.openStream());
      FileOutputStream downloadManifestOutputStream = null;
      try {
        downloadManifestOutputStream = new FileOutputStream(modpackDir + "/mcmanifest.json");
      } catch (FileNotFoundException e) {
        e.printStackTrace();
        File file = new File(modpackDir + "/mcmanifest.json");
        if (!file.exists()){
          appLogger.info("Manifest JSON File does not exist, creating...");
          file.createNewFile();
        }
        downloadManifestOutputStream = new FileOutputStream(modpackDir + "/mcmanifest.json");
      }
      FileChannel downloadManifestOutputStreamChannel = downloadManifestOutputStream.getChannel();
      downloadManifestOutputStream.getChannel().transferFrom(readableByteChannel, 0, Long.MAX_VALUE);
      downloadManifestOutputStream.flush();
      downloadManifestOutputStream.close();

      File manifestJsonFile = new File(modpackDir + "/mcmanifest.json");
      Scanner myReader = new Scanner(manifestJsonFile);
      String data = myReader.nextLine();
      myReader.close();
      data = data.replaceAll("\\s", "");
      boolean contains = data.trim().contains(String.format("\"id\":\"%s\"", minecraftVersion));
      manifestJsonFile.deleteOnExit();
      return contains;
    } catch (Exception e) {
      System.out.println("An error occurred.");
      e.printStackTrace();
      return false;
    }
  }
  public static void main(String[] args) throws FileNotFoundException{

    appLogger.warn("################################################################");
    appLogger.warn("#         WORK IN PROGRESS! CONSIDER THIS ALPHA-STATE!         #");
    appLogger.warn("#  USE AT YOUR OWN RISK! BE AWARE THAT DATA LOSS IS POSSIBLE!  #");
    appLogger.warn("#         I CAN NOT BE HELD RESPONSIBLE FOR DATA LOSS!         #");
    appLogger.warn("#                    YOU HAVE BEEN WARNED!                     #");
    appLogger.warn("################################################################");
    // Get name of the jar so log states version number. Good for issues on GitHub.
    try {
      // Get path of the JAR file
      String jarPath = Main.class.getProtectionDomain().getCodeSource().getLocation().toURI().getPath();
      appLogger.info("JAR Path: " + jarPath);

      // Get name of the JAR file
      String jarName = jarPath.substring(jarPath.lastIndexOf("/") + 1);
      appLogger.info("JAR Name: " + jarName);

    } catch (URISyntaxException ex) {
      appLogger.error("Error getting jar name.", ex);
    }
    // Generate default files if they do not exist and exit if serverpackcreator.conf was created
    FilesSetup.filesSetup();
    // Setup config variables with config file
    appLogger.info("Getting configuration...");
    conf = ConfigFactory.parseFile(FilesSetup.configFile);
    modpackDir = conf.getString("modpackDir");
    clientMods = conf.getStringList("clientMods");
    copyDirs = conf.getStringList("copyDirs");
    includeServerInstallation = conf.getBoolean("includeServerInstallation");
    // Check whether Java is available if includeServerInstallation is true. Remove .exe-String if exists.
    if (includeServerInstallation && new File(conf.getString("javaPath")).exists()) {
      if (conf.getString("javaPath").endsWith(".exe")) {
        javaPath = conf.getString("javaPath").substring(0, conf.getString("javaPath").length() - 4);
      } else {
        javaPath = conf.getString("javaPath");
      }
    } else if (includeServerInstallation && !(new File(conf.getString("javaPath")).exists())) {
      appLogger.error("Java could not be found. Check your configuration.");
      appLogger.error("Your configuration for javaPath was: " + conf.getString("javaPath"));
      System.exit(0);
    } else if (!includeServerInstallation) {
      appLogger.info("Server installation disabled. ");
    } else {
      appLogger.error("Server installation and/or Java path incorrect. Please check.");
      appLogger.error("Your configuration for javaPath was: " + conf.getString("javaPath"));
      appLogger.error("Your configuration for includeServerInstallation was: " + conf.getString("includeServerInstallation"));
      System.exit(0);
    }
    minecraftVersion = conf.getString("minecraftVersion");
    modLoader = conf.getString("modLoader");
    modLoaderVersion = conf.getString("modLoaderVersion");
    includeServerIcon = conf.getBoolean("includeServerIcon");
    includeServerProperties = conf.getBoolean("includeServerProperties");
    includeStartScripts = conf.getBoolean("includeStartScripts");
    includeZipCreation = conf.getBoolean("includeZipCreation");

    if (modpackDir.equalsIgnoreCase("")) {
      configHasError = true;
      appLogger.error("Error: Modpack directory not specified.");
    } else {
      File manifestJSONFile = new File(modpackDir + "/manifest.json");
      try {
        manifestJSONFile.getParentFile().createNewFile();
        appLogger.info("Created temp file: Minecraft Manifest JSON");
      } catch (IOException e) {
        e.printStackTrace();
      }
    }

    if (copyDirs.isEmpty()) {
      configHasError = true;
      appLogger.error("Error: Don't specified which directories to copy.");
    }

    if (minecraftVersion.equals("")) {
      configHasError = true;
      appLogger.error("Error: Minecraft version is not specified.");
    } else {
      if (!isMinecraftVersionCorrect()) {
        configHasError = true;
        appLogger.error("Error: Invalid Minecraft version specified.");
      }
    }

    if (!modLoader.equals("Forge") && !modLoader.equals("Fabric")) {
      configHasError = true;
      appLogger.error("Error: Incorrect mod loader specified.");
    }

    if (modLoaderVersion.equals("")) {
      configHasError = true;
      appLogger.error("Error: Mod loader version is not specified.");
    }

    if (!configHasError) {
      File serverPackDir = new File(modpackDir);
      if (!serverPackDir.isDirectory()) {
        throw new FileNotFoundException("Modpack directory doesn't exist.");
      }
      // Print current configuration so in case of error, logs are more informative
      appLogger.info("Your configuration is:");
      appLogger.info("Modpack directory: " + modpackDir);
      clientModsExist = clientMods.toArray().length != 0;
      appLogger.info(clientModsExist);
      if (clientModsExist) {
        appLogger.info("Client mods does not exist in the modpack.");
      } else {
        appLogger.info("Client mods are:");
      }
      for (int i = 0; i < clientMods.toArray().length; i++) {
        appLogger.info("    " + clientMods.get(i));
      }
      appLogger.info("Directories to copy:");
      for (int i = 0; i < copyDirs.toArray().length; i++) {
        appLogger.info("    " + copyDirs.get(i));
      }
      appLogger.info("Include server installation:      " + includeServerInstallation.toString());
      appLogger.info("Java Installation path:           " + javaPath);
      appLogger.info("Minecraft version:                " + minecraftVersion);
      appLogger.info("Modloader:                        " + modLoader);
      appLogger.info("Modloader Version:                " + modLoaderVersion);
      appLogger.info("Include server icon:              " + includeServerIcon.toString());
      appLogger.info("Include server properties:        " + includeServerProperties.toString());
      appLogger.info("Include start scripts:            " + includeStartScripts.toString());
      appLogger.info("Create zip-archive of serverpack: " + includeZipCreation.toString());
      // Delete serverpack directory and .zip archive if they exist. Ensure clean state
      CopyFiles.cleanupEnvironment(modpackDir);
      // Copy all specified directories from modpack to serverpack.
            try {
                CopyFiles.copyFiles(modpackDir, copyDirs);
            } catch (IOException ex) {
              appLogger.error("There was an error calling the copyFiles method.", ex);
            }

            if (clientModsExist) {
                // Delete client-side mods from serverpack.
                try {
                    ServerSetup.deleteClientMods(modpackDir, clientMods);
                } catch (IOException ex) {
                  appLogger.error("There was an error calling the deleteClientMods method.", ex);
                }
            }
            // Generate Forge/Fabric start scripts and copy to serverpack.
            CopyFiles.copyStartScripts(modpackDir, modLoader, includeStartScripts);

            if (includeServerInstallation) {
                ServerSetup.installServer(modLoader, modpackDir, minecraftVersion, modLoaderVersion, javaPath);
            } else {
                appLogger.info("Not installing modded server.");
            }
            // If true, copy server-icon to serverpack.
            if (includeServerIcon) {
                CopyFiles.copyIcon(modpackDir);
            } else {
                appLogger.info("Not including servericon.");
            }
            // If true, copy server.properties to serverpack.
            if (includeServerProperties) {
                CopyFiles.copyProperties(modpackDir);
            } else {
                appLogger.info("Not including server.properties.");
            }
            // If true, create zip archive of serverpack.
            if (includeZipCreation) {
                ServerSetup.zipBuilder(modpackDir, modLoader, minecraftVersion);
            } else {
                appLogger.info("Not creating zip archive of serverpack.");
            }
            appLogger.info("Serverpack available at: " + modpackDir + "/serverpack");
            appLogger.info("Done!");
    } else {
      System.out.println();
      appLogger.info("Config file has errors. Consider editing serverpackcreator.conf file that is located in directory with SPC.");
=======
    static String modpackDir;
    static List<String> clientMods;
    static List<String> copyDirs;
    static Boolean includeServerInstallation;
    static String javaPath;
    static String minecraftVersion;
    static String modLoader;
    static String modLoaderVersion;
    static Boolean includeServerIcon;
    static Boolean includeServerProperties;
    static Boolean includeStartScripts;
    static Boolean includeZipCreation;
    static Config conf;

    private static final Logger appLogger = LogManager.getLogger("Main");
    /** Warn user about WIP status. Get configuration from serverpackcreator.conf. Check configuration. Print configuration. Make calls according to configuration.
     * Basically, the main class makes the calls to every other class where the actual magic is happening. The main class of ServerPackCreator should never contain code which does work on the serverpack itself.
     * @param args
     */
    public static void main(String[] args) {
        appLogger.warn("################################################################");
        appLogger.warn("#         WORK IN PROGRESS! CONSIDER THIS ALPHA-STATE!         #");
        appLogger.warn("#  USE AT YOUR OWN RISK! BE AWARE THAT DATA LOSS IS POSSIBLE!  #");
        appLogger.warn("#         I CAN NOT BE HELD RESPONSIBLE FOR DATA LOSS!         #");
        appLogger.warn("#                    YOU HAVE BEEN WARNED!                     #");
        appLogger.warn("################################################################");
        try {
            String jarPath = Main.class.getProtectionDomain().getCodeSource().getLocation().toURI().getPath();
            appLogger.info("JAR Path: " + jarPath);
            String jarName = jarPath.substring(jarPath.lastIndexOf("/") + 1);
            appLogger.info("JAR Name: " + jarName);

        } catch (URISyntaxException ex) {
            appLogger.error("Error getting jar name.", ex);
        }
        FilesSetup.filesSetup();
        appLogger.info("Getting configuration...");
        conf = ConfigFactory.parseFile(FilesSetup.configFile);
        modpackDir = conf.getString("modpackDir");
        clientMods = conf.getStringList("clientMods");
        copyDirs = conf.getStringList("copyDirs");
        includeServerInstallation = conf.getBoolean("includeServerInstallation");
        if (includeServerInstallation && new File(conf.getString("javaPath")).exists()) {
            if (conf.getString("javaPath").endsWith(".exe")) {
                javaPath = conf.getString("javaPath").substring(0, conf.getString("javaPath").length() - 4);
            } else {
                javaPath = conf.getString("javaPath");
            }
        } else if (includeServerInstallation && !(new File(conf.getString("javaPath")).exists())) {
            appLogger.error("Java could not be found. Check your configuration.");
            appLogger.error("Your configuration for javaPath was: " + conf.getString("javaPath"));
            System.exit(0);
        } else if (!includeServerInstallation) {
            appLogger.info("Server installation disabled. ");
        } else {
            appLogger.error("Server installation and/or Java path incorrect. Please check.");
            appLogger.error("Your configuration for javaPath was: " + conf.getString("javaPath"));
            appLogger.error("Your configuration for includeServerInstallation was: " + conf.getString("includeServerInstallation"));
            System.exit(0);
        }

        minecraftVersion = conf.getString("minecraftVersion");
        modLoader = conf.getString("modLoader");
        modLoaderVersion = conf.getString("modLoaderVersion");
        includeServerIcon = conf.getBoolean("includeServerIcon");
        includeServerProperties = conf.getBoolean("includeServerProperties");
        includeStartScripts = conf.getBoolean("includeStartScripts");
        includeZipCreation = conf.getBoolean("includeZipCreation");
        appLogger.info("Your configuration is:");
        appLogger.info("Modpack directory: " + modpackDir);
        appLogger.info("Client mods are:");
        for (int i = 0; i < clientMods.toArray().length; i++) {appLogger.info("    " + clientMods.get(i));}
        appLogger.info("Directories to copy:");
        for (int i = 0; i < copyDirs.toArray().length; i++) {appLogger.info("    " + copyDirs.get(i));}
        appLogger.info("Include server installation:      " + includeServerInstallation.toString());
        appLogger.info("Java Installation path:           " + javaPath);
        appLogger.info("Minecraft version:                " + minecraftVersion);
        appLogger.info("Modloader:                        " + modLoader);
        appLogger.info("Modloader Version:                " + modLoaderVersion);
        appLogger.info("Include server icon:              " + includeServerIcon.toString());
        appLogger.info("Include server properties:        " + includeServerProperties.toString());
        appLogger.info("Include start scripts:            " + includeStartScripts.toString());
        appLogger.info("Create zip-archive of serverpack: " + includeZipCreation.toString());

        CopyFiles.cleanupEnvironment(modpackDir);

        try {
            CopyFiles.copyFiles(modpackDir, copyDirs);
        } catch (IOException ex) {
            appLogger.error("There was an error calling the copyFiles method.", ex);
        }

        try {
            ServerSetup.deleteClientMods(modpackDir, clientMods);
        } catch (IOException ex) {
            appLogger.error("There was an error calling the deleteClientMods method.", ex);
        }

        CopyFiles.copyStartScripts(modpackDir, modLoader, includeStartScripts);

        if (includeServerInstallation) {
            ServerSetup.installServer(modLoader, modpackDir, minecraftVersion, modLoaderVersion, javaPath);
        } else {
            appLogger.info("Not installing modded server.");
        }

        if (includeServerIcon) {
            CopyFiles.copyIcon(modpackDir);
        } else {
            appLogger.info("Not including servericon.");
        }

        if (includeServerProperties) {
            CopyFiles.copyProperties(modpackDir);
        } else {
            appLogger.info("Not including server.properties.");
        }

        if (includeZipCreation) {
            ServerSetup.zipBuilder(modpackDir, modLoader, minecraftVersion);
        } else {
            appLogger.info("Not creating zip archive of serverpack.");
        }
        appLogger.info("Serverpack available at: " + modpackDir + "/serverpack");
        appLogger.info("Done!");
>>>>>>> 3acfdab0
    }
  }

}<|MERGE_RESOLUTION|>--- conflicted
+++ resolved
@@ -5,12 +5,9 @@
 import org.apache.logging.log4j.LogManager;
 import org.apache.logging.log4j.Logger;
 
-<<<<<<< HEAD
 import java.io.*;
-=======
 import java.io.File;
 import java.io.IOException;
->>>>>>> 3acfdab0
 import java.net.URISyntaxException;
 import java.net.URL;
 import java.nio.channels.Channels;
@@ -20,236 +17,8 @@
 import java.util.Scanner;
 
 public class Main {
-<<<<<<< HEAD
-  static String modpackDir;
-  static Boolean clientModsExist;
-  static List<String> clientMods;
-  static List<String> copyDirs;
-  static Boolean includeServerInstallation;
-  static String javaPath;
-  static String minecraftVersion;
-  static String modLoader;
-  static String modLoaderVersion;
-  static Boolean includeServerIcon;
-  static Boolean includeServerProperties;
-  static Boolean includeStartScripts;
-  static Boolean includeZipCreation;
-  static Config conf;
-  static Boolean configHasError = false;
-
-  private static final Logger appLogger = LogManager.getLogger("Main");
-
-  private static boolean isMinecraftVersionCorrect () {
-    try {
-      URL manifestJsonURL = new URL("https://launchermeta.mojang.com/mc/game/version_manifest.json");
-      ReadableByteChannel readableByteChannel = Channels.newChannel(manifestJsonURL.openStream());
-      FileOutputStream downloadManifestOutputStream = null;
-      try {
-        downloadManifestOutputStream = new FileOutputStream(modpackDir + "/mcmanifest.json");
-      } catch (FileNotFoundException e) {
-        e.printStackTrace();
-        File file = new File(modpackDir + "/mcmanifest.json");
-        if (!file.exists()){
-          appLogger.info("Manifest JSON File does not exist, creating...");
-          file.createNewFile();
-        }
-        downloadManifestOutputStream = new FileOutputStream(modpackDir + "/mcmanifest.json");
-      }
-      FileChannel downloadManifestOutputStreamChannel = downloadManifestOutputStream.getChannel();
-      downloadManifestOutputStream.getChannel().transferFrom(readableByteChannel, 0, Long.MAX_VALUE);
-      downloadManifestOutputStream.flush();
-      downloadManifestOutputStream.close();
-
-      File manifestJsonFile = new File(modpackDir + "/mcmanifest.json");
-      Scanner myReader = new Scanner(manifestJsonFile);
-      String data = myReader.nextLine();
-      myReader.close();
-      data = data.replaceAll("\\s", "");
-      boolean contains = data.trim().contains(String.format("\"id\":\"%s\"", minecraftVersion));
-      manifestJsonFile.deleteOnExit();
-      return contains;
-    } catch (Exception e) {
-      System.out.println("An error occurred.");
-      e.printStackTrace();
-      return false;
-    }
-  }
-  public static void main(String[] args) throws FileNotFoundException{
-
-    appLogger.warn("################################################################");
-    appLogger.warn("#         WORK IN PROGRESS! CONSIDER THIS ALPHA-STATE!         #");
-    appLogger.warn("#  USE AT YOUR OWN RISK! BE AWARE THAT DATA LOSS IS POSSIBLE!  #");
-    appLogger.warn("#         I CAN NOT BE HELD RESPONSIBLE FOR DATA LOSS!         #");
-    appLogger.warn("#                    YOU HAVE BEEN WARNED!                     #");
-    appLogger.warn("################################################################");
-    // Get name of the jar so log states version number. Good for issues on GitHub.
-    try {
-      // Get path of the JAR file
-      String jarPath = Main.class.getProtectionDomain().getCodeSource().getLocation().toURI().getPath();
-      appLogger.info("JAR Path: " + jarPath);
-
-      // Get name of the JAR file
-      String jarName = jarPath.substring(jarPath.lastIndexOf("/") + 1);
-      appLogger.info("JAR Name: " + jarName);
-
-    } catch (URISyntaxException ex) {
-      appLogger.error("Error getting jar name.", ex);
-    }
-    // Generate default files if they do not exist and exit if serverpackcreator.conf was created
-    FilesSetup.filesSetup();
-    // Setup config variables with config file
-    appLogger.info("Getting configuration...");
-    conf = ConfigFactory.parseFile(FilesSetup.configFile);
-    modpackDir = conf.getString("modpackDir");
-    clientMods = conf.getStringList("clientMods");
-    copyDirs = conf.getStringList("copyDirs");
-    includeServerInstallation = conf.getBoolean("includeServerInstallation");
-    // Check whether Java is available if includeServerInstallation is true. Remove .exe-String if exists.
-    if (includeServerInstallation && new File(conf.getString("javaPath")).exists()) {
-      if (conf.getString("javaPath").endsWith(".exe")) {
-        javaPath = conf.getString("javaPath").substring(0, conf.getString("javaPath").length() - 4);
-      } else {
-        javaPath = conf.getString("javaPath");
-      }
-    } else if (includeServerInstallation && !(new File(conf.getString("javaPath")).exists())) {
-      appLogger.error("Java could not be found. Check your configuration.");
-      appLogger.error("Your configuration for javaPath was: " + conf.getString("javaPath"));
-      System.exit(0);
-    } else if (!includeServerInstallation) {
-      appLogger.info("Server installation disabled. ");
-    } else {
-      appLogger.error("Server installation and/or Java path incorrect. Please check.");
-      appLogger.error("Your configuration for javaPath was: " + conf.getString("javaPath"));
-      appLogger.error("Your configuration for includeServerInstallation was: " + conf.getString("includeServerInstallation"));
-      System.exit(0);
-    }
-    minecraftVersion = conf.getString("minecraftVersion");
-    modLoader = conf.getString("modLoader");
-    modLoaderVersion = conf.getString("modLoaderVersion");
-    includeServerIcon = conf.getBoolean("includeServerIcon");
-    includeServerProperties = conf.getBoolean("includeServerProperties");
-    includeStartScripts = conf.getBoolean("includeStartScripts");
-    includeZipCreation = conf.getBoolean("includeZipCreation");
-
-    if (modpackDir.equalsIgnoreCase("")) {
-      configHasError = true;
-      appLogger.error("Error: Modpack directory not specified.");
-    } else {
-      File manifestJSONFile = new File(modpackDir + "/manifest.json");
-      try {
-        manifestJSONFile.getParentFile().createNewFile();
-        appLogger.info("Created temp file: Minecraft Manifest JSON");
-      } catch (IOException e) {
-        e.printStackTrace();
-      }
-    }
-
-    if (copyDirs.isEmpty()) {
-      configHasError = true;
-      appLogger.error("Error: Don't specified which directories to copy.");
-    }
-
-    if (minecraftVersion.equals("")) {
-      configHasError = true;
-      appLogger.error("Error: Minecraft version is not specified.");
-    } else {
-      if (!isMinecraftVersionCorrect()) {
-        configHasError = true;
-        appLogger.error("Error: Invalid Minecraft version specified.");
-      }
-    }
-
-    if (!modLoader.equals("Forge") && !modLoader.equals("Fabric")) {
-      configHasError = true;
-      appLogger.error("Error: Incorrect mod loader specified.");
-    }
-
-    if (modLoaderVersion.equals("")) {
-      configHasError = true;
-      appLogger.error("Error: Mod loader version is not specified.");
-    }
-
-    if (!configHasError) {
-      File serverPackDir = new File(modpackDir);
-      if (!serverPackDir.isDirectory()) {
-        throw new FileNotFoundException("Modpack directory doesn't exist.");
-      }
-      // Print current configuration so in case of error, logs are more informative
-      appLogger.info("Your configuration is:");
-      appLogger.info("Modpack directory: " + modpackDir);
-      clientModsExist = clientMods.toArray().length != 0;
-      appLogger.info(clientModsExist);
-      if (clientModsExist) {
-        appLogger.info("Client mods does not exist in the modpack.");
-      } else {
-        appLogger.info("Client mods are:");
-      }
-      for (int i = 0; i < clientMods.toArray().length; i++) {
-        appLogger.info("    " + clientMods.get(i));
-      }
-      appLogger.info("Directories to copy:");
-      for (int i = 0; i < copyDirs.toArray().length; i++) {
-        appLogger.info("    " + copyDirs.get(i));
-      }
-      appLogger.info("Include server installation:      " + includeServerInstallation.toString());
-      appLogger.info("Java Installation path:           " + javaPath);
-      appLogger.info("Minecraft version:                " + minecraftVersion);
-      appLogger.info("Modloader:                        " + modLoader);
-      appLogger.info("Modloader Version:                " + modLoaderVersion);
-      appLogger.info("Include server icon:              " + includeServerIcon.toString());
-      appLogger.info("Include server properties:        " + includeServerProperties.toString());
-      appLogger.info("Include start scripts:            " + includeStartScripts.toString());
-      appLogger.info("Create zip-archive of serverpack: " + includeZipCreation.toString());
-      // Delete serverpack directory and .zip archive if they exist. Ensure clean state
-      CopyFiles.cleanupEnvironment(modpackDir);
-      // Copy all specified directories from modpack to serverpack.
-            try {
-                CopyFiles.copyFiles(modpackDir, copyDirs);
-            } catch (IOException ex) {
-              appLogger.error("There was an error calling the copyFiles method.", ex);
-            }
-
-            if (clientModsExist) {
-                // Delete client-side mods from serverpack.
-                try {
-                    ServerSetup.deleteClientMods(modpackDir, clientMods);
-                } catch (IOException ex) {
-                  appLogger.error("There was an error calling the deleteClientMods method.", ex);
-                }
-            }
-            // Generate Forge/Fabric start scripts and copy to serverpack.
-            CopyFiles.copyStartScripts(modpackDir, modLoader, includeStartScripts);
-
-            if (includeServerInstallation) {
-                ServerSetup.installServer(modLoader, modpackDir, minecraftVersion, modLoaderVersion, javaPath);
-            } else {
-                appLogger.info("Not installing modded server.");
-            }
-            // If true, copy server-icon to serverpack.
-            if (includeServerIcon) {
-                CopyFiles.copyIcon(modpackDir);
-            } else {
-                appLogger.info("Not including servericon.");
-            }
-            // If true, copy server.properties to serverpack.
-            if (includeServerProperties) {
-                CopyFiles.copyProperties(modpackDir);
-            } else {
-                appLogger.info("Not including server.properties.");
-            }
-            // If true, create zip archive of serverpack.
-            if (includeZipCreation) {
-                ServerSetup.zipBuilder(modpackDir, modLoader, minecraftVersion);
-            } else {
-                appLogger.info("Not creating zip archive of serverpack.");
-            }
-            appLogger.info("Serverpack available at: " + modpackDir + "/serverpack");
-            appLogger.info("Done!");
-    } else {
-      System.out.println();
-      appLogger.info("Config file has errors. Consider editing serverpackcreator.conf file that is located in directory with SPC.");
-=======
     static String modpackDir;
+    static Boolean clientModsExist;
     static List<String> clientMods;
     static List<String> copyDirs;
     static Boolean includeServerInstallation;
@@ -262,13 +31,14 @@
     static Boolean includeStartScripts;
     static Boolean includeZipCreation;
     static Config conf;
+    static Boolean configHasError = false;
 
     private static final Logger appLogger = LogManager.getLogger("Main");
     /** Warn user about WIP status. Get configuration from serverpackcreator.conf. Check configuration. Print configuration. Make calls according to configuration.
      * Basically, the main class makes the calls to every other class where the actual magic is happening. The main class of ServerPackCreator should never contain code which does work on the serverpack itself.
-     * @param args
+     *
      */
-    public static void main(String[] args) {
+    public static void main(String[] args) throws FileNotFoundException {
         appLogger.warn("################################################################");
         appLogger.warn("#         WORK IN PROGRESS! CONSIDER THIS ALPHA-STATE!         #");
         appLogger.warn("#  USE AT YOUR OWN RISK! BE AWARE THAT DATA LOSS IS POSSIBLE!  #");
@@ -280,7 +50,6 @@
             appLogger.info("JAR Path: " + jarPath);
             String jarName = jarPath.substring(jarPath.lastIndexOf("/") + 1);
             appLogger.info("JAR Name: " + jarName);
-
         } catch (URISyntaxException ex) {
             appLogger.error("Error getting jar name.", ex);
         }
@@ -291,25 +60,6 @@
         clientMods = conf.getStringList("clientMods");
         copyDirs = conf.getStringList("copyDirs");
         includeServerInstallation = conf.getBoolean("includeServerInstallation");
-        if (includeServerInstallation && new File(conf.getString("javaPath")).exists()) {
-            if (conf.getString("javaPath").endsWith(".exe")) {
-                javaPath = conf.getString("javaPath").substring(0, conf.getString("javaPath").length() - 4);
-            } else {
-                javaPath = conf.getString("javaPath");
-            }
-        } else if (includeServerInstallation && !(new File(conf.getString("javaPath")).exists())) {
-            appLogger.error("Java could not be found. Check your configuration.");
-            appLogger.error("Your configuration for javaPath was: " + conf.getString("javaPath"));
-            System.exit(0);
-        } else if (!includeServerInstallation) {
-            appLogger.info("Server installation disabled. ");
-        } else {
-            appLogger.error("Server installation and/or Java path incorrect. Please check.");
-            appLogger.error("Your configuration for javaPath was: " + conf.getString("javaPath"));
-            appLogger.error("Your configuration for includeServerInstallation was: " + conf.getString("includeServerInstallation"));
-            System.exit(0);
-        }
-
         minecraftVersion = conf.getString("minecraftVersion");
         modLoader = conf.getString("modLoader");
         modLoaderVersion = conf.getString("modLoaderVersion");
@@ -317,65 +67,175 @@
         includeServerProperties = conf.getBoolean("includeServerProperties");
         includeStartScripts = conf.getBoolean("includeStartScripts");
         includeZipCreation = conf.getBoolean("includeZipCreation");
-        appLogger.info("Your configuration is:");
-        appLogger.info("Modpack directory: " + modpackDir);
-        appLogger.info("Client mods are:");
-        for (int i = 0; i < clientMods.toArray().length; i++) {appLogger.info("    " + clientMods.get(i));}
-        appLogger.info("Directories to copy:");
-        for (int i = 0; i < copyDirs.toArray().length; i++) {appLogger.info("    " + copyDirs.get(i));}
-        appLogger.info("Include server installation:      " + includeServerInstallation.toString());
-        appLogger.info("Java Installation path:           " + javaPath);
-        appLogger.info("Minecraft version:                " + minecraftVersion);
-        appLogger.info("Modloader:                        " + modLoader);
-        appLogger.info("Modloader Version:                " + modLoaderVersion);
-        appLogger.info("Include server icon:              " + includeServerIcon.toString());
-        appLogger.info("Include server properties:        " + includeServerProperties.toString());
-        appLogger.info("Include start scripts:            " + includeStartScripts.toString());
-        appLogger.info("Create zip-archive of serverpack: " + includeZipCreation.toString());
-
-        CopyFiles.cleanupEnvironment(modpackDir);
-
+
+        if (modpackDir.equalsIgnoreCase("")) {
+            configHasError = true;
+            appLogger.error("Error: Modpack directory not specified.");
+        } else if (!(new File(modpackDir).isDirectory())) {
+            configHasError = true;
+            appLogger.error("Error: Modpack directory doesn't exist.");
+        }
+
+        if (includeServerInstallation && new File(conf.getString("javaPath")).exists()) {
+            if (conf.getString("javaPath").endsWith(".exe")) {
+                javaPath = conf.getString("javaPath").substring(0, conf.getString("javaPath").length() - 4);
+            } else {
+                javaPath = conf.getString("javaPath");
+            }
+            if (minecraftVersion.equals("")) {
+                configHasError = true;
+                appLogger.error("Error: Minecraft version is not specified.");
+            } else {
+                File manifestJSONFile = new File(modpackDir + "/manifest.json");
+                try {
+                    manifestJSONFile.getParentFile().createNewFile();
+                    appLogger.info("Created temp file: Minecraft Manifest JSON");
+                } catch (IOException ex) {
+                    appLogger.error("Error: Couldn't create Minecraft Manifest JSON", ex);
+                }
+                if (!isMinecraftVersionCorrect()) {
+                    configHasError = true;
+                    appLogger.error("Error: Invalid Minecraft version specified.");
+                }
+            }
+            if (!modLoader.equals("Forge") && !modLoader.equals("Fabric")) {
+                configHasError = true;
+                appLogger.error("Error: Incorrect mod loader specified.");
+            }
+            if (modLoaderVersion.equals("")) {
+                configHasError = true;
+                appLogger.error("Error: Mod loader version is not specified.");
+            }
+        } else if (includeServerInstallation && !(new File(conf.getString("javaPath")).exists())) {
+            configHasError = true;
+            appLogger.error("Java could not be found. Check your configuration.");
+            appLogger.error("Your configuration for javaPath was: " + conf.getString("javaPath"));
+        } else if (!includeServerInstallation) {
+            javaPath = conf.getString("javaPath");
+            appLogger.info("Server installation disabled. Skipping check of:");
+            appLogger.info("    Java path");
+            appLogger.info("    Minecraft version");
+            appLogger.info("    Modloader");
+            appLogger.info("    Modloader version");
+        } else {
+            configHasError = true;
+            appLogger.error("Server installation and/or Java path incorrect. Please check.");
+            appLogger.error("Your configuration for javaPath was: " + conf.getString("javaPath"));
+            appLogger.error("Your configuration for includeServerInstallation was: " + conf.getString("includeServerInstallation"));
+        }
+
+        if (copyDirs.isEmpty()) {
+            configHasError = true;
+            appLogger.error("Error: No directories specified for copying. This would result in an empty serverpack.");
+        }
+
+        if (!configHasError) {
+            appLogger.info("Your configuration is:");
+            appLogger.info("Modpack directory: " + modpackDir);
+            clientModsExist = clientMods.toArray().length != 0;
+            if (!clientModsExist) {
+                appLogger.warn("Client mods do not exist in the modpack.");
+            } else {
+                appLogger.info("Client mods specified. Client mods are:");
+                for (int i = 0; i < clientMods.toArray().length; i++) {
+                    appLogger.info("    " + clientMods.get(i));
+                }
+            }
+            appLogger.info("Directories to copy:");
+            for (int i = 0; i < copyDirs.toArray().length; i++) {
+                appLogger.info("    " + copyDirs.get(i));
+            }
+            appLogger.info("Include server installation:      " + includeServerInstallation.toString());
+            appLogger.info("Java Installation path:           " + conf.getString("javaPath"));
+            appLogger.info("Minecraft version:                " + minecraftVersion);
+            appLogger.info("Modloader:                        " + modLoader);
+            appLogger.info("Modloader Version:                " + modLoaderVersion);
+            appLogger.info("Include server icon:              " + includeServerIcon.toString());
+            appLogger.info("Include server properties:        " + includeServerProperties.toString());
+            appLogger.info("Include start scripts:            " + includeStartScripts.toString());
+            appLogger.info("Create zip-archive of serverpack: " + includeZipCreation.toString());
+            CopyFiles.cleanupEnvironment(modpackDir);
+            try {
+                CopyFiles.copyFiles(modpackDir, copyDirs);
+            } catch (IOException ex) {
+                appLogger.error("There was an error calling the copyFiles method.", ex);
+            }
+            if (clientModsExist) {
+                try {
+                    ServerSetup.deleteClientMods(modpackDir, clientMods);
+                } catch (IOException ex) {
+                    appLogger.error("There was an error calling the deleteClientMods method.", ex);
+                }
+            }
+            CopyFiles.copyStartScripts(modpackDir, modLoader, includeStartScripts);
+            if (includeServerInstallation) {
+                ServerSetup.installServer(modLoader, modpackDir, minecraftVersion, modLoaderVersion, javaPath);
+            } else {
+                appLogger.info("Not installing modded server.");
+            }
+            if (includeServerIcon) {
+                CopyFiles.copyIcon(modpackDir);
+            } else {
+                appLogger.info("Not including servericon.");
+            }
+            if (includeServerProperties) {
+                CopyFiles.copyProperties(modpackDir);
+            } else {
+                appLogger.info("Not including server.properties.");
+            }
+            if (includeZipCreation) {
+                ServerSetup.zipBuilder(modpackDir, modLoader, minecraftVersion, includeServerInstallation);
+            } else {
+                appLogger.info("Not creating zip archive of serverpack.");
+            }
+            appLogger.info("Serverpack available at: " + modpackDir + "/serverpack");
+            appLogger.info("Done!");
+        } else {
+            System.out.println();
+            appLogger.error("Config file has errors. Consider editing serverpackcreator.conf file that is located in directory with SPC.");
+            System.exit(1);
+        }
+    }
+    /** Optional. Check the specified Minecraft version against Mojang's version manifest to validate the version.
+     *
+     * @return Returns boolean depending on whether the specified Minecraft version could be found in Mojang#s manifest.
+     */
+    private static boolean isMinecraftVersionCorrect () {
         try {
-            CopyFiles.copyFiles(modpackDir, copyDirs);
-        } catch (IOException ex) {
-            appLogger.error("There was an error calling the copyFiles method.", ex);
-        }
-
-        try {
-            ServerSetup.deleteClientMods(modpackDir, clientMods);
-        } catch (IOException ex) {
-            appLogger.error("There was an error calling the deleteClientMods method.", ex);
-        }
-
-        CopyFiles.copyStartScripts(modpackDir, modLoader, includeStartScripts);
-
-        if (includeServerInstallation) {
-            ServerSetup.installServer(modLoader, modpackDir, minecraftVersion, modLoaderVersion, javaPath);
-        } else {
-            appLogger.info("Not installing modded server.");
-        }
-
-        if (includeServerIcon) {
-            CopyFiles.copyIcon(modpackDir);
-        } else {
-            appLogger.info("Not including servericon.");
-        }
-
-        if (includeServerProperties) {
-            CopyFiles.copyProperties(modpackDir);
-        } else {
-            appLogger.info("Not including server.properties.");
-        }
-
-        if (includeZipCreation) {
-            ServerSetup.zipBuilder(modpackDir, modLoader, minecraftVersion);
-        } else {
-            appLogger.info("Not creating zip archive of serverpack.");
-        }
-        appLogger.info("Serverpack available at: " + modpackDir + "/serverpack");
-        appLogger.info("Done!");
->>>>>>> 3acfdab0
+            URL manifestJsonURL = new URL("https://launchermeta.mojang.com/mc/game/version_manifest.json");
+            ReadableByteChannel readableByteChannel = Channels.newChannel(manifestJsonURL.openStream());
+            FileOutputStream downloadManifestOutputStream = null;
+            try {
+                downloadManifestOutputStream = new FileOutputStream("mcmanifest.json");
+            } catch (FileNotFoundException e) {
+                e.printStackTrace();
+                File file = new File("mcmanifest.json");
+                if (!file.exists()){
+                    appLogger.info("Manifest JSON File does not exist, creating...");
+                    boolean jsonCreated = file.createNewFile();
+                    if (jsonCreated) {
+                        appLogger.info("Manifest JSON File created");
+                    } else {
+                        appLogger.error("Error. Could not create Manifest JSON File.");
+                    }
+                }
+                downloadManifestOutputStream = new FileOutputStream("mcmanifest.json");
+            }
+            FileChannel downloadManifestOutputStreamChannel = downloadManifestOutputStream.getChannel();
+            downloadManifestOutputStream.getChannel().transferFrom(readableByteChannel, 0, Long.MAX_VALUE);
+            downloadManifestOutputStream.flush();
+            downloadManifestOutputStream.close();
+            File manifestJsonFile = new File("mcmanifest.json");
+            Scanner myReader = new Scanner(manifestJsonFile);
+            String data = myReader.nextLine();
+            myReader.close();
+            data = data.replaceAll("\\s", "");
+            boolean contains = data.trim().contains(String.format("\"id\":\"%s\"", minecraftVersion));
+            manifestJsonFile.deleteOnExit();
+            return contains;
+        } catch (Exception ex) {
+            appLogger.error("An error occurred during Minecraft version validation.", ex);
+            return false;
+        }
     }
-  }
-
 }