--- conflicted
+++ resolved
@@ -20,14 +20,9 @@
     static final File fabricLinuxFile = new File("start-fabric.sh");
 
     private static final Logger appLogger = LogManager.getLogger("FilesSetup");
-<<<<<<< HEAD
-
-    // Copy all default files to base directory where jar resides.
-=======
     /** Mandatory. Generate all default files, including serverpackcreator.conf if it does not exist. Said default files provide an example for the user as to what is possible and a template as well. It is possible to run this application only with the serverpackcreator.conf, so long as the related config variables are set correctly. If the serverpackcreator.conf file was generated during execution of this method, it is considered as first run and will exit after generation of said conf-file.
      *
      */
->>>>>>> 3acfdab0
     static void filesSetup() {
         appLogger.info("Setting up default files...");
         boolean firstRun = true;
@@ -36,10 +31,6 @@
         } catch (IOException ex) {
             appLogger.error("Could not create server_files directory.", ex);
         }
-<<<<<<< HEAD
-        // Migrate creator.conf to new name, create config file in case it does not exist yet
-=======
->>>>>>> 3acfdab0
         if (oldConfigFile.exists()) {
             try {
                 Files.copy(oldConfigFile.getAbsoluteFile().toPath(), configFile.getAbsoluteFile().toPath());
@@ -137,11 +128,9 @@
         }
         if (firstRun) {
             appLogger.warn("################################################################");
-            appLogger.warn("#                                                              #");
-            appLogger.warn("#       FIRST RUN. CUSTOMIZE YOUR CREATOR.CONF FILE NOW.       #");
+            appLogger.warn("#  FIRST RUN. CUSTOMIZE YOUR SERVERPACKCREATOR.CONF FILE NOW.  #");
             appLogger.warn("#        THE DEFAULTS ARE MEANT TO SHOW HOW IT'S DONE.         #");
             appLogger.warn("#    THE DEFAULTS WILL MOST LIKELY NOT WORK ON YOUR SYSTEM.    #");
-            appLogger.warn("#                                                              #");
             appLogger.warn("################################################################");
             appLogger.warn("First run! Default files generated. Please customize and run again.");
             System.exit(0);
