package de.griefed.ServerPackCreator;

<<<<<<< HEAD
=======
import de.griefed.ServerPackCreator.i18n.IncorrectLanguageException;
import de.griefed.ServerPackCreator.i18n.LocalizationManager;
import org.apache.logging.log4j.LogManager;
import org.apache.logging.log4j.Logger;

import java.io.IOException;
import java.net.URISyntaxException;
import java.util.Arrays;
import java.util.List;

>>>>>>> 1bbbfc59
public class Main {
    public static void main(String[] args) {
<<<<<<< HEAD
        Handler handler = new Handler();
        handler.main(args);
=======
        List<String> programArgs = Arrays.asList(args);
        if (Arrays.asList(args).contains(Reference.LANG_ARGUMENT)) {
            try {
                LocalizationManager.init(programArgs.get(programArgs.indexOf(Reference.LANG_ARGUMENT) + 1));
            } catch (IncorrectLanguageException e) {
                appLogger.info(programArgs.get(programArgs.indexOf(Reference.LANG_ARGUMENT) + 1));
                appLogger.error("Incorrect language specified, falling back to English (United States)...");
                LocalizationManager.init();
            }
        } else {
            FilesSetup.checkLocaleFile();
        }
        
        String jarPath = null,
               jarName = null,
               javaVersion = null,
               osArch = null,
               osName = null,
               osVersion = null;

        appLogger.warn("################################################################");
        appLogger.warn("#                      WORK IN PROGRESS!                       #");
        appLogger.warn("#  USE AT YOUR OWN RISK! BE AWARE THAT DATA LOSS IS POSSIBLE!  #");
        appLogger.warn("#        I WILL NOT BE HELD RESPONSIBLE FOR DATA LOSS!         #");
        appLogger.warn("#                    YOU HAVE BEEN WARNED!                     #");
        appLogger.warn("################################################################");

        try {
            jarPath = Main.class.getProtectionDomain().getCodeSource().getLocation().toURI().getPath();
            jarName = jarPath.substring(jarPath.lastIndexOf("/") + 1);
            javaVersion = System.getProperty("java.version");
            osArch = System.getProperty("os.arch");
            osName = System.getProperty("os.name");
            osVersion = System.getProperty("os.version");
            appLogger.info("SYSTEM INFORMATION:");
            appLogger.info(String.format("JAR Path: %s", jarPath));
            appLogger.info(String.format("JAR Name: %s", jarName));
            appLogger.info(String.format("Java version: %s", javaVersion));
            appLogger.info(String.format("OS architecture: %s", osArch));
            appLogger.info(String.format("OS name: %s", osName));
            appLogger.info(String.format("OS version: %s", osVersion));
            appLogger.info("Include this information when reporting an issue on GitHub.");

        } catch (URISyntaxException ex) {
            appLogger.error("Error getting system properties.", ex);
        }
        if (programArgs.contains(Reference.CONFIG_GEN_ARGUMENT) || (!Reference.oldConfigFile.exists() && !Reference.configFile.exists() && !jarPath.endsWith(".exe"))){
            CLISetup.setup();
        }
        if (!FilesSetup.filesSetup()) {
            appLogger.warn("################################################################");
            appLogger.warn("#             ONE OR MORE DEFAULT FILE(S) GENERATED.           #");
            appLogger.warn("# CHECK THE LOGS TO FIND OUT WHICH FILE(S) WAS/WERE GENERATED. #");
            appLogger.warn("#         CUSTOMIZE, THEN RUN SERVERPACKCREATOR AGAIN!         #");
            appLogger.warn("################################################################");
            System.exit(0);
        }
        if (!ConfigCheck.checkConfig()) {
            CopyFiles.cleanupEnvironment(Reference.modpackDir);
            try {
                CopyFiles.copyFiles(Reference.modpackDir, Reference.copyDirs, Reference.clientMods);
            } catch (IOException ex) {
                appLogger.error("There was an error calling the copyFiles method.", ex);
            }
            CopyFiles.copyStartScripts(Reference.modpackDir, Reference.modLoader, Reference.includeStartScripts);
            if (Reference.includeServerInstallation) {
                ServerSetup.installServer(Reference.modLoader, Reference.modpackDir, Reference.minecraftVersion, Reference.modLoaderVersion, Reference.javaPath);
            } else {
                appLogger.info("Not installing modded server.");
            }
            if (Reference.includeServerIcon) {
                CopyFiles.copyIcon(Reference.modpackDir);
            } else {
                appLogger.info("Not including servericon.");
            }
            if (Reference.includeServerProperties) {
                CopyFiles.copyProperties(Reference.modpackDir);
            } else {
                appLogger.info("Not including server.properties.");
            }
            if (Reference.includeZipCreation) {
                ServerSetup.zipBuilder(Reference.modpackDir, Reference.modLoader, Reference.includeServerInstallation);
            } else {
                appLogger.info("Not creating zip archive of serverpack.");
            }
            appLogger.info(String.format("Server pack available at: %s/server_pack", Reference.modpackDir));
            appLogger.info(String.format("Server pack archive available at : %s/server_pack.zip", Reference.modpackDir));
            appLogger.info("Done!");
            System.exit(0);
        } else {
            appLogger.error("ERROR: Please check your serverpackcreator.conf for any incorrect settings. This message is also displayed if ServerPackCreator downloaded and setup a modpack from a projectID,fileID for modpackDir.");
            System.exit(1);
        }
>>>>>>> 1bbbfc59
    }
}<|MERGE_RESOLUTION|>--- conflicted
+++ resolved
@@ -1,7 +1,5 @@
 package de.griefed.ServerPackCreator;
 
-<<<<<<< HEAD
-=======
 import de.griefed.ServerPackCreator.i18n.IncorrectLanguageException;
 import de.griefed.ServerPackCreator.i18n.LocalizationManager;
 import org.apache.logging.log4j.LogManager;
@@ -12,13 +10,10 @@
 import java.util.Arrays;
 import java.util.List;
 
->>>>>>> 1bbbfc59
 public class Main {
     public static void main(String[] args) {
-<<<<<<< HEAD
         Handler handler = new Handler();
         handler.main(args);
-=======
         List<String> programArgs = Arrays.asList(args);
         if (Arrays.asList(args).contains(Reference.LANG_ARGUMENT)) {
             try {
@@ -31,7 +26,7 @@
         } else {
             FilesSetup.checkLocaleFile();
         }
-        
+
         String jarPath = null,
                jarName = null,
                javaVersion = null,
@@ -112,6 +107,5 @@
             appLogger.error("ERROR: Please check your serverpackcreator.conf for any incorrect settings. This message is also displayed if ServerPackCreator downloaded and setup a modpack from a projectID,fileID for modpackDir.");
             System.exit(1);
         }
->>>>>>> 1bbbfc59
     }
 }