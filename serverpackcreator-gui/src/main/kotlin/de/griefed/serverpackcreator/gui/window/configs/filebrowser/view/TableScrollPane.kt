--- conflicted
+++ resolved
@@ -129,11 +129,7 @@
             val files = resolved.listFiles()
             for (file in files) {
                 childNode = FileNode(file)
-<<<<<<< HEAD
-                ftModel.addRow(browserModel, childNode)
-=======
                 ftModel.addRow(browserModel,childNode)
->>>>>>> 1f5d17a6
             }
         }
         tsListener.setRowCount(ftModel.rowCount)
