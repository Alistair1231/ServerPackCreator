/* Copyright (C) 2023  Griefed
 *
 * This library is free software; you can redistribute it and/or
 * modify it under the terms of the GNU Lesser General Public
 * License as published by the Free Software Foundation; either
 * version 2.1 of the License, or (at your option) any later version.
 *
 * This library is distributed in the hope that it will be useful,
 * but WITHOUT ANY WARRANTY; without even the implied warranty of
 * MERCHANTABILITY or FITNESS FOR A PARTICULAR PURPOSE.  See the GNU
 * Lesser General Public License for more details.
 *
 * You should have received a copy of the GNU Lesser General Public
 * License along with this library; if not, write to the Free Software
 * Foundation, Inc., 51 Franklin Street, Fifth Floor, Boston, MA  02110-1301
 * USA
 *
 * The full license can be found at https:github.com/Griefed/ServerPackCreator/blob/main/LICENSE
 */
package de.griefed.serverpackcreator.gui.window.configs.filebrowser.model

import de.griefed.serverpackcreator.api.utilities.common.FileType
import de.griefed.serverpackcreator.api.utilities.common.FileUtilities
import de.griefed.serverpackcreator.api.utilities.common.parallelMap
import de.griefed.serverpackcreator.gui.GuiProps
import de.griefed.serverpackcreator.gui.window.configs.filebrowser.view.renderer.DirectoryLinkIcon
import de.griefed.serverpackcreator.gui.window.configs.filebrowser.view.renderer.FileLinkIcon
import org.apache.logging.log4j.kotlin.cachedLoggerOf
import java.io.File
import javax.swing.Icon
import javax.swing.tree.DefaultMutableTreeNode
import javax.swing.tree.DefaultTreeModel
import javax.swing.tree.TreeNode

/**
 * Base model from which access to the root-manager, tree-model and update routines is granted.
 *
 * @author Griefed (Kotlin Conversion and minor changes)
 * @author Andrew Thompson
 * @see <a href="https://codereview.stackexchange.com/questions/4446/file-browser-gui">File Browser GUI</a>
 * @license LGPL
 */
class FileBrowserModel(private val guiProps: GuiProps, private val fileUtilities: FileUtilities) {
    private val log = cachedLoggerOf(this.javaClass)
    private val rootManager: RootManager = RootManager(guiProps)
    val treeModel: DefaultTreeModel = createTreeModel()

    /**
     * Update the root of out root-manager to take filesyste-changes into account.
     */
    fun reload() {
        treeModel.setRoot(updateRoot())
    }

    /**
     * @author Griefed (Kotlin Conversion and minor changes)
     * @author Andrew Thompson
     */
    private fun createTreeModel(): DefaultTreeModel {
        return DefaultTreeModel(updateRoot())
    }

    /**
     * @author Griefed (Kotlin Conversion and minor changes)
     * @author Andrew Thompson
     */
    private fun updateRoot(): DefaultMutableTreeNode {
        val root = rootManager.root
        addChildNodes(root)
        addGrandchildNodes(root)
        return root
    }

    /**
     * Add grandchild-nodes to the parent for every file inside it.
     *
     * @author Griefed (Kotlin Conversion and minor changes)
     * @author Andrew Thompson
     */
    fun addGrandchildNodes(root: DefaultMutableTreeNode) {
        root.children().toList().parallelMap { node ->
            addChildNodes(node as SortedTreeNode)
        }
    }

    /**
     * Add child-nodes to the parent for every file inside it.
     *
     * @author Griefed (Kotlin Conversion and minor changes)
     * @author Andrew Thompson
     */
<<<<<<< HEAD
    fun addChildNodes(root: DefaultMutableTreeNode) {
        var node: DefaultMutableTreeNode
        var fileNode: FileNode
        var file: File
        val children: List<TreeNode>
        if (rootManager.isWindows) {
            fileNode = root.userObject as FileNode
            file = getFile(fileNode.file)
            if (!file.isDirectory) {
                return
            }
            try {
                addFileToNode(file, root)
            } catch (npe: NullPointerException) {
                log.warn("Couldn't access $file.")
            }
        } else {
            children = root.children().toList()
            for (treeNode in children) {
                node = treeNode as SortedTreeNode
                fileNode = node.userObject as FileNode
                file = getFile(fileNode.file)
                if (!file.isDirectory) {
                    return
                }
                try {
                    addFileToNode(file, root)
=======
    private fun addChildNodes(root: DefaultMutableTreeNode) {
        var node: DefaultMutableTreeNode
        var sortedNode: SortedTreeNode
        var fileNode: FileNode
        var file: File
        if (rootManager.isWindows) {
            fileNode = root.userObject as FileNode
            file = getFile(fileNode.file)
            if (file.isDirectory) {
                try {
                    file.listFiles()!!.forEach { child ->
                        try {
                            sortedNode = SortedTreeNode(guiProps, FileNode(child))
                            root.add(sortedNode)
                        } catch (npe: Exception) {
                            log.warn("Couldn't access $child.")
                        }
                    }

>>>>>>> 1f5d17a6
                } catch (npe: NullPointerException) {
                    log.warn("Couldn't access $file.")
                    root.remove(treeNode)
                }
            }
<<<<<<< HEAD
        }
    }

    /**
     * @author Griefed
     */
    private fun addFileToNode(parent: File, root: DefaultMutableTreeNode) {
        var sortedNode: SortedTreeNode
        val files = parent.listFiles()!!
        for (child in files) {
            try {
                sortedNode = SortedTreeNode(guiProps, FileNode(child))
                root.add(sortedNode)
            } catch (npe: Exception) {
                log.warn("Couldn't access $child.")
=======
        } else {
            root.children().toList().forEach { treeNode ->
                node = treeNode as DefaultMutableTreeNode
                fileNode = node.userObject as FileNode
                file = getFile(fileNode.file)
                if (file.isDirectory) {
                    try {
                        file.listFiles()!!.forEach { child ->
                            try {
                                sortedNode = SortedTreeNode(guiProps, FileNode(child))
                                node.add(sortedNode)
                            } catch (npe: Exception) {
                                log.warn("Couldn't access $child.")
                            }
                        }
                    } catch (npe: NullPointerException) {
                        log.warn("Couldn't access $file.")
                        root.remove(treeNode)
                    }
                }
>>>>>>> 1f5d17a6
            }
        }
    }

    /**
     * @author Griefed
     */
    private fun getFile(file: File): File {
        val resolved: String
        val type = fileUtilities.checkFileType(file)
        return if (type == FileType.FILE || type == FileType.DIRECTORY) {
            file
        } else {
            resolved = fileUtilities.resolveLink(file)
            File(resolved)
        }
    }

    /**
     * @author Griefed (Kotlin Conversion and minor changes)
     * @author Andrew Thompson
     */
    fun getFileIcon(file: File?): Icon {
        return try {
            if (file != null && fileUtilities.isLink(file)) {
                val resolved = fileUtilities.resolveLink(file)
                val resolvedFile = File(resolved)
                if (resolvedFile.isDirectory) {
                    DirectoryLinkIcon()
                } else {
                    FileLinkIcon()
                }
            } else {
                rootManager.fileSystemView.getSystemIcon(file)
            }
        } catch (ex: NullPointerException) {
            FileLinkIcon()
        }
    }

    /**
     * @author Griefed (Kotlin Conversion and minor changes)
     * @author Andrew Thompson
     */
    fun getFileText(file: File?): String {
        return rootManager.fileSystemView.getSystemDisplayName(file)
    }
}<|MERGE_RESOLUTION|>--- conflicted
+++ resolved
@@ -89,35 +89,6 @@
      * @author Griefed (Kotlin Conversion and minor changes)
      * @author Andrew Thompson
      */
-<<<<<<< HEAD
-    fun addChildNodes(root: DefaultMutableTreeNode) {
-        var node: DefaultMutableTreeNode
-        var fileNode: FileNode
-        var file: File
-        val children: List<TreeNode>
-        if (rootManager.isWindows) {
-            fileNode = root.userObject as FileNode
-            file = getFile(fileNode.file)
-            if (!file.isDirectory) {
-                return
-            }
-            try {
-                addFileToNode(file, root)
-            } catch (npe: NullPointerException) {
-                log.warn("Couldn't access $file.")
-            }
-        } else {
-            children = root.children().toList()
-            for (treeNode in children) {
-                node = treeNode as SortedTreeNode
-                fileNode = node.userObject as FileNode
-                file = getFile(fileNode.file)
-                if (!file.isDirectory) {
-                    return
-                }
-                try {
-                    addFileToNode(file, root)
-=======
     private fun addChildNodes(root: DefaultMutableTreeNode) {
         var node: DefaultMutableTreeNode
         var sortedNode: SortedTreeNode
@@ -137,29 +108,11 @@
                         }
                     }
 
->>>>>>> 1f5d17a6
                 } catch (npe: NullPointerException) {
                     log.warn("Couldn't access $file.")
                     root.remove(treeNode)
                 }
             }
-<<<<<<< HEAD
-        }
-    }
-
-    /**
-     * @author Griefed
-     */
-    private fun addFileToNode(parent: File, root: DefaultMutableTreeNode) {
-        var sortedNode: SortedTreeNode
-        val files = parent.listFiles()!!
-        for (child in files) {
-            try {
-                sortedNode = SortedTreeNode(guiProps, FileNode(child))
-                root.add(sortedNode)
-            } catch (npe: Exception) {
-                log.warn("Couldn't access $child.")
-=======
         } else {
             root.children().toList().forEach { treeNode ->
                 node = treeNode as DefaultMutableTreeNode
@@ -180,7 +133,6 @@
                         root.remove(treeNode)
                     }
                 }
->>>>>>> 1f5d17a6
             }
         }
     }
