/* Copyright (C) 2023  Griefed
 *
 * This library is free software; you can redistribute it and/or
 * modify it under the terms of the GNU Lesser General Public
 * License as published by the Free Software Foundation; either
 * version 2.1 of the License, or (at your option) any later version.
 *
 * This library is distributed in the hope that it will be useful,
 * but WITHOUT ANY WARRANTY; without even the implied warranty of
 * MERCHANTABILITY or FITNESS FOR A PARTICULAR PURPOSE.  See the GNU
 * Lesser General Public License for more details.
 *
 * You should have received a copy of the GNU Lesser General Public
 * License along with this library; if not, write to the Free Software
 * Foundation, Inc., 51 Franklin Street, Fifth Floor, Boston, MA  02110-1301
 * USA
 *
 * The full license can be found at https:github.com/Griefed/ServerPackCreator/blob/main/LICENSE
 */
package de.griefed.serverpackcreator.gui.window.configs.filebrowser.controller

import de.griefed.serverpackcreator.api.utilities.common.FileUtilities
import de.griefed.serverpackcreator.gui.GuiProps
import de.griefed.serverpackcreator.gui.window.configs.filebrowser.model.FileBrowserModel
import de.griefed.serverpackcreator.gui.window.configs.filebrowser.model.FileNode
import de.griefed.serverpackcreator.gui.window.configs.filebrowser.model.SortedTreeNode
import de.griefed.serverpackcreator.gui.window.configs.filebrowser.runnable.AddNodes
import de.griefed.serverpackcreator.gui.window.configs.filebrowser.view.FileDetailPanel
import de.griefed.serverpackcreator.gui.window.configs.filebrowser.view.FilePreviewPanel
import de.griefed.serverpackcreator.gui.window.configs.filebrowser.view.TableScrollPane
import java.io.File
import javax.swing.event.TreeSelectionEvent
import javax.swing.event.TreeSelectionListener

/**
 * Listen to node-selections in the file-tree of our filebrowser and add nodes upon opening of a directory.
 *
 * @author Griefed (Kotlin Conversion and minor changes)
 * @author Andrew Thompson
 * @see <a href="https://codereview.stackexchange.com/questions/4446/file-browser-gui">File Browser GUI</a>
 * @license LGPL
 */
class FileSelectionListener(
    private val browserModel: FileBrowserModel,
    private val fileDetailPanel: FileDetailPanel,
    private val filePreviewPanel: FilePreviewPanel,
    private val tableScrollPane: TableScrollPane,
    private val fileUtilities: FileUtilities,
    private val guiProps: GuiProps
) : TreeSelectionListener {

    override fun valueChanged(event: TreeSelectionEvent) {
        val node = event.path.lastPathComponent as SortedTreeNode
        val fileNode = node.userObject as FileNode
        val resolved = File(fileUtilities.resolveLink(fileNode.file)).absoluteFile
        val resolvedNode = FileNode(resolved)
        val sortedNode = SortedTreeNode(guiProps, resolvedNode)
<<<<<<< HEAD
        AddNodes(browserModel, node)
        fileDetailPanel.setFileNode(resolvedNode, browserModel)
        filePreviewPanel.setFileNode(resolvedNode)
        if (resolved.isDirectory) {
            tableScrollPane.setDefaultTableModel(node)
=======
        AddNodes(browserModel, sortedNode)
        fileDetailPanel.setFileNode(resolvedNode, browserModel)
        filePreviewPanel.setFileNode(resolvedNode)
        if (resolved.isDirectory) {
            tableScrollPane.setDefaultTableModel(sortedNode)
>>>>>>> 1f5d17a6
        } else {
            tableScrollPane.clearDefaultTableModel()
        }
    }
}<|MERGE_RESOLUTION|>--- conflicted
+++ resolved
@@ -55,19 +55,11 @@
         val resolved = File(fileUtilities.resolveLink(fileNode.file)).absoluteFile
         val resolvedNode = FileNode(resolved)
         val sortedNode = SortedTreeNode(guiProps, resolvedNode)
-<<<<<<< HEAD
-        AddNodes(browserModel, node)
-        fileDetailPanel.setFileNode(resolvedNode, browserModel)
-        filePreviewPanel.setFileNode(resolvedNode)
-        if (resolved.isDirectory) {
-            tableScrollPane.setDefaultTableModel(node)
-=======
         AddNodes(browserModel, sortedNode)
         fileDetailPanel.setFileNode(resolvedNode, browserModel)
         filePreviewPanel.setFileNode(resolvedNode)
         if (resolved.isDirectory) {
             tableScrollPane.setDefaultTableModel(sortedNode)
->>>>>>> 1f5d17a6
         } else {
             tableScrollPane.clearDefaultTableModel()
         }
