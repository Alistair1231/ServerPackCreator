--- conflicted
+++ resolved
@@ -58,11 +58,7 @@
                 tableScrollPane, utilities.fileUtilities, guiProps
             )
         )
-<<<<<<< HEAD
-        tree.addTreeWillExpandListener(TreeExpandListener(browserModel))
-=======
         tree.addTreeWillExpandListener(TreeExpandListener(browserModel,guiProps,utilities.fileUtilities))
->>>>>>> 1f5d17a6
         tree.isRootVisible = true
         tree.cellRenderer = FileTreeCellRenderer(browserModel)
         tree.showsRootHandles = true
